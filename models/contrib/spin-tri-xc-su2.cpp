--- conflicted
+++ resolved
@@ -96,21 +96,12 @@
 	 ("H_J2",     "next-nearest neighbor spin exchange")
 	 ("H_Jcell",  "zig-zag cylinder coupling")
 	 ("Ty"  ,     "Translation in Y direction")
-<<<<<<< HEAD
-	 ("TyPi",     "Translation by pi in Y direction (only if w is divisible by 4)")
-	 ("Ry"  ,     "Reflection about the X axis")
-	 ;
-
-      OpDescriptions.add_functions()
-         ("H",        "J1-J2 Heisenebrg Hamiltonian on a triangular lattice | inputs: J1 = cos(theta), J2 = sin(theta), theta = atan(alpha), alpha = 0.0")
-=======
 	 ("TyPi",     "Translation by pi in Y-direction (only if w is divisible by 4)")
 	 ("Ry"  ,     "Reflection about the X-axis")
 	 ;
 
       OpDescriptions.add_functions()
          ("THM",        "J1-J2 Heisenebrg Hamiltonian on a triangular lattice | inputs: J1 = cos(theta), J2 = sin(theta), theta = atan(alpha), alpha = 0.0")
->>>>>>> 313ef297
          ;
 
       if (vm.count("help") || !vm.count("out"))
@@ -130,11 +121,7 @@
 
       LatticeSite Site = SpinSU2(Spin);
       UnitCell Cell = repeat(Site, w);
-<<<<<<< HEAD
-=======
       InfiniteLattice Lattice(&Cell);
-
->>>>>>> 313ef297
       UnitCellOperator S(Cell, "S"), StagS(Cell, "StagS");
       UnitCellOperator I(Cell, "I"); // identity operator
       UnitCellOperator Trans(Cell, "Trans"), Ref(Cell, "Ref");
@@ -144,15 +131,13 @@
       int const w2 = w/2;
 
       // Add some operators on the unit-cell
+      UnitCellMPO S_stag_n60;
    
       for (int i = 0; i < w; ++i)
       {
-	 S += S[i];                       // total spin on a unit cell
-<<<<<<< HEAD
-         StagS += IntPow(-1,i/w2) * S[i]; // note: only one of three possible staggered magnetization formation.
-=======
-         StagS += IntPow(-1,i/w2) * S[i]; // staggered magnetization in Y-direction (note: only one of the three possible formations).
->>>>>>> 313ef297
+	 S += S[i];                                                                  // total spin on a unit cell
+         StagS += IntPow(-1,i/w2) * S[i];                                            // staggered magnetization in Y-direction (note: only one of the three possible formations).
+         S_stag_n60 += IntPow(-1,i+(i/w2))*S(0)[i] + IntPow(-1,i+(i/w2)+1)*S(1)[i];  // staggered magnetization order parameter with FM stripes in -60^degree direction.
       }
 
       Trans = I(0);
@@ -163,26 +148,16 @@
            Trans = Trans(0) * Cell.swap_gate_no_sign(i+w2, i+w2+1);
        }
 
-<<<<<<< HEAD
-       // to test existence of tripartite symmetry, add operators for the sublattice magnetization:
-       // NOTE: XC structure does NOT need a 3*W unit-cell for these operators. 
-       UnitCellMPO S_A, S_B, S_C;
-=======
        // to test existence of bipartite/tripartite symmetry, add operators for the staggered/sublattice magnetization:
        // NOTE: XC structure does NOT need a 3*W unit-cell for sublattice magnetization operators. 
        UnitCellMPO S_A, S_B, S_C;
        UnitCellMPO S_stag_n60;             
->>>>>>> 313ef297
 
        for (int i = 0; i < w; i += 3)
          {
             S_A += S(0)[i];
             if ( (i+1)<w ) S_B += S(0)[i+1];
             if ( (i+2)<w ) S_C += S(0)[i+2];
-<<<<<<< HEAD
-=======
-            S_stag_n60 += IntPow(-1,i+(i/w2))*S(0)[i] + IntPow(-1,i+(i/w2)+1)*S(1)[i];    // staggered magnetization order parameter with FM stripes in -60^degree direction.  
->>>>>>> 313ef297
          }
               
       // Construct the Hamiltonian for a single unit-cell,
@@ -229,24 +204,12 @@
       Lattice["Sc"] = sum_unit(S_C);
       Lattice["Stag_n60"] = sum_unit(S_stag_n60, w*2);
 
-<<<<<<< HEAD
-      Lattice["H_J1"]    = sum_unit(H1);
-      Lattice["H_J2"]    = sum_unit(H2);
-      Lattice["H_Jcell"] = sum_unit(H_Jcell);
-
-      Lattice["Sa"] = sum_unit(S_A);
-      Lattice["Sb"] = sum_unit(S_B);
-      Lattice["Sc"] = sum_unit(S_C);
-
-      Lattice.func("H")(arg("J1") = "cos(theta)", arg("J2") = "sin(theta)", arg("theta") = "atan(alpha)", arg("alpha") = 0.0)
-         = "J1*H_J1 + J2*H_J2";
-=======
+
       Lattice.func("THM")(arg("J1") = "cos(theta)", arg("J2") = "sin(theta)", arg("theta") = "atan(alpha)", arg("alpha") = 0.0)
          = "J1*H_J1 + J2*H_J2"; // an old lattice function, used in few projects in 2014-15.
 
       Lattice.func("THM2")(arg("J2") = 0.0)
               = "H_J1 + J2*H_J2";
->>>>>>> 313ef297
 
       // Momentum operator in Y direction
       //Lattice["Ty"] = prod_unit_left_to_right(UnitCellMPO(Trans(0)).MPO(), w);
