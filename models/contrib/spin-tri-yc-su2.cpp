// -*- C++ -*-
<<<<<<< HEAD
// Description: spin systems on triangular lattices with YC structure and efficient way of numbering - SU(2)-symmetric.
// Authors: Ian P. McCulloch and Seyed N. Saadatmand
// Contact: s.saadatmand@uq.edu.au
// <OBELIX> @ /data5/uqssaada/git/mptoolkit/models/contrib/spin-tri-yc-su2.cpp
=======
//----------------------------------------------------------------------------
// Matrix Product Toolkit http://physics.uq.edu.au/people/ianmcc/mptoolkit/
//
// models/contrib/spin-tri-yc-su2.cpp
//
// Copyright (C) 2015,2016 Ian McCulloch <ianmcc@physics.uq.edu.au>
// Copyright (C) 2015,2016 Seyed N. Saadatmand <s.saadatmand@uq.edu.au>
//
// This program is free software: you can redistribute it and/or modify
// it under the terms of the GNU General Public License as published by
// the Free Software Foundation, either version 3 of the License, or
// (at your option) any later version.
//
// Reseach publications making use of this software should include
// appropriate citations and acknowledgements as described in
// the file CITATIONS in the main source directory.
//----------------------------------------------------------------------------
// ENDHEADER

// Description: spin systems on triangular lattices with YC structure and efficient way of numbering; SU(2)-symmetric.
>>>>>>> 0a722f7e

// YC configuration of a triangular lattice.
// The default unit-cell size is the width value.
//
// Example for a width-6 lattice (site numbers in brackets are periodic repeats in the vertical
// direction (i.e. top-left (5) is the same site as the bottom-left 5).
// Sites 6,7,8,9,10,11 are the second unit cell, e.g. 6 is (1)[0].
//
//      (17)
//  (11) |
//(5) | 12
// |  6< |
// 0< | 13
// |  7< |
// 1< | 14
// |  8< | ...
// 2< | 15
// |  9< |
// 3< | 16
// | 10< |
// 4< | 17
// | 11< |
// 5< | (12)
// | (6)
//(0)


#include "pheap/pheap.h"
#include "lattice/infinitelattice.h"
#include "lattice/unitcelloperator.h"
#include "mp/copyright.h"
#include "models/spin-su2.h"
#include "common/terminal.h"
#include <boost/program_options.hpp>


namespace prog_opt = boost::program_options;


int IntPow(int x, int p) {
  if (p == 0) return 1;
  if (p == 1) return x;
  return x * IntPow(x, p-1);
}

// Functions that produces dimer terms for the Hamiltonian (including their h.c. (rotated) terms): 

UnitCellMPO DimerKinetic(half_int spin, int width, int cell1, int site1, int cell2, int site2, int cell3, int site3, int cell4, int site4) {

 LatticeSite Site = SpinSU2(spin);
 UnitCell Cell = repeat(Site, width);
 UnitCellOperator S(Cell, "S"), I(Cell, "I");
 UnitCellMPO H, Dots, DoubleDots, CrossDots;

 Dots = inner(S(cell1)[site1], S(cell4)[site4]) + inner(S(cell2)[site2], S(cell3)[site3]) - inner(S(cell1)[site1], S(cell2)[site2]) -   
        inner(S(cell3)[site3], S(cell4)[site4]) - inner(S(cell1)[site1], S(cell3)[site3]) - inner(S(cell2)[site2], S(cell4)[site4]);

 DoubleDots = inner(S(cell1)[site1], S(cell2)[site2])*inner(S(cell3)[site3], S(cell4)[site4]) +  
              inner(S(cell1)[site1], S(cell3)[site3])*inner(S(cell2)[site2], S(cell4)[site4]);

 CrossDots = inner(cross(S(cell1)[site1], S(cell2)[site2]), cross(S(cell3)[site3], S(cell4)[site4])) +
             inner(cross(S(cell1)[site1], S(cell3)[site3]), cross(S(cell2)[site2], S(cell4)[site4]));

 H = 0.125*I + 0.25*Dots + 0.5*DoubleDots - 0.125*CrossDots;

 return H;

}

UnitCellMPO DimerPotential(half_int spin, int width, int cell1, int site1, int cell2, int site2, int cell3, int site3, int cell4, int site4) {

 LatticeSite Site = SpinSU2(spin);
 UnitCell Cell = repeat(Site, width);
 UnitCellOperator S(Cell, "S"), I(Cell, "I");
 UnitCellMPO H, P12, P34, P13, P24;

 P12 = 0.25*I - inner(S(cell1)[site1], S(cell2)[site2]);
 P34 = 0.25*I - inner(S(cell3)[site3], S(cell4)[site4]);

 P13 = 0.25*I - inner(S(cell1)[site1], S(cell3)[site3]);
 P24 = 0.25*I - inner(S(cell2)[site2], S(cell4)[site4]);

 H = P12*P34 + P13*P24;

 return H;

}


int main(int argc, char** argv)
{
   try
   {
      half_int Spin = 0.5;
      int w = 3;
      std::string FileName;

      prog_opt::options_description desc("Allowed options", terminal::columns());
      desc.add_options()
         ("help", "show this help message")
         ("Spin,S", prog_opt::value(&Spin), "magnitude of the spin [default 0.5]")
	 ("width,w", prog_opt::value(&w), "width of the cylinder [default 3]")
         ("out,o", prog_opt::value(&FileName), "output filename [required]")
         ;
      
      prog_opt::variables_map vm;        
      prog_opt::store(prog_opt::command_line_parser(argc, argv).
                      options(desc).style(prog_opt::command_line_style::default_style ^
					  prog_opt::command_line_style::allow_guessing).
		      run(), vm);
      prog_opt::notify(vm);    
      
      if (vm.count("help") || !vm.count("out"))
      {
         print_copyright(std::cerr);
         std::cerr << "usage: " << basename(argv[0]) << " [options]\n";
         std::cerr << desc << '\n';
	 std::cerr << "Constructs a triangular lattice in the YC configuration with wrapping vector (0,1) (in unit of\n"
		   << "+/-60 degree principal directions), while spins sit on edges. This creates an efficient way of\n" 
                   << "numbering for the 1D chain.\n\n"
                   << "Operators:\n"
		   << "H_J1    - nearest neighbor spin exchange\n"
		   << "H_J2    - next-nearest neighbor spin exchange\n"
                   << "H_chi   - explicit chiral term over NN triangular plaquettes\n" 
                   << "H_t     - kinetic term of quantum dimer model's Hamiltonian on the triangular lattice\n"
                   << "H_v     - potential term of quantum dimer model's Hamiltonian on the triangular lattice\n"
                   << "S       - total spin on a leg of the cylinder\n"
                   << "StagS   - staggered magnetization over a unit-cell\n"
                   << "Trans   - translation by one site (rotation by 2\u0071/w) in lattice short direction\n"
                   << "Ref     - reflection in lattice short direction (may need applying T-operators to become 
                   << "          general reflection)\n"
		   //<< "*If the lattice could be potentially tripartite (width is a multiple of 3), then we\n"
		   //<< "define sublattice spin operators on a \"width*3\" unit cells as,\n"
		   << "S_A     - tripartite sublattice spin, including site S(0)[0]\n"
		   << "S_B     - tripartite sublattice spin, including site S(0)[1]\n"
		   << "S_C     - tripartite sublattice spin, including site S(0)[2]\n\n"
                   << "Functions:\n"
                   << "H2(J2 = NNN coupling strength, J_chi = chiral term coupling strength)\n\n"                         
	    ;
         return 1;
      }

      LatticeSite Site = SpinSU2(Spin);
      UnitCell Cell = repeat(Site, w);
      UnitCellOperator S(Cell, "S"), StagS(Cell, "StagS");
      UnitCellOperator I(Cell, "I"); // identity operator
      UnitCellOperator Trans(Cell, "Trans");
      UnitCellOperator RyUnit(Cell, "RyUnit");

      // Add some operators on the unit-cell
   
      for (int i = 0; i < w; ++i)
      {
	 S += S[i];                    // total spin on a leg of cylinder
         StagS += IntPow(-1,i) * S[i];            
      }

      Trans = I(0);
      for (int i = 0; i < w-1; ++i)
       {
           //T *= 0.5*( 0.25*inner(S[i],S[i+1]) + 1 );
           Trans = Trans(0) * Cell.swap_gate_no_sign(i, i+1);
       }

      /* Ref = I(0);  // old way of representing R-operator.
      for (int i = 0; i < w/2; ++i)
       {
           //R *= 0.5*( 0.25*inner(S[i],S[w-i-1]) + 1 );
           Ref = Ref(0) * Cell.swap_gate_no_sign(i, w-i-1);
       } */
          
      // if we could have tripartite symmetry, add operators for the sublattice magnetization
      UnitCellMPO S_A, S_B, S_C;

      //if (w%3 == 0)
      //{
	 for (int i = 0; i < w; i += 3)
	 {
	    S_A += S(0)[i]   + S(1)[(i+2)%w] + S(2)[(i+1)%w];
	    S_B += S(0)[i+1] + S(1)[(i+3)%w] + S(2)[(i+2)%w];
	    S_C += S(0)[i+2] + S(1)[(i+4)%w] + S(2)[(i+3)%w];
	 }
      //}


      // Construct the Hamiltonian for a single unit-cell,
      UnitCellMPO H1, H2, Ht, Hv, Hy, Hchi;
    
      for (int i = 0; i < w; ++i)
      {
	// nearest neighbor bonds
	 // vertical bonds
	 H1 += inner(S(0)[i], S(0)[(i+1)%w]);
	 // 60 degree bonds
	 H1 += inner(S(0)[i], S(1)[i]);
	 H1 += inner(S(0)[i], S(1)[(i+1)%w]);

	 // vertical bonds only
	 Hy += inner(S(0)[i], S(0)[(i+1)%w]);

	// next-nearest neighbor bonds
	 H2 += inner(S(0)[i], S(2)[(i+1)%w]);                  // horizontal
	 H2 += inner(S(0)[i], S(1)[(i+w-1)%w]);                // up-right
	 H2 += inner(S(0)[i], S(1)[(i+2)%w]);                  // down-right
         
        // kinetic terms of the dimer model
         Ht += DimerKinetic(Spin, w, 0, i, 1, i, 1, (i+1)%w, 2, (i+1)%w);               // horizontal rhombus terms
         Ht += DimerKinetic(Spin, w, 0, i, 0, (i+1)%w, 1, i, 1, (i+1)%w);               // upper-vertical rhombus terms
         Ht += DimerKinetic(Spin, w, 0, i, 1, (i+1)%w, 0, (i+1)%w, 1, (i+2)%w);         // lower-vertical rhombus terms

        // potential terms of the dimer model
         Hv += DimerPotential(Spin, w, 0, i, 1, i, 1, (i+1)%w, 2, (i+1)%w);             // horizontal rhombus terms
         Hv += DimerPotential(Spin, w, 0, i, 0, (i+1)%w, 1, i, 1, (i+1)%w);             // upper-vertical rhombus terms
         Hv += DimerPotential(Spin, w, 0, i, 1, (i+1)%w, 0, (i+1)%w, 1, (i+2)%w);       // lower-vertical rhombus terms

	 // right-facing triangle
	 Hchi += inner(S(0)[i], cross(S(0)[(i+1)%w], S(1)[(i+1)%w]));

	 // left-facing triangle
	 Hchi += inner(S(0)[i], cross(S(1)[(i+1)%w], S(1)[i]));
      }

      // Reflection.  This is in the 'wrong' 45 degree angle
      UnitCellMPO Ry = I(0);
      for (int c = 0; c < w; ++c)
      {
	 UnitCellMPO ThisR = I(0);
	 // get the 'pivot' site/bond that we reflect about
	 int const p1 = c/2;
	 int const p2 = (c+1)/2;

	 // if we're reflecting about a bond, do that first
	 if (p1 != p2)
	    ThisR = ThisR * Cell.swap_gate_no_sign(p1,p2);

	 int i1 = (p1+w-1)%w;
	 int i2 = (p2+1)%w;
	
	 while (i1 != p1 + w/2)
	 {
	    ThisR = ThisR * Cell.swap_gate_no_sign(i1,i2);
	    i1 = (i1+w-1)%w;
	    i2 = (i2+1)%w;
	 }

	 ThisR.translate(c*w);
	 Ry = Ry * ThisR;
      }

      RyUnit = Ry;

      // Now we construct the InfiniteLattice,
      InfiniteLattice Lattice(Cell);

      Lattice["H_J1"]  = sum_unit(H1);
      Lattice["H_y"]   = sum_unit(Hy);
      Lattice["H_J2"]  = sum_unit(H2);
      Lattice["H_t"]   = sum_unit(Ht);
      Lattice["H_v"]   = sum_unit(Hv);
      Lattice["H_chi"] = sum_unit(Hchi);

      Lattice.func("H")(arg("J1") = "cos(theta)", arg("J2") = "sin(theta)", arg("theta") = "atan(alpha)", arg("alpha") = 0.0)
             = "J1*H_J1 + J2*H_J2"; // old lattice function 

      Lattice.func("H2")(arg("J2") = 0.0, arg("J_chi") = 0.0)
              = "H_J1 + J2*H_J2 + J_chi*H_chi";

      // Add the tripartite sublattice magnetization operators
      if (w%3 == 0)
      {
	 Lattice["Sa"] = sum_unit(S_A, w*3);
	 Lattice["Sb"] = sum_unit(S_B, w*3);
	 Lattice["Sc"] = sum_unit(S_C, w*3);
      }

      // Momentum operators in Y direction
      Lattice["Ty"] = prod_unit_left_to_right(UnitCellMPO(Trans(0)).MPO(), w);
      Lattice["Ry"] = prod_unit_left_to_right(Ry.MPO(), w*w);

      // for even size unit cell, add rotation by pi
      if (w%2 == 0)
      {
	 UnitCellMPO TyPi = I(0);
	 for (int i = 0; i < w/2; ++i)
	 {
	    TyPi = TyPi * Cell.swap_gate_no_sign(i, i+w/2);
	 }
	 Lattice["TyPi"] = prod_unit_left_to_right(TyPi.MPO(), w);
      }

      // Reflection.  Fixed to reflect about a horizontal axis.  This is the reverse order of unit cells to the R45 operator.
      UnitCellMPO RyOld = I(0);
      for (int c = 0; c < w; ++c)
      {
	 UnitCellMPO ThisR = I(0);
	 // get the 'pivot' site/bond that we reflect about
	 int const p1 = (w-c-1)/2;
	 int const p2 = (w-c)/2;

	 // if we're reflecting about a bond, do that first
	 if (p1 != p2)
	    ThisR = ThisR * Cell.swap_gate_no_sign(p1,p2);

	 int i1 = (p1+w-1)%w;
	 int i2 = (p2+1)%w;
	
	 while (i1 != p1 + w/2)
	 {
	    ThisR = ThisR * Cell.swap_gate_no_sign(i1,i2);
	    i1 = (i1+w-1)%w;
	    i2 = (i2+1)%w;
	 }

	 ThisR.translate(c*w);
	 RyOld = RyOld * ThisR;
      }

      Lattice["RyOld"] = prod_unit_left_to_right(RyOld.MPO(), w*w);

      // 'identity' operator in the spin-1/2 auxiliary basis
      Lattice["I_2"] = prod_unit_left_to_right(UnitCellMPO(I(0)).MPO(), w)
	 * ProductMPO::make_identity(UnitCellMPO(I(0)).MPO().LocalBasis2List(), 
				     QuantumNumber(Cell.GetSymmetryList(), "0.5"));

      // save the lattice
      pheap::ExportObject(FileName, Lattice);
   }
   catch (std::exception& e)
   {
      std::cerr << "Exception: " << e.what() << '\n';
      return 1;
   }
   catch (...)
   {
      std::cerr << "Unknown exception!\n";
      return 1;
   }
}<|MERGE_RESOLUTION|>--- conflicted
+++ resolved
@@ -1,10 +1,4 @@
 // -*- C++ -*-
-<<<<<<< HEAD
-// Description: spin systems on triangular lattices with YC structure and efficient way of numbering - SU(2)-symmetric.
-// Authors: Ian P. McCulloch and Seyed N. Saadatmand
-// Contact: s.saadatmand@uq.edu.au
-// <OBELIX> @ /data5/uqssaada/git/mptoolkit/models/contrib/spin-tri-yc-su2.cpp
-=======
 //----------------------------------------------------------------------------
 // Matrix Product Toolkit http://physics.uq.edu.au/people/ianmcc/mptoolkit/
 //
@@ -25,7 +19,6 @@
 // ENDHEADER
 
 // Description: spin systems on triangular lattices with YC structure and efficient way of numbering; SU(2)-symmetric.
->>>>>>> 0a722f7e
 
 // YC configuration of a triangular lattice.
 // The default unit-cell size is the width value.
