// -*- C++ -*-
//----------------------------------------------------------------------------
// Matrix Product Toolkit http://physics.uq.edu.au/people/ianmcc/mptoolkit/
//
// models/contrib/spin-tri-yc-su2.cpp
//
// Copyright (C) 2015,2016 Ian McCulloch <ianmcc@physics.uq.edu.au>
// Copyright (C) 2015,2016 Seyed N. Saadatmand <s.saadatmand@uq.edu.au>
//
// This program is free software: you can redistribute it and/or modify
// it under the terms of the GNU General Public License as published by
// the Free Software Foundation, either version 3 of the License, or
// (at your option) any later version.
//
// Reseach publications making use of this software should include
// appropriate citations and acknowledgements as described in
// the file CITATIONS in the main source directory.
//----------------------------------------------------------------------------
// ENDHEADER

// Description: spin systems on triangular lattices with YC structure and efficient way of numbering; SU(2)-symmetric.
// YC configuration of a triangular lattice.
// The default unit-cell size is the width value.
//
// Example for a width-6 lattice (site numbers in brackets are periodic repeats in the vertical
// direction (i.e. top-left (5) is the same site as the bottom-left 5).
// Sites 6,7,8,9,10,11 are the second unit cell, e.g. 6 is (1)[0].
//
//      (17)
//  (11) |
//(5) | 12
// |  6< |
// 0< | 13
// |  7< |
// 1< | 14
// |  8< | ...
// 2< | 15
// |  9< |
// 3< | 16
// | 10< |
// 4< | 17
// | 11< |
// 5< | (12)
// | (6)
//(0)


#include "pheap/pheap.h"
#include "lattice/infinitelattice.h"
#include "lattice/unitcelloperator.h"
#include "mp/copyright.h"
#include "models/spin-su2.h"
#include "common/terminal.h"
#include <boost/program_options.hpp>


namespace prog_opt = boost::program_options;


int IntPow(int x, int p) {
  if (p == 0) return 1;
  if (p == 1) return x;
  return x * IntPow(x, p-1);
}

// Functions that produces dimer terms for the Hamiltonian (including their h.c. (rotated) terms): 

UnitCellMPO DimerKinetic(half_int spin, int width, int cell1, int site1, int cell2, int site2, int cell3, int site3, int cell4, int site4) {

 LatticeSite Site = SpinSU2(spin);
 UnitCell Cell = repeat(Site, width);
 UnitCellOperator S(Cell, "S"), I(Cell, "I");
 UnitCellMPO H, Dots, DoubleDots, CrossDots;

 Dots = inner(S(cell1)[site1], S(cell4)[site4]) + inner(S(cell2)[site2], S(cell3)[site3]) - inner(S(cell1)[site1], S(cell2)[site2]) -   
        inner(S(cell3)[site3], S(cell4)[site4]) - inner(S(cell1)[site1], S(cell3)[site3]) - inner(S(cell2)[site2], S(cell4)[site4]);

 DoubleDots = inner(S(cell1)[site1], S(cell2)[site2])*inner(S(cell3)[site3], S(cell4)[site4]) +  
              inner(S(cell1)[site1], S(cell3)[site3])*inner(S(cell2)[site2], S(cell4)[site4]);

 CrossDots = inner(cross(S(cell1)[site1], S(cell2)[site2]), cross(S(cell3)[site3], S(cell4)[site4])) +
             inner(cross(S(cell1)[site1], S(cell3)[site3]), cross(S(cell2)[site2], S(cell4)[site4]));

 H = 0.125*I + 0.25*Dots + 0.5*DoubleDots - 0.125*CrossDots;

 return H;

}

UnitCellMPO DimerPotential(half_int spin, int width, int cell1, int site1, int cell2, int site2, int cell3, int site3, int cell4, int site4) {

 LatticeSite Site = SpinSU2(spin);
 UnitCell Cell = repeat(Site, width);
 UnitCellOperator S(Cell, "S"), I(Cell, "I");
 UnitCellMPO H, P12, P34, P13, P24;

 P12 = 0.25*I - inner(S(cell1)[site1], S(cell2)[site2]);
 P34 = 0.25*I - inner(S(cell3)[site3], S(cell4)[site4]);

 P13 = 0.25*I - inner(S(cell1)[site1], S(cell3)[site3]);
 P24 = 0.25*I - inner(S(cell2)[site2], S(cell4)[site4]);

 H = P12*P34 + P13*P24;

 return H;

}


int main(int argc, char** argv)
{
   try
   {
      half_int Spin = 0.5;
      int w = 3;
      std::string FileName;
      bool NoReflect = false;

      prog_opt::options_description desc("Allowed options", terminal::columns());
      desc.add_options()
         ("help", "show this help message")
         ("Spin,S", prog_opt::value(&Spin), "magnitude of the spin [default 0.5]")
	 ("width,w", prog_opt::value(&w), "width of the cylinder [default 3]")
         ("out,o", prog_opt::value(&FileName), "output filename [required]")
	 ("noreflect", prog_opt::bool_switch(&NoReflect), "don't include the spatial reflection operator (expensive for large width lattices)")
         ;
      
      prog_opt::variables_map vm;        
      prog_opt::store(prog_opt::command_line_parser(argc, argv).
                      options(desc).style(prog_opt::command_line_style::default_style ^
					  prog_opt::command_line_style::allow_guessing).
		      run(), vm);
      prog_opt::notify(vm);    
      
      // Descriptions of each operator
      OperatorDescriptions OpDescriptions;
      OpDescriptions.set_description("SU(2) triangular lattice YC configuration");
      OpDescriptions.author("S N Saadatmand", "s.saadatmand@uq.edu.au");
      OpDescriptions.author("IP McCullocch", "ianmcc@physics.uq.edu.au");
      OpDescriptions.add_cell_operators()
	 ("S"          , "total spin on a leg of the cylinder")
	 ("StagS"      , "staggered magnetization", "width even", [&w]()->bool {return w%2 == 0;})
	 ("Trans"      , "translation by one site (rotation by 2\u0071/w) in lattice short direction")
	 ("Ref"        , "reflection in lattice short direction (may need applying T-operators to become")
	 ("RyUnit"     , "Reflection of a single unit cell",
	  "not present with --noreflect", [&NoReflect]()->bool{return !NoReflect;})
	 ;
      OpDescriptions.add_operators()
	 ("H_J1"       , "nearest neighbor spin exchange")
	 ("H_J2"       , "next-nearest neighbor spin exchange")
	 ("H_chi"      , "explicit chiral term over NN triangular plaquettes")
	 ("H_y"        , "nearest neighbor spin exchange in the Y direction")
	 ("H_t"        , "kinetic term of quantum dimer model's Hamiltonian on the triangular lattice")
	 ("H_v"        , "potential term of quantum dimer model's Hamiltonian on the triangular lattice")
	 ("Ty"         , "momentum operator in lattice short direction")
	 ("TyPi"       , "translation by w/2 sites in the Y direction",
	  "width even, not present with --noreflect", [&NoReflect,&w]()->bool{return !NoReflect && w%2 == 0;})
	 ("Ry"         , "Reflection in the Y direction",
	  "not present with --noreflect", [&NoReflect]()->bool{return !NoReflect;})
	 ("RyOld"      , "Reflection in the Y direction, old ordering",
	  "not present with --noreflect", [&NoReflect]()->bool{return !NoReflect;})
	 ("SwapWrap"   , "changing the wraaping vector of lattice between 'old' and 'new' way of numbering", 
	  "not present with --noreflect", [&NoReflect]()->bool{return !NoReflect;})
	 ("Sa"         , "tripartite sublattice spin, including site S(0)[0]", "width multiple of 3", [&w]()->bool {return w%3 == 0;})
	 ("Sb"         , "tripartite sublattice spin, including site S(0)[1]", "width multiple of 3", [&w]()->bool {return w%3 == 0;})
	 ("Sc"         , "tripartite sublattice spin, including site S(0)[2]", "width multiple of 3", [&w]()->bool {return w%3 == 0;})
	 ("Stag_p60"   , "staggered magnetization order parameter with FM stripes in +60^degree direction",
	  "width even",  [&w]()->bool {return w%2 == 0;})
	 ;
      OpDescriptions.add_functions()
	 ("THM2", "Hamiltonian, {J2 = NNN coupling strength, J_chi = chiral term coupling strength}")
	 ("H_SinScaled", "old, don't use")
	 ;

      if (vm.count("help") || !vm.count("out"))
      {
         print_copyright(std::cerr);
         std::cerr << "usage: " << basename(argv[0]) << " [options]\n";
         std::cerr << desc << '\n';
<<<<<<< HEAD
	 std::cerr << "Constructs a triangular lattice in the YC configuration with wrapping vector (0,1) (in unit of\n"
		   << "+/-60 degree principal directions), while spins sit on edges. This creates an efficient way of\n" 
                   << "numbering for the 1D chain.\n\n"
                   << "Operators:\n"
		   << "H_J1     - nearest neighbor spin exchange\n"
		   << "H_J2     - next-nearest neighbor spin exchange\n"
                   << "H_chi    - explicit chiral term over NN triangular plaquettes\n" 
                   << "H_t      - kinetic term of quantum dimer model's Hamiltonian on the triangular lattice\n"
                   << "H_v      - potential term of quantum dimer model's Hamiltonian on the triangular lattice\n"
                   << "S        - total spin on a leg of the cylinder\n"
                   << "StagS    - total staggered magnetization over a unit-cell\n"
                   << "Trans    - translation by one site (rotation by 2\u0071/w) in lattice short direction\n"
                   << "Ty       - momentum operator in lattice short direction\n"
                   << "Ref      - reflection in lattice short direction (may need applying T-operators to become" 
                   << "           general reflection)\n"
                   << "SwapWrap - changing the wraaping vector of lattice between 'old' and 'new' way of numbering"
		   //<< "*If the lattice could be potentially tripartite (width is a multiple of 3), then we\n"
		   //<< "define sublattice spin operators on a \"width*3\" unit cells as,\n"
		   << "S_A      - tripartite sublattice spin, including site S(0)[0]\n"
		   << "S_B      - tripartite sublattice spin, including site S(0)[1]\n"
		   << "S_C      - tripartite sublattice spin, including site S(0)[2]\n\n"
                   << "Functions:\n"
                   << "H2(J2 = NNN coupling strength, J_chi = chiral term coupling strength)\n\n"                         
	    ;
=======
	 std::cerr << OpDescriptions << '\n';
>>>>>>> 313ef297
         return 1;
      }

      LatticeSite Site = SpinSU2(Spin);
      UnitCell Cell = repeat(Site, w);
      UnitCellOperator S(Cell, "S"), StagS(Cell, "StagS");
      UnitCellOperator I(Cell, "I"); // identity operator
      UnitCellOperator Trans(Cell, "Trans"), Ref(Cell, "Ref");
      UnitCellOperator RyUnit(Cell, "RyUnit");

      // Construct the lattice object (we can modify Cell after this if we want)
      InfiniteLattice Lattice(&Cell);

      // Add some operators on the unit-cell
   
      for (int i = 0; i < w; ++i)
      {
	 S += S[i];                    // total spin on a leg of cylinder
<<<<<<< HEAD
         StagS += IntPow(-1,i) * S[i]; // note: only one of three possible staggered magnetization formation.            
=======
      }
      
      // Staggered magnetization requires width to be even
      if (w%2 == 0)
      {
	 UnitCellMPO S_stag_p60;
	 for (int i = 0; i < w; ++i)
	 {
	    StagS += IntPow(-1,i) * S[i]; // staggered magnetization in Y-direction (note: only one of the three possible formations).

	    // staggered magnetization order parameter with FM stripes in -60^degree direction.
	    S_stag_p60 += IntPow(-1,i)*S(0)[i] + IntPow(-1,i+1)*S(1)[i];
	 }
         Lattice["Stag_p60"] = sum_unit(S_stag_p60, w*2);
>>>>>>> 313ef297
      }

      Trans = I(0);
      for (int i = 0; i < w-1; ++i)
       {
           //T *= 0.5*( 0.25*inner(S[i],S[i+1]) + 1 );
           Trans = Trans(0) * Cell.swap_gate_no_sign(i, i+1);
       }

      Ref = I(0); // old way of representing an explicit R-operator.
      for (int i = 0; i < w/2; ++i)
       {
           //R *= 0.5*( 0.25*inner(S[i],S[w-i-1]) + 1 );
           Ref = Ref(0) * Cell.swap_gate_no_sign(i, w-i-1);
       }
<<<<<<< HEAD

      // to test existence of tripartite symmetry, add operators for the sublattice magnetization:
      UnitCellMPO S_A, S_B, S_C;
=======
>>>>>>> 313ef297

      // 3-sublattice order parameter
      if (w%3 == 0)
      {
	 UnitCellMPO S_A, S_B, S_C;
	 for (int i = 0; i < w; i += 3)
	 {
<<<<<<< HEAD
	    S_A += S(0)[i]   + S(1)[(i+2)%w] + S(2)[(i+1)%w];
	    if ( (i+1)<w ) { S_B += S(0)[i+1] + S(1)[(i+3)%w] + S(2)[(i+2)%w]; }
	    if ( (i+2)<w ) { S_C += S(0)[i+2] + S(1)[(i+4)%w] + S(2)[(i+3)%w]; }
=======
	    S_A += S(0)[i+0] + S(1)[(i+2)%w] + S(2)[(i+1)%w];
	    S_B += S(0)[i+1] + S(1)[(i+3)%w] + S(2)[(i+2)%w];
	    S_C += S(0)[i+2] + S(1)[(i+4)%w] + S(2)[(i+3)%w];
>>>>>>> 313ef297
	 }
	 Lattice["Sa"] = sum_unit(S_A, w*3);
	 Lattice["Sb"] = sum_unit(S_B, w*3);
	 Lattice["Sc"] = sum_unit(S_C, w*3);
      }

      // Construct the Hamiltonian for a single unit-cell,
      UnitCellMPO H1, H2, Ht, Hv, Hy, Hchi;
    
      for (int i = 0; i < w; ++i)
      {
	// nearest neighbor bonds
	 // vertical bonds
	 H1 += inner(S(0)[i], S(0)[(i+1)%w]);
	 // 60 degree bonds
	 H1 += inner(S(0)[i], S(1)[i]);
	 H1 += inner(S(0)[i], S(1)[(i+1)%w]);

	 // vertical bonds only
	 Hy += inner(S(0)[i], S(0)[(i+1)%w]);

	// next-nearest neighbor bonds
	 H2 += inner(S(0)[i], S(2)[(i+1)%w]);                  // horizontal
	 H2 += inner(S(0)[i], S(1)[(i+w-1)%w]);                // up-right
	 H2 += inner(S(0)[i], S(1)[(i+2)%w]);                  // down-right
         
        // kinetic terms of the dimer model
         Ht += DimerKinetic(Spin, w, 0, i, 1, i, 1, (i+1)%w, 2, (i+1)%w);               // horizontal rhombus terms
         Ht += DimerKinetic(Spin, w, 0, i, 0, (i+1)%w, 1, i, 1, (i+1)%w);               // upper-vertical rhombus terms
         Ht += DimerKinetic(Spin, w, 0, i, 1, (i+1)%w, 0, (i+1)%w, 1, (i+2)%w);         // lower-vertical rhombus terms

        // potential terms of the dimer model
         Hv += DimerPotential(Spin, w, 0, i, 1, i, 1, (i+1)%w, 2, (i+1)%w);             // horizontal rhombus terms
         Hv += DimerPotential(Spin, w, 0, i, 0, (i+1)%w, 1, i, 1, (i+1)%w);             // upper-vertical rhombus terms
         Hv += DimerPotential(Spin, w, 0, i, 1, (i+1)%w, 0, (i+1)%w, 1, (i+2)%w);       // lower-vertical rhombus terms

	 // right-facing triangle
	 Hchi += inner(S(0)[i], cross(S(0)[(i+1)%w], S(1)[(i+1)%w]));

	 // left-facing triangle
	 Hchi += inner(S(0)[i], cross(S(1)[(i+1)%w], S(1)[i]));
      }

      // Reflection.  This is in the 'wrong' 45 degree angle
      UnitCellMPO Ry = I(0);
      if (!NoReflect)
      {
	 for (int c = 0; c < w; ++c)
	 {
	    UnitCellMPO ThisR = I(0);
	    // get the 'pivot' site/bond that we reflect about
	    int const p1 = c/2;
	    int const p2 = (c+1)/2;
	    
	    // if we're reflecting about a bond, do that first
	    if (p1 != p2)
	       ThisR = ThisR * Cell.swap_gate_no_sign(p1,p2);
	    
	    int i1 = (p1+w-1)%w;
	    int i2 = (p2+1)%w;
	    
	    while (i1 != p1 + w/2)
	    {
	       ThisR = ThisR * Cell.swap_gate_no_sign(i1,i2);
	       i1 = (i1+w-1)%w;
	       i2 = (i2+1)%w;
	    }
	    
	    ThisR.translate(c*w);
	    Ry = Ry * ThisR;
	 }
	 RyUnit = Ry;
      }

      // Now we construct the InfiniteLattice,

      Lattice["H_J1"]  = sum_unit(H1);
      Lattice["H_y"]   = sum_unit(Hy);
      Lattice["H_J2"]  = sum_unit(H2);
      Lattice["H_t"]   = sum_unit(Ht);
      Lattice["H_v"]   = sum_unit(Hv);
      Lattice["H_chi"] = sum_unit(Hchi);

      Lattice.func("H_SinScaled")(arg("J1") = "cos(theta)", arg("J2") = "sin(theta)", arg("theta") = "atan(alpha)", arg("alpha") = 0.0)
             = "J1*H_J1 + J2*H_J2"; // an old lattice function, used in few projects in 2014-15. 

      Lattice.func("THM2")(arg("J2") = 0.0, arg("J_chi") = 0.0)
              = "H_J1 + J2*H_J2 + J_chi*H_chi";

      Lattice.func("Test")(arg("J2")) = "THM2{J2}";

      // Add the tripartite sublattice magnetization operators
      if (w%3 == 4)
      {
      }

      // Momentum operators in Y-direction
      Lattice["Ty"] = prod_unit_left_to_right(UnitCellMPO(Trans(0)).MPO(), w);

      if (!NoReflect)
	 Lattice["Ry"] = prod_unit_left_to_right(Ry.MPO(), w*w);

      // for even size unit cell, add rotation by pi
      if (w%2 == 0 && !NoReflect)
      {
	 UnitCellMPO TyPi = I(0);
	 for (int i = 0; i < w/2; ++i)
	 {
	    TyPi = TyPi * Cell.swap_gate_no_sign(i, i+w/2);
	 }
	 Lattice["TyPi"] = prod_unit_left_to_right(TyPi.MPO(), w);
      }

      // Reflection.  Fixed to reflect about a horizontal axis.  This is the reverse order of unit cells to the R-"45 degree" operator.
      if (!NoReflect)
      {
	 UnitCellMPO RyOld = I(0);
	 for (int c = 0; c < w; ++c)
	 {
	    UnitCellMPO ThisR = I(0);
	    // get the 'pivot' site/bond that we reflect about
	    int const p1 = (w-c-1)/2;
	    int const p2 = (w-c)/2;
	    
	    // if we're reflecting about a bond, do that first
	    if (p1 != p2)
	       ThisR = ThisR * Cell.swap_gate_no_sign(p1,p2);
	    
	    int i1 = (p1+w-1)%w;
	    int i2 = (p2+1)%w;
	    
	    while (i1 != p1 + w/2)
	    {
	       ThisR = ThisR * Cell.swap_gate_no_sign(i1,i2);
	       i1 = (i1+w-1)%w;
	       i2 = (i2+1)%w;
	    }
	    
	    ThisR.translate(c*w);
	    RyOld = RyOld * ThisR;
	 }
	 
	 Lattice["RyOld"] = prod_unit_left_to_right(RyOld.MPO(), w*w);
      }

      // SwapWrap. Change between wrapping vectors of 'old' and 'new' way of numbering of the lattice.
      if (!NoReflect)
      {
	 UnitCellMPO SwapWrap = I(0);
	 for (int c = 0; c < w; ++c)
	 {
	    UnitCellMPO ThisWrap = I(0);
	    
	    if (c != 0)
	    { 
	       for (int i1 = 0; i1 < w-c; ++i1)
	       {
		  int i2 = (i1+w-c)%w;
		  ThisWrap = ThisWrap * Cell.swap_gate_no_sign(i1,i2);
	       }
	    }

	    ThisWrap.translate(c*w);
	    SwapWrap = SwapWrap * ThisWrap;          
	 }
	 Lattice["SwapWrap"] = prod_unit_left_to_right(SwapWrap.MPO(), w*w);  
      }

      // 'identity' operator in the spin-1/2 auxiliary basis
      //      Lattice["I_2"] = prod_unit_left_to_right(UnitCellMPO(I(0)).MPO(), w)
      //	 * ProductMPO::make_identity(UnitCellMPO(I(0)).MPO().LocalBasis2List(), 
      //				     QuantumNumber(Cell.GetSymmetryList(), "0.5"));

      // Information about the lattice
      Lattice.set_command_line(argc, argv);
      Lattice.set_operator_descriptions(OpDescriptions);

      // save the lattice to disk
      pheap::ExportObject(FileName, Lattice);
   }
   catch (std::exception& e)
   {
      std::cerr << "Exception: " << e.what() << '\n';
      return 1;
   }
   catch (...)
   {
      std::cerr << "Unknown exception!\n";
      return 1;
   }
}<|MERGE_RESOLUTION|>--- conflicted
+++ resolved
@@ -177,34 +177,7 @@
          print_copyright(std::cerr);
          std::cerr << "usage: " << basename(argv[0]) << " [options]\n";
          std::cerr << desc << '\n';
-<<<<<<< HEAD
-	 std::cerr << "Constructs a triangular lattice in the YC configuration with wrapping vector (0,1) (in unit of\n"
-		   << "+/-60 degree principal directions), while spins sit on edges. This creates an efficient way of\n" 
-                   << "numbering for the 1D chain.\n\n"
-                   << "Operators:\n"
-		   << "H_J1     - nearest neighbor spin exchange\n"
-		   << "H_J2     - next-nearest neighbor spin exchange\n"
-                   << "H_chi    - explicit chiral term over NN triangular plaquettes\n" 
-                   << "H_t      - kinetic term of quantum dimer model's Hamiltonian on the triangular lattice\n"
-                   << "H_v      - potential term of quantum dimer model's Hamiltonian on the triangular lattice\n"
-                   << "S        - total spin on a leg of the cylinder\n"
-                   << "StagS    - total staggered magnetization over a unit-cell\n"
-                   << "Trans    - translation by one site (rotation by 2\u0071/w) in lattice short direction\n"
-                   << "Ty       - momentum operator in lattice short direction\n"
-                   << "Ref      - reflection in lattice short direction (may need applying T-operators to become" 
-                   << "           general reflection)\n"
-                   << "SwapWrap - changing the wraaping vector of lattice between 'old' and 'new' way of numbering"
-		   //<< "*If the lattice could be potentially tripartite (width is a multiple of 3), then we\n"
-		   //<< "define sublattice spin operators on a \"width*3\" unit cells as,\n"
-		   << "S_A      - tripartite sublattice spin, including site S(0)[0]\n"
-		   << "S_B      - tripartite sublattice spin, including site S(0)[1]\n"
-		   << "S_C      - tripartite sublattice spin, including site S(0)[2]\n\n"
-                   << "Functions:\n"
-                   << "H2(J2 = NNN coupling strength, J_chi = chiral term coupling strength)\n\n"                         
-	    ;
-=======
 	 std::cerr << OpDescriptions << '\n';
->>>>>>> 313ef297
          return 1;
       }
 
@@ -215,7 +188,7 @@
       UnitCellOperator Trans(Cell, "Trans"), Ref(Cell, "Ref");
       UnitCellOperator RyUnit(Cell, "RyUnit");
 
-      // Construct the lattice object (we can modify Cell after this if we want)
+      // Construct the lattice object (we can modify Cell after this if we want.)
       InfiniteLattice Lattice(&Cell);
 
       // Add some operators on the unit-cell
@@ -223,9 +196,6 @@
       for (int i = 0; i < w; ++i)
       {
 	 S += S[i];                    // total spin on a leg of cylinder
-<<<<<<< HEAD
-         StagS += IntPow(-1,i) * S[i]; // note: only one of three possible staggered magnetization formation.            
-=======
       }
       
       // Staggered magnetization requires width to be even
@@ -234,13 +204,10 @@
 	 UnitCellMPO S_stag_p60;
 	 for (int i = 0; i < w; ++i)
 	 {
-	    StagS += IntPow(-1,i) * S[i]; // staggered magnetization in Y-direction (note: only one of the three possible formations).
-
-	    // staggered magnetization order parameter with FM stripes in -60^degree direction.
-	    S_stag_p60 += IntPow(-1,i)*S(0)[i] + IntPow(-1,i+1)*S(1)[i];
+	    StagS += IntPow(-1,i) * S[i];                                 // staggered magnetization with alternating sublattices in Y-direction (note: only one of the three possible formations).
+	    S_stag_p60 += IntPow(-1,i)*S(0)[i] + IntPow(-1,i+1)*S(1)[i];  // staggered magnetization order parameter with FM stripes in +60^degree direction.
 	 }
          Lattice["Stag_p60"] = sum_unit(S_stag_p60, w*2);
->>>>>>> 313ef297
       }
 
       Trans = I(0);
@@ -256,28 +223,18 @@
            //R *= 0.5*( 0.25*inner(S[i],S[w-i-1]) + 1 );
            Ref = Ref(0) * Cell.swap_gate_no_sign(i, w-i-1);
        }
-<<<<<<< HEAD
+
 
       // to test existence of tripartite symmetry, add operators for the sublattice magnetization:
-      UnitCellMPO S_A, S_B, S_C;
-=======
->>>>>>> 313ef297
-
-      // 3-sublattice order parameter
+      // 3-sublattice order parameters ...
       if (w%3 == 0)
       {
 	 UnitCellMPO S_A, S_B, S_C;
 	 for (int i = 0; i < w; i += 3)
 	 {
-<<<<<<< HEAD
-	    S_A += S(0)[i]   + S(1)[(i+2)%w] + S(2)[(i+1)%w];
-	    if ( (i+1)<w ) { S_B += S(0)[i+1] + S(1)[(i+3)%w] + S(2)[(i+2)%w]; }
-	    if ( (i+2)<w ) { S_C += S(0)[i+2] + S(1)[(i+4)%w] + S(2)[(i+3)%w]; }
-=======
 	    S_A += S(0)[i+0] + S(1)[(i+2)%w] + S(2)[(i+1)%w];
 	    S_B += S(0)[i+1] + S(1)[(i+3)%w] + S(2)[(i+2)%w];
 	    S_C += S(0)[i+2] + S(1)[(i+4)%w] + S(2)[(i+3)%w];
->>>>>>> 313ef297
 	 }
 	 Lattice["Sa"] = sum_unit(S_A, w*3);
 	 Lattice["Sb"] = sum_unit(S_B, w*3);
@@ -290,11 +247,9 @@
       for (int i = 0; i < w; ++i)
       {
 	// nearest neighbor bonds
-	 // vertical bonds
-	 H1 += inner(S(0)[i], S(0)[(i+1)%w]);
-	 // 60 degree bonds
-	 H1 += inner(S(0)[i], S(1)[i]);
-	 H1 += inner(S(0)[i], S(1)[(i+1)%w]);
+	 H1 += inner(S(0)[i], S(0)[(i+1)%w]);   // vertical bonds
+	 H1 += inner(S(0)[i], S(1)[i]);         // -60 degree bonds
+	 H1 += inner(S(0)[i], S(1)[(i+1)%w]);   // +60 degree bonds
 
 	 // vertical bonds only
 	 Hy += inner(S(0)[i], S(0)[(i+1)%w]);
@@ -447,9 +402,9 @@
       }
 
       // 'identity' operator in the spin-1/2 auxiliary basis
-      //      Lattice["I_2"] = prod_unit_left_to_right(UnitCellMPO(I(0)).MPO(), w)
-      //	 * ProductMPO::make_identity(UnitCellMPO(I(0)).MPO().LocalBasis2List(), 
-      //				     QuantumNumber(Cell.GetSymmetryList(), "0.5"));
+      Lattice["I_2"] = prod_unit_left_to_right(UnitCellMPO(I(0)).MPO(), w)
+                     * ProductMPO::make_identity(UnitCellMPO(I(0)).MPO().LocalBasis2List(), 
+                       QuantumNumber(Cell.GetSymmetryList(), "0.5"));
 
       // Information about the lattice
       Lattice.set_command_line(argc, argv);
