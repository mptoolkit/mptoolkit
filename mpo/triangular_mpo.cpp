--- conflicted
+++ resolved
@@ -193,25 +193,15 @@
    TRACE(Op);
 
 }
-<<<<<<< HEAD
 #endif
 
 std::pair<std::complex<double>, double>
 log_inner_prod(TriangularMPO const& Op1, TriangularMPO const& Op2)
-=======
-
-std::pair<std::complex<double>, double>
-log_inner_prod(FiniteMPO const& Op1, FiniteMPO const& Op2)
->>>>>>> 60886692
 {
 }
 
 bool
-<<<<<<< HEAD
 equal(TriangularMPO const& Op1, TriangularMPO const& Op2, double Tol)
-=======
-equal(FiniteMPO const& Op1, FiniteMPO const& Op2, double Tol)
->>>>>>> 60886692
 {
    // Do we want to scale Tol by the system size?  Bond dimension?
 
@@ -233,7 +223,6 @@
 
    if (std::abs(x - n1) > Tol)
       return false;
-<<<<<<< HEAD
 
    return true;
 }
@@ -300,7 +289,6 @@
 // Now we want to do diagonal compression.  Can't see a simpler way than
 // doing an effective coarse-graining.
 
-<<<<<<< e0215db8386ad27b52c4c7da771a87fd27bcbd03
 // remove row r2, by compressing it onto row r1 (likewise for the columns)
 void
 compress_row(TriangularMPO& Op, int r1, int r2)
@@ -310,83 +298,6 @@
 // returns true if a compression was achieved
 bool tri_optimize_rows(TriangularMPO& Op)
 {
-=======
-
-   return true;
-}
-
-//
-// tri_optimize
-//
-// Optimize a triangular MPO, including diagonal terms.
-//
-// Suppose that the unit cell is 1 site.  Then we orthogonalize the columns by
-// RQ decomposition, starting from the first column (which will be preserved).
-// But we treat the diagonal component separately.  Columns which match on the upper diagonals
-// and have the *same* component on the diagonal are parallel, since they represent the same terms.
-// For example, consider the string term I*I*I*....*A*I*I*...*A*I*I*....
-// This form may arise, for example, as the product sum_unit(A(0))^2.
-// But before compression, the term will occur twice, eg
-//
-// ( I A A 0 )
-// ( 0 I 0 A )
-// ( 0 0 I A )
-// ( 0 0 0 I )
-//
-// This can be reduced to 3x3, as
-// ( I 2A 0 )
-// ( 0 I  A )
-// ( 0 0  I )
-//
-// if we recognise that columns (or rows) 2,3 are parallel, because they are the same above the diagonal,
-// and also have the same diagonal term.
-//
-// Extending this to larger unit cells, suppose that A is 1x2x1 on 4 unit cells.  
-// ( A B ) ( C D ) ( K )
-//         ( E F ) ( L )
-//
-// Then we have
-//
-// ( I A B 0 A B 0 0 0 0 0 0 )  ( I 0 0 0 0 0 0 0 0 0 0 0 )  ( I 0 0 0 )
-// ( 0 0 0 I 0 0 A B 0 0 0 0 )  ( 0 C D 0 0 0 0 0 0 0 0 0 )  ( 0 K 0 0 )
-// ( 0 0 0 0 0 0 0 0 I A B 0 )  ( 0 E F 0 0 0 0 0 0 0 0 0 )  ( 0 L 0 0 )
-// ( 0 0 0 0 0 0 0 0 0 0 0 I )  ( 0 0 0 I 0 0 0 0 0 0 0 0 )  ( 0 I 0 0 )
-//                              ( 0 0 0 0 C D 0 0 0 0 0 0 )  ( 0 0 K 0 )
-//                              ( 0 0 0 0 E F 0 0 0 0 0 0 )  ( 0 0 L 0 )
-//                              ( 0 0 0 0 0 0 C D 0 0 0 0 )  ( 0 0 0 K )
-//                              ( 0 0 0 0 0 0 E F 0 0 0 0 )  ( 0 0 0 L )
-//                              ( 0 0 0 0 0 0 0 0 I 0 0 0 )  ( 0 0 I 0 )
-//                              ( 0 0 0 0 0 0 0 0 0 C D 0 )  ( 0 0 0 K )
-//                              ( 0 0 0 0 0 0 0 0 0 E F 0 )  ( 0 0 0 L )
-//                              ( 0 0 0 0 0 0 0 0 0 0 0 I )  ( 0 0 0 I )
-//
-// Ordinary compression can reduce this
-//
-// ( I A B 0 0 0 0 0 )  ( I 0 0 0 0 0 0 0 )  ( I 0 0 0 )
-// ( 0 0 0 I 0 A B 0 )  ( 0 C D 0 0 0 0 0 )  ( 0 K K 0 )
-// ( 0 0 0 0 I A B 0 )  ( 0 E F 0 0 0 0 0 )  ( 0 L L 0 )
-// ( 0 0 0 0 0 0 0 I )  ( 0 0 0 I 0 0 0 0 )  ( 0 I 0 0 )
-//                      ( 0 0 0 0 I 0 0 0 )  ( 0 0 I 0 )
-//                      ( 0 0 0 0 0 C D 0 )  ( 0 0 0 K )
-//                      ( 0 0 0 0 0 E F 0 )  ( 0 0 0 L )
-//                      ( 0 0 0 0 0 0 0 I )  ( 0 0 0 I )
-//
-// we could compress the internal dimensions by 1 row and 1 column, but this doesn't achieve
-// anything for our purposes.
-//
-// Now we want to do diagonal compression.  Can't see a simpler way than
-// doing an effective coarse-graining.
-
-// remove row r2, by compressing it onto row r1 (likewise for the columns)
-void
-compress_row(TriangularMPO& Op, int r1, int r2)
-{
-}
-
-// returns true if a compression was achieved
-bool tri_optimize_rows(TriangularMPO& Op)
-{
->>>>>>> 60886692
    double Tol = 1E-14;
 
    bool Result = false;
