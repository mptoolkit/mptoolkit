// -*- C++ -*-
//----------------------------------------------------------------------------
// Matrix Product Toolkit http://physics.uq.edu.au/people/ianmcc/mptoolkit/
//
// mpo/triangular_mpo.cpp
//
// Copyright (C) 2016 Ian McCulloch <ianmcc@physics.uq.edu.au>
//
// This program is free software: you can redistribute it and/or modify
// it under the terms of the GNU General Public License as published by
// the Free Software Foundation, either version 3 of the License, or
// (at your option) any later version.
//
// Reseach publications making use of this software should include
// appropriate citations and acknowledgements as described in
// the file CITATIONS in the main source directory.
//----------------------------------------------------------------------------
// ENDHEADER

#include "triangular_mpo.h"
#include "common/statistics.h"

void
TriangularMPO::check_structure() const
{
   for (int i = 0; i < this->size(); ++i)
   {
      Data_[i].check_structure();
   }
}

PStream::opstream&
 operator<<(PStream::opstream& out, TriangularMPO const& Op)
{
   out << Op.Data_;
   return out;
}

PStream::ipstream&
 operator>>(PStream::ipstream& in, TriangularMPO& Op)
{
   in >> Op.Data_;
   return in;
}

GenericMPO extract_column(TriangularMPO const& Op, int Col)
{
   GenericMPO MPOp(Op.begin(), Op.end());

   std::set<int> Cols;
   Cols.insert(Col);
   SimpleOperator ColP = make_projector_onto(MPOp.Basis2(), Cols);
   MPOp.back() = prod(MPOp.back(), herm(ColP));

   cull_unused_elements(MPOp);
   return MPOp;
}

GenericMPO extract_lower_column(TriangularMPO const& Op, int Col)
{
   GenericMPO MPOp(Op.begin(), Op.end());

   // remove the diagonal element (if it exists), by setting the elements of the first operator
   // at (Col, x) to zero.
   for (unsigned k = 0; k < MPOp.front().Basis2().size(); ++k)
   {
      zero_element(MPOp.front().data(), Col, k);
   }

   std::set<int> Cols;
   Cols.insert(Col);
   MPOp.back() = project_columns(MPOp.back(), Cols);

   cull_unused_elements(MPOp);
   return MPOp;
}

FiniteMPO 
TriangularMPO::operator()(int Row, int Col) const
{
   GenericMPO MPOp(Data_);

   std::set<int> Rows;
   Rows.insert(Row);
   MPOp.front() = project_rows(MPOp.front(), Rows);

   std::set<int> Cols;
   Cols.insert(Col);
   MPOp.back() = project_columns(MPOp.back(), Cols);
   //   TRACE(MPOp.back());

   cull_unused_elements(MPOp);
   return FiniteMPO(MPOp);
}

std::ostream&
operator<<(std::ostream& out, TriangularMPO const& op)
{
   return out << op.data();
}

void optimize(TriangularMPO& Op)
{
   if (Op.size() < 2)
      return;

   bool Reduced = true; // flag to indicate that we reduced a dimension
   // loop until we do a complete sweep with no reduction in dimensions
   while (Reduced)
   {
      Reduced = false;

      // Working left to right, optimize the Basis2
      SimpleOperator T = TruncateBasis2(Op.front());
      if (T.size1() != T.size2())
         Reduced = true;
      for (int i = 1; i < Op.size(); ++i)
      {
         Op[i] = T * Op[i];
         T = TruncateBasis2(Op[i]);
         if (T.size1() != T.size2())
            Reduced = true;
      }
      Op.front() = T * Op.front();
      
      // Working right to left, optimize Basis1
      T = TruncateBasis1(Op.back());
      if (T.size1() != T.size2())
         Reduced = true;
      for (int i = Op.size()-2; i >= 0; --i)
      {
         Op[i] = Op[i] * T;
	 T = TruncateBasis1(Op[i]);
         if (T.size1() != T.size2())
            Reduced = true;
      }
      Op.back() = Op.back() * T;
   }
}

void qr_optimize(TriangularMPO& Op)
{
   //   if (Op.size() < 2)
   //      return;

   double const Eps = 1E-13;

   TRACE(Op);

   bool Reduced = true; // flag to indicate that we reduced a dimension
   // loop until we do a complete sweep with no reduction in dimensions
   bool First = true;
   bool Second = true;
   while (Reduced || Second)
   {
      Reduced = false;

      OperatorComponent Op2 = Op.front();
      if (!First && Second)
      {
	 TRACE("XXXXX");
      }
      SimpleOperator T2 = TruncateBasis2MkII(Op2, First ? 0.0 : Eps);
      TRACE(norm_frob(Op.front() - Op2*T2));

      // Working left to right, optimize the Basis2
      SimpleOperator T = TruncateBasis2MkII(Op.front(), First ? 0.0 : Eps);
      if (T.size1() != T.size2())
         Reduced = true;
      for (int i = 1; i < Op.size()-1; ++i)
      {
         Op[i] = T * Op[i];
         T = TruncateBasis2MkII(Op[i]);
         if (T.size1() != T.size2())
            Reduced = true;
      }
      Op.back() = T * Op.back();
      
      // Working right to left, optimize Basis1
      T = TruncateBasis1MkII(Op.back(), Eps);
      if (T.size1() != T.size2())
         Reduced = true;
      for (int i = Op.size()-2; i >= 1; --i)
      {
         Op[i] = Op[i] * T;
	 T = TruncateBasis1MkII(Op[i], Eps);
         if (T.size1() != T.size2())
            Reduced = true;
      }
      Op.front() = Op.front() * T;
      
      if (!First) Second = false;
      First = false;
   }

   TRACE(Op);

}

std::pair<std::complex<double>, double>
<<<<<<< HEAD
<<<<<<< e0215db8386ad27b52c4c7da771a87fd27bcbd03
log_inner_prod(FiniteMPO const& Op1, FiniteMPO const& Op2)
=======
log_inner_prod(TriangularMPO const& Op1, TriangularMPO const& Op2)
>>>>>>> Work in progress on the 'diagonal compression' of TriangularMPO
=======
log_inner_prod(TriangularMPO const& Op1, TriangularMPO const& Op2)
>>>>>>> df3fb174
{
}

bool
<<<<<<< HEAD
<<<<<<< e0215db8386ad27b52c4c7da771a87fd27bcbd03
equal(FiniteMPO const& Op1, FiniteMPO const& Op2, double Tol)
=======
=======
>>>>>>> df3fb174
equal(TriangularMPO const& Op1, TriangularMPO const& Op2, double Tol)
{
}


bool
equal(TriangularMPO const& Op1, TriangularMPO const& Op2, double Tol)
<<<<<<< HEAD
>>>>>>> Work in progress on the 'diagonal compression' of TriangularMPO
=======
>>>>>>> df3fb174
{
   // Do we want to scale Tol by the system size?  Bond dimension?

   // firstly, check that the norms of Op1 and Op2 are sufficiently close
   double n1 = log_norm_frob_sq(Op1);
   double n2 = log_norm_frob_sq(Op2);
   if (std::abs(n1-n2) > Tol)
      return false;

   // now test that the inner product |<Op1|Op2>| is sufficiently close to ||Op1||^2
   std::complex<double> phase_part;
   double log_part;
<<<<<<< HEAD
<<<<<<< e0215db8386ad27b52c4c7da771a87fd27bcbd03
   std::tie(phase_part, log_part) = log_inner_prod(Op1, Op2);
=======
   stsd::tie(phase_part, log_part) = log_inner_prod(Op1, Op2);
>>>>>>> Work in progress on the 'diagonal compression' of TriangularMPO
=======
   stsd::tie(phase_part, log_part) = log_inner_prod(Op1, Op2);
>>>>>>> df3fb174
   if (phase_part.real() < 0)
      return false;   // the inner product must be at least positive

   // evaluate x = log( |<Op1|Op2>| )
   double x = std::log(phase_part.real()) + log_part;

   if (std::abs(x - n1) > Tol)
      return false;

   return true;
}

//
// tri_optimize
//
// Optimize a triangular MPO, including diagonal terms.
//
// Suppose that the unit cell is 1 site.  Then we orthogonalize the columns by
// RQ decomposition, starting from the first column (which will be preserved).
// But we treat the diagonal component separately.  Columns which match on the upper diagonals
// and have the *same* component on the diagonal are parallel, since they represent the same terms.
// For example, consider the string term I*I*I*....*A*I*I*...*A*I*I*....
// This form may arise, for example, as the product sum_unit(A(0))^2.
// But before compression, the term will occur twice, eg
//
// ( I A A 0 )
// ( 0 I 0 A )
// ( 0 0 I A )
// ( 0 0 0 I )
//
// This can be reduced to 3x3, as
// ( I 2A 0 )
// ( 0 I  A )
// ( 0 0  I )
//
// if we recognise that columns (or rows) 2,3 are parallel, because they are the same above the diagonal,
// and also have the same diagonal term.
//
// Extending this to larger unit cells, suppose that A is 1x2x1 on 4 unit cells.  
// ( A B ) ( C D ) ( K )
//         ( E F ) ( L )
//
// Then we have
//
// ( I A B 0 A B 0 0 0 0 0 0 )  ( I 0 0 0 0 0 0 0 0 0 0 0 )  ( I 0 0 0 )
// ( 0 0 0 I 0 0 A B 0 0 0 0 )  ( 0 C D 0 0 0 0 0 0 0 0 0 )  ( 0 K 0 0 )
// ( 0 0 0 0 0 0 0 0 I A B 0 )  ( 0 E F 0 0 0 0 0 0 0 0 0 )  ( 0 L 0 0 )
// ( 0 0 0 0 0 0 0 0 0 0 0 I )  ( 0 0 0 I 0 0 0 0 0 0 0 0 )  ( 0 I 0 0 )
//                              ( 0 0 0 0 C D 0 0 0 0 0 0 )  ( 0 0 K 0 )
//                              ( 0 0 0 0 E F 0 0 0 0 0 0 )  ( 0 0 L 0 )
//                              ( 0 0 0 0 0 0 C D 0 0 0 0 )  ( 0 0 0 K )
//                              ( 0 0 0 0 0 0 E F 0 0 0 0 )  ( 0 0 0 L )
//                              ( 0 0 0 0 0 0 0 0 I 0 0 0 )  ( 0 0 I 0 )
//                              ( 0 0 0 0 0 0 0 0 0 C D 0 )  ( 0 0 0 K )
//                              ( 0 0 0 0 0 0 0 0 0 E F 0 )  ( 0 0 0 L )
//                              ( 0 0 0 0 0 0 0 0 0 0 0 I )  ( 0 0 0 I )
//
// Ordinary compression can reduce this
//
// ( I A B 0 0 0 0 0 )  ( I 0 0 0 0 0 0 0 )  ( I 0 0 0 )
// ( 0 0 0 I 0 A B 0 )  ( 0 C D 0 0 0 0 0 )  ( 0 K K 0 )
// ( 0 0 0 0 I A B 0 )  ( 0 E F 0 0 0 0 0 )  ( 0 L L 0 )
// ( 0 0 0 0 0 0 0 I )  ( 0 0 0 I 0 0 0 0 )  ( 0 I 0 0 )
//                      ( 0 0 0 0 I 0 0 0 )  ( 0 0 I 0 )
//                      ( 0 0 0 0 0 C D 0 )  ( 0 0 0 K )
//                      ( 0 0 0 0 0 E F 0 )  ( 0 0 0 L )
//                      ( 0 0 0 0 0 0 0 I )  ( 0 0 0 I )
//
// we could compress the internal dimensions by 1 row and 1 column, but this doesn't achieve
// anything for our purposes.
//
// Now we want to do diagonal compression.  Can't see a simpler way than
// doing an effective coarse-graining.

<<<<<<< HEAD
<<<<<<< e0215db8386ad27b52c4c7da771a87fd27bcbd03
// remove row r2, by compressing it onto row r1 (likewise for the columns)
void
compress_row(TriangularMPO& Op, int r1, int r2)
{
}

// returns true if a compression was achieved
bool tri_optimize_rows(TriangularMPO& Op)
=======
// returns true if a compression was achieved
bool tri_optimize_rows(TriangularOperator& Op)
>>>>>>> Work in progress on the 'diagonal compression' of TriangularMPO
=======
// returns true if a compression was achieved
bool tri_optimize_rows(TriangularOperator& Op)
>>>>>>> df3fb174
{
   double Tol = 1E-14;

   bool Result = false;
   int Sz = Op.Basis().size();
   int r1 = 0;
   while (r1 < Sz)
   {
      FiniteMPO Diagonal1 = Op(r1, r1);

      int r2 = r1+1;
      while (r2 < Sz)
      {
	 // check rows r1 and r2
	 FiniteMPO Diagonal2 = Op(r2, r2);

	 // The diagonal operators must match, otherwise quit early
	 if (!equal(Diagonal1, Diagonal2, Tol))
	 {
	    ++r2;
	    continue;
	 }

	 // test the remaining components.
	 // Firstly, the columns of row r1 from column r1+1 up to r2 (inclusive) must be zero
	 int c = r1+1;
	 while (c <= r2 && log_norm_frob_sq(Op(r1, c)) <= std::log(Tol))
	    ++c;

	 if (c <= r2)
	 {
	    ++r2;
	    continue;
	 }

	 // the remaining columns up to Sz must have equal entries
	 while (c < Sz && equal(Op(r1, c), Op(r2, c), Tol))
	    ++c;

	 if (c < Sz)
	 {
	    ++r2;
	    continue;
	 }

	 // if we get here, then rows r1 and r2 can be compressed
	 // compress r2 onto r1
	 compress_row(Op, r1, r2);
	 Result = true;

	 // Don't increase r2 here, since we just did a compression
      }
      ++r1;
   }

   return Result;
}

<<<<<<< HEAD
<<<<<<< e0215db8386ad27b52c4c7da771a87fd27bcbd03
bool tri_optimize_columns(TriangularMPO& Op)
=======
bool tri_optimize_columns(TriangularOperator& Op)
>>>>>>> Work in progress on the 'diagonal compression' of TriangularMPO
=======
bool tri_optimize_columns(TriangularOperator& Op)
>>>>>>> df3fb174
{
   return false;
}

void tri_optimize(TriangularMPO& Op)
{
   // optimize rows first, then columns.  Iterate until we don't succeed in a compression step.
   bool Compressed = true;  // set to true if we succeed at a compression
   while (Compressed)
   {
      Compressed = tri_optimize_rows(Op);
      Compressed |= tri_optimize_columns(Op);
   }
}

void balance(TriangularMPO& Op)
{
   // 
}

void print_structure(TriangularMPO const& Op, std::ostream& out, double UnityEpsilon)
{
   out << "TriangularMPO has " << Op.size() << " sites\n";
   for (int i = 0; i < Op.size(); ++i)
   {
      out << "Site " << i << " dimension " << Op[i].size1() << " x " << Op[i].size2() << '\n';
      print_structure(Op[i], out, UnityEpsilon);
   }
}

// arithmetic

TriangularMPO& operator*=(TriangularMPO& Op, double x)
{
   for (int i = 0; i < Op.size(); ++i)
   {
      for (unsigned j = 1; j < Op[i].Basis2().size(); ++j)
      {
         if (iterate_at(Op[i].data(), 0, j))
            set_element(Op[i].data(), 0, j, get_element(Op[i].data(),0,j) * x);
      }
   }
   return Op;
}

TriangularMPO& operator*=(TriangularMPO& Op, std::complex<double> x)
{
   for (int i = 0; i < Op.size(); ++i)
   {
      for (unsigned j = 1; j < Op[i].Basis2().size(); ++j)
      {
         if (iterate_at(Op[i].data(), 0, j))
            set_element(Op[i].data(), 0, j, get_element(Op[i].data(),0,j) * x);
      }
   }
   return Op;
}

TriangularMPO operator*(TriangularMPO const& Op, double x)
{
   TriangularMPO Result(Op);
   Result *= x;
   return Result;
}

TriangularMPO operator*(double x, TriangularMPO const& Op)
{
   TriangularMPO Result(Op);
   Result *= x;
   return Result;
}

TriangularMPO operator*(TriangularMPO const& Op, std::complex<double> x)
{
   TriangularMPO Result(Op);
   Result *= x;
   return Result;
}

TriangularMPO operator*(std::complex<double> x, TriangularMPO const& Op)
{
   TriangularMPO Result(Op);
   Result *= x;
   return Result;
}

TriangularMPO operator+(TriangularMPO const& x, TriangularMPO const& y)
{
   if (x.size() == 0)
      return y;
   if (y.size() == 0)
      return x;

   if (x.size() != y.size())
   {
      int NewSize = statistics::lcm(x.size(), y.size());
      return repeat(x, NewSize/x.size()) + repeat(y, NewSize/y.size());
   }

   PRECONDITION_EQUAL(x.size(), y.size());
   PRECONDITION_EQUAL(x.GetSymmetryList(), y.GetSymmetryList());
   QuantumNumbers::QuantumNumber Ident(x.GetSymmetryList());

   TriangularMPO Result(x.size());

   for (int Here = 0; Here < x.size(); ++Here)
   {
      int x_rows = x[Here].Basis1().size();
      int y_rows = y[Here].Basis1().size();

      int x_cols = x[Here].Basis2().size();
      int y_cols = y[Here].Basis2().size();

      CHECK(norm_frob(x[Here](0,0) - y[Here](0,0)) < 1E-10)(x[Here](0,0))(y[Here](0,0));
      CHECK(norm_frob(x[Here](x_rows-1, x_cols-1) - y[Here](y_rows-1, y_cols-1)) < 1E-10)
            (x[Here](x_rows-1, x_cols-1))(y[Here](y_rows-1, y_cols-1));

      // This is a somewhat simplistic approach.  We just combine the first and last
      // rows/columns, and join the remainder.

      BasisList NewBasis1(x.GetSymmetryList());
      for (int i = 0; i < x_rows-1; ++i)
         NewBasis1.push_back(x[Here].Basis1()[i]);
      for (int i = 1; i < y_rows; ++i)
         NewBasis1.push_back(y[Here].Basis1()[i]);

      SimpleOperator xProjector1(NewBasis1, x[Here].Basis1());
      for (int i = 0; i < x_rows-1; ++i)         // include the first row in x only
         xProjector1(i,i) = 1.0;
      xProjector1(x_rows+y_rows-3, x_rows-1) = 1.0;   // last row is special

      SimpleOperator yProjector1(NewBasis1, y[Here].Basis1());
      yProjector1(0, 0) = 1.0;  // first row is special
      for (int i = 1; i < y_rows; ++i)
         yProjector1(i+x_rows-2,i) = 1.0;

      BasisList NewBasis2(x.GetSymmetryList());
      for (int i = 0; i < x_cols-1; ++i)
         NewBasis2.push_back(x[Here].Basis2()[i]);
      for (int i = 1; i < y_cols; ++i)
         NewBasis2.push_back(y[Here].Basis2()[i]);

      SimpleOperator xProjector2(NewBasis2, x[Here].Basis2());
      for (int i = 0; i < x_cols-1; ++i)         // include the first row in x only
         xProjector2(i,i) = 1.0;
      xProjector2(x_cols+y_cols-3, x_cols-1) = 1.0;   // last row is special

      SimpleOperator yProjector2(NewBasis2, y[Here].Basis2());
      yProjector2(0, 0) = 1.0;  // first row is special
      for (int i = 1; i < y_cols; ++i)
         yProjector2(i+x_cols-2,i) = 1.0;

      OperatorComponent Next = triple_prod(xProjector1, x[Here], herm(xProjector2)) 
         + triple_prod(yProjector1, y[Here], herm(yProjector2));

      Next(0,0) = x[Here](0,0);
      Next(Next.size1()-1, Next.size2()-1) = x[Here](x[Here].size1()-1, x[Here].size2()-1);

      Result[Here] = Next;
   }

   //   TRACE(x)(y)(Result);

   optimize(Result);

   return Result;
}

TriangularMPO& operator+=(TriangularMPO& x, TriangularMPO const& y)
{
   x = x+y;
   return x;
}

TriangularMPO operator-(TriangularMPO const& x, TriangularMPO const& y)
{
   return x + (-1.0)*y;
}

TriangularMPO operator*(TriangularMPO const& x, TriangularMPO const& y)
{
   QuantumNumber qx = x.TransformsAs();
   QuantumNumber qy = y.TransformsAs();
   QuantumNumbers::QuantumNumberList ql = transform_targets(x.TransformsAs(), y.TransformsAs());
   CHECK_EQUAL(ql.size(), 1)("Operator product is not irreducible - must specify a quantum number")(ql);
   return prod(x, y, ql.front());
}

TriangularMPO prod(TriangularMPO const& x, TriangularMPO const& y, QuantumNumbers::QuantumNumber const& q)
{
   if (x.size() != y.size())
   {
      int NewSize = statistics::lcm(x.size(), y.size());
      return prod(repeat(x, NewSize/x.size()), repeat(y, NewSize/y.size()), q);
   }

   PRECONDITION(is_transform_target(y.TransformsAs(), x.TransformsAs(), q))(x.TransformsAs())(y.TransformsAs())(q)
      (x.Basis())(x.Basis().front());
   PRECONDITION_EQUAL(x.size(), y.size());

   typedef Tensor::ProductBasis<BasisList, BasisList> PBasisType;

   TriangularMPO Result(x.size());

   // The basis that wraps around gets the final element projected onto component q only
   PBasisType ProjectedBasis = PBasisType::MakeTriangularProjected(x.front().Basis1(), y.front().Basis1(), q);

   for (int Here = 0; Here < x.size(); ++Here)
   {
      Tensor::ProductBasis<BasisList, BasisList> B1 = (Here == 0) ? ProjectedBasis : PBasisType(x[Here].Basis1(), y[Here].Basis1());
      Tensor::ProductBasis<BasisList, BasisList> B2 = (Here == x.size()-1) ? ProjectedBasis : PBasisType(x[Here].Basis2(), y[Here].Basis2());

      OperatorComponent Op(x[Here].LocalBasis1(), y[Here].LocalBasis2(), B1.Basis(), B2.Basis());

      for (OperatorComponent::const_iterator I1 = iterate(x[Here].data()); I1; ++I1)
      {
	 for (OperatorComponent::const_inner_iterator I2 = iterate(I1); I2; ++I2)
	 {

	    for (OperatorComponent::const_iterator J1 = iterate(y[Here].data()); J1; ++J1)
	    {
	       for (OperatorComponent::const_inner_iterator J2 = iterate(J1); J2; ++J2)
	       {

		  ProductBasis<BasisList, BasisList>::const_iterator B1End = B1.end(I2.index1(), J2.index1());
		  ProductBasis<BasisList, BasisList>::const_iterator B2End = B2.end(I2.index2(), J2.index2());

		  ProductBasis<BasisList, BasisList>::const_iterator B1Iter = B1.begin(I2.index1(), J2.index1());

		  while (B1Iter != B1End)
		  {
		     ProductBasis<BasisList, BasisList>::const_iterator B2Iter = B2.begin(I2.index2(), J2.index2());
		     while (B2Iter != B2End)
		     {
			SimpleRedOperator ToInsert(x[Here].LocalBasis1(), y[Here].LocalBasis2());

			// iterate over components of the reducible operators *I1 and *I2
			for (SimpleRedOperator::const_iterator IComponent = I2->begin(); IComponent != I2->end(); ++IComponent)
			{
			   for (SimpleRedOperator::const_iterator JComponent = J2->begin(); JComponent != J2->end(); ++JComponent)
			   {

			      QuantumNumbers::QuantumNumberList ql = transform_targets(IComponent->TransformsAs(),
										       JComponent->TransformsAs());

			      for (QuantumNumbers::QuantumNumberList::const_iterator q = ql.begin(); q != ql.end(); ++q)
			      {
				 if (is_transform_target(B2[*B2Iter], *q, B1[*B1Iter]))
				 {
				    SimpleOperator Next = 
				       tensor_coefficient(B1, B2, 
							  IComponent->TransformsAs(), JComponent->TransformsAs(), *q,
							  I2.index1(), J2.index1(), *B1Iter,
							  I2.index2(), J2.index2(), *B2Iter) *
				       prod(*IComponent, *JComponent, *q);
				    if (!is_zero(Next.data()))
				       ToInsert += Next;

				 }
			      }
			   }
			}

			if (!ToInsert.empty())
			   Op.data()(*B1Iter, *B2Iter) = ToInsert;

			++B2Iter;
		     }
		     ++B1Iter;
		  }
	       }
	    }
	 }
      }

      Result[Here] = Op;
   }
   optimize(Result);
   return Result;
}

TriangularMPO
repeat(TriangularMPO const& x, int count)
{
   TriangularMPO Result(x.size() * count);
   for (int i = 0; i < count; ++i)
      for (int j = 0; j < x.size(); ++j)
         Result[i*x.size()+j] = x[j];
   return Result;
}

TriangularMPO dot(TriangularMPO const& x, TriangularMPO const& y)
{
   if (x.empty())
      return x;
   if (y.empty())
      return y;
   // If the MPO's are reducible then sum over every combination that
   // leads to a scalar.  I'm not sure if this is physically useful?
   QuantumNumbers::QuantumNumber Ident(x.GetSymmetryList());
   CHECK(is_transform_target(x.TransformsAs(), y.TransformsAs(), Ident));
   return std::sqrt(double(degree(x.TransformsAs()))) * prod(x, y, Ident);
}

TriangularMPO inner(TriangularMPO const& x, TriangularMPO const& y)
{
   return dot(adjoint(x), y);
}

TriangularMPO cross(TriangularMPO const& x, TriangularMPO const& y)
{
   CHECK(cross_product_exists(x.TransformsAs(), y.TransformsAs()))
      ("Cross product does not exist for these operators")
      (x.TransformsAs())(y.TransformsAs());

   return cross_product_factor(x.TransformsAs(), y.TransformsAs())
      * prod(x, y, cross_product_transforms_as(x.TransformsAs(), y.TransformsAs()));
}

TriangularMPO outer(TriangularMPO const& x, TriangularMPO const& y)
{
   QuantumNumbers::QuantumNumberList L = transform_targets(x.TransformsAs(), y.TransformsAs());
   QuantumNumbers::QuantumNumber q = L[0];
   bool Unique = true;
   for (unsigned i = 1; i < L.size(); ++i)
   {
      if (degree(L[i]) > degree(q))
      {
	 q = L[i];
	 Unique = true;
      }
      else if (degree(L[i]) == degree(q))
      {
	 Unique = false;
      }
   }
   CHECK(Unique)("outer product is not defined for these operators")
      (x.TransformsAs())(y.TransformsAs());

   int dx = degree(x.TransformsAs());
   int dy = degree(y.TransformsAs());
   int dq = degree(q);

   return outer_coefficient(dx, dy, dq) *  prod(x,y,q);
}

TriangularMPO
pow(TriangularMPO const& x, int n)
{
   if (n == 0)
   {
      PANIC("TriangularOperator to power zero is not yet implemented!");
      return x;
   }
   else if (n%2 == 0)
   {
      return pow(x*x, n/2);
   }
   else if (n == 1)
   {
      return x;
   }
   else
   {
      return x*pow(x*x, (n-1)/2);
   }
}

TriangularMPO
operator-(TriangularMPO const& x)
{
   return x * -1.0;
}

TriangularMPO coarse_grain(TriangularMPO const& x, int N)
{
   int MinSize = statistics::lcm(N, x.size());
   return TriangularMPO(coarse_grain(repeat(x, MinSize/x.size()).data(), N).data());
}
			 
// initial operators

StateComponent Initial_E(TriangularMPO const& m, VectorBasis const& Vac)
{
   StateComponent Result(m.data().Basis1(), Vac, Vac);
   Result[0] = MatrixOperator::make_identity(Vac);
   return Result;
}

StateComponent Initial_F(TriangularMPO const& m, VectorBasis const& Vac)
{
   StateComponent Result(m.data().Basis2(), Vac, Vac);
   Result[m.data().Basis2().size()-1] = MatrixOperator::make_identity(Vac);
   return Result;
}

StateComponent Initial_E(TriangularMPO const& m)
{
   VectorBasis Vac(make_vacuum_basis(m.GetSymmetryList()));
   return Initial_E(m, Vac);
}

StateComponent Initial_F(TriangularMPO const& m)
{
   VectorBasis Vac(make_vacuum_basis(m.GetSymmetryList()));
   return Initial_F(m, Vac);
}

StateComponent Initial_E(OperatorComponent const& m, VectorBasis const& Vac)
{
   StateComponent Result(m.Basis1(), Vac, Vac);
   Result[0] = MatrixOperator::make_identity(Vac);
   return Result;
}

StateComponent Initial_F(OperatorComponent const& m, VectorBasis const& Vac)
{
   StateComponent Result(m.Basis2(), Vac, Vac);
   Result[m.Basis2().size()-1] = MatrixOperator::make_identity(Vac);
   return Result;
}



bool remove_redundant_by_row(OperatorComponent& Op)
{
   int Size = Op.Basis1().size();
   int i = 1;
   OperatorComponent const& ConstOp = Op;  // constant reference to the same object
   std::set<int> ToDelete;
   // This map says that row ToCollapseOnto[j] is equal to ToCollapseOnto[j].second * row ToCollapseOnto[j].first
   std::map<int, std::pair<int, std::complex<double> > > ToCollapseOnto;
   while (i < Size-1)
   {
      if (ToDelete.count(i))
      {
         ++i;
         continue;
      }

      // Firstly, check to see if the row is zero
      double iNormSq = 0;
      for (int j = 0; j < i; ++j)
         iNormSq += norm_frob_sq(ConstOp(i,j));

      if (iNormSq < std::numeric_limits<double>::epsilon() * 1000)
      {
         //         TRACE("Null row")(i);
         ToDelete.insert(i);
      }
      else
      {
         // not zero.  Check the other rows for something parallel, with the same diagonal
         SimpleRedOperator Diag = ConstOp(i,i);
         int j = i+1;
         while (j < Size-1)
         { 
            if (ToDelete.count(j) || norm_frob_sq(ConstOp(j,j) - Diag) >= std::numeric_limits<double>::epsilon() * 1000)
            {
               ++j;
               continue;
            }
            else
            {
               if ((norm_frob_sq(ConstOp(j,j) - Diag)) > std::numeric_limits<double>::epsilon())
                  std::cout << __LINE__ << " " << (norm_frob_sq(ConstOp(j,j) - Diag)) << '\n';
            }

            //            TRACE(i)(j);
            // see if this row is identical, up to constant factor, up to the diagonal component
            double jNormSq = 0;
            std::complex<double> ijInner;
            for (int k = 0; k < j; ++k)
            {
               jNormSq += norm_frob_sq(ConstOp(j,k));
               ijInner += inner_prod(ConstOp(i,k), ConstOp(j,k));
            }

            // if row j is zero, skip over it and continue
            if (jNormSq < std::numeric_limits<double>::epsilon()*1000)
            {
               ++j;
               continue;
            }
            //            TRACE(ijInner)(iNormSq)(jNormSq);
            // are rows i,j proportional to each other?
            if (LinearAlgebra::norm_frob(LinearAlgebra::norm_frob_sq(ijInner) - iNormSq*jNormSq) 
                < std::numeric_limits<double>::epsilon() * iNormSq*jNormSq*100)
            {
               //DEBUG_TRACE((LinearAlgebra::norm_frob_sq(ijInner) - iNormSq*jNormSq)/(iNormSq*jNormSq))(iNormSq)(jNormSq);
               // they are proportional: get the constant of proportionality
               std::complex<double> Factor = ijInner / iNormSq;
               ToCollapseOnto[j] = std::make_pair(i, Factor);
               ToDelete.insert(j);
            }
            else if (LinearAlgebra::norm_frob(LinearAlgebra::norm_frob_sq(ijInner) - iNormSq*jNormSq) 
                < std::numeric_limits<double>::epsilon() * iNormSq*jNormSq*10000000)
            {
               TRACE("smallish norm")(LinearAlgebra::norm_frob_sq(ijInner))(iNormSq)(jNormSq);
            }
            ++j;
         }
      }
      ++i;
   }

   if (ToDelete.empty())
      return false;

   // Now we assemble a new operator
   std::vector<int> NewBasisMapping(Size, -1);
   BasisList NewBasis(Op.GetSymmetryList());
   for (int i = 0; i < Size; ++i)
   {
      if (ToDelete.count(i) == 0)
      {
         NewBasisMapping[i] = NewBasis.size();
         NewBasis.push_back(Op.Basis1()[i]);
      }
   }

   OperatorComponent Result(Op.LocalBasis1(), Op.LocalBasis2(), NewBasis, NewBasis);
   for (int i = 0; i < Size; ++i)
   {
      if (NewBasisMapping[i] < 0)
         continue;

      for (int j = 0; j < i; ++j)
      {
         if (!iterate_at(ConstOp.data(), i, j))
            continue;

         if (ToCollapseOnto.find(j) != ToCollapseOnto.end())
         {
            Result(NewBasisMapping[i], NewBasisMapping[ToCollapseOnto[j].first]) += ToCollapseOnto[j].second * ConstOp(i,j);
         }
         else if (NewBasisMapping[j] >= 0)
         {
            Result(NewBasisMapping[i], NewBasisMapping[j]) += ConstOp(i,j);
         }
      }
      // the diagonal part
      if (iterate_at(ConstOp.data(), i, i))
         Result(NewBasisMapping[i], NewBasisMapping[i]) = ConstOp(i,i);
   }

   Op = Result;
   return true;
}

bool remove_redundant_by_column(OperatorComponent& Op)
{
   int Size = Op.Basis1().size();
   int i = Size-2;
   OperatorComponent const& ConstOp = Op;  // constant reference to the same object
   std::set<int> ToDelete;
   // This map says that row ToCollapseOnto[j] is equal to ToCollapseOnto[j].second * row ToCollapseOnto[j].first
   std::map<int, std::pair<int, std::complex<double> > > ToCollapseOnto;
   while (i > 0)
   {
      if (ToDelete.count(i))
      {
         --i;
         continue;
      }

      // Firstly, check to see if the column is zero
      double iNormSq = 0;
      for (int k = i+1; k < Size; ++k)
         iNormSq += norm_frob_sq(ConstOp(k,i));

      if (iNormSq < std::numeric_limits<double>::epsilon() * 1000)
      {
         ToDelete.insert(i);
      }
      else
      {
         if (iNormSq < 0.001 || i == 132)
         {
            TRACE(iNormSq)(i);
         }

         // not zero.  Check the other columns for something parallel, with the same diagonal
         SimpleRedOperator Diag = ConstOp(i,i);
         int j = i-1;
         while (j > 0)
         { 
            if (ToDelete.count(j) || norm_frob_sq(ConstOp(j,j) - Diag) >= std::numeric_limits<double>::epsilon() * 1000)
            {
               --j;
               continue;
            }

            //            TRACE(i)(j);
            // see if this row is identical, up to constant factor, up to the diagonal component
            double jNormSq = 0;
            std::complex<double> ijInner;
            for (int k = j+1; k < Size; ++k)
	    {
               jNormSq += norm_frob_sq(ConstOp(k,j));
	    }
            for (int k = j+1; k < Size; ++k)
            {
               //               TRACE(i)(j)(k)(ConstOp(k,i))(ConstOp(k,j));
               ijInner += inner_prod(ConstOp(k,i), ConstOp(k,j));
            }
            if (jNormSq < std::numeric_limits<double>::epsilon()*1000)
            {
               --j;
               continue;
            }
            //            TRACE(ijInner)(iNormSq)(jNormSq);
            // are rows i,j proportional to each other?
            if (LinearAlgebra::norm_frob(LinearAlgebra::norm_frob_sq(ijInner) - iNormSq*jNormSq) 
                < std::numeric_limits<double>::epsilon()*iNormSq*jNormSq*100)
            {
               // yes, get the constant of proportionality
               std::complex<double> Factor = ijInner / iNormSq;
               ToCollapseOnto[j] = std::make_pair(i, Factor);
               ToDelete.insert(j);
               //               TRACE("Collapsible")(i)(j)(Factor);
            }
            else if (LinearAlgebra::norm_frob(LinearAlgebra::norm_frob_sq(ijInner) 
					      - iNormSq*jNormSq) 
                < std::numeric_limits<double>::epsilon() * iNormSq*jNormSq*10000000)
            {
               TRACE("smallish norm")(LinearAlgebra::norm_frob_sq(ijInner))(iNormSq)(jNormSq);
            }

            --j;
         }
      }
      --i;
   }

   if (ToDelete.empty())
      return false;

   // Now we assemble a new operator
   std::vector<int> NewBasisMapping(Size, -1);
   BasisList NewBasis(Op.GetSymmetryList());
   for (int i = 0; i < Size; ++i)
   {
      if (ToDelete.count(i) == 0)
      {
         NewBasisMapping[i] = NewBasis.size();
         NewBasis.push_back(Op.Basis1()[i]);
      }
   }

   OperatorComponent Result(Op.LocalBasis1(), Op.LocalBasis2(), NewBasis, NewBasis);
   for (int i = 0; i < Size; ++i)
   {
      if (NewBasisMapping[i] < 0)
         continue;

      for (int j = i+1; j < Size; ++j)
      {
         if (!iterate_at(ConstOp.data(), j, i))
            continue;

         if (ToCollapseOnto.find(j) != ToCollapseOnto.end())
         {
	    DEBUG_CHECK(NewBasisMapping[ToCollapseOnto[j].first] > NewBasisMapping[i]);
            Result(NewBasisMapping[ToCollapseOnto[j].first], NewBasisMapping[i]) 
	       += ToCollapseOnto[j].second * ConstOp(j,i);
         }
         else if (NewBasisMapping[j] >= 0)
         {
	    DEBUG_CHECK(NewBasisMapping[j] > NewBasisMapping[i]);
            Result(NewBasisMapping[j], NewBasisMapping[i]) += ConstOp(j,i);
         }
      }
      // the diagonal part
      if (iterate_at(ConstOp.data(), i, i))
         Result(NewBasisMapping[i], NewBasisMapping[i]) = ConstOp(i,i);
   }

   Op = Result;
   return true;
}

void remove_redundant(OperatorComponent& Op)
{
   bool Done = false;
   while (!Done)
   {
      Done = !remove_redundant_by_row(Op) && !remove_redundant_by_column(Op);
   }
}

// smod: sensible mod operation, that is guaranteed to return a +ve result
// if k is positive.
inline
int smod(int n, int k)
{
   int r = n%k;
   if (r < 0 && k > 0)
   {
      r += k;
   }
   return r;
}

std::vector<SimpleOperator>
MakeIdentityUnitCell(std::vector<BasisList> const& Sites)
{
   std::vector<SimpleOperator> Result;
   for (unsigned i = 0; i < Sites.size(); ++i)
   {
      Result.push_back(SimpleOperator::make_identity(Sites[i]));
   }
   return Result;
}<|MERGE_RESOLUTION|>--- conflicted
+++ resolved
@@ -198,36 +198,13 @@
 }
 
 std::pair<std::complex<double>, double>
-<<<<<<< HEAD
-<<<<<<< e0215db8386ad27b52c4c7da771a87fd27bcbd03
 log_inner_prod(FiniteMPO const& Op1, FiniteMPO const& Op2)
-=======
-log_inner_prod(TriangularMPO const& Op1, TriangularMPO const& Op2)
->>>>>>> Work in progress on the 'diagonal compression' of TriangularMPO
-=======
-log_inner_prod(TriangularMPO const& Op1, TriangularMPO const& Op2)
->>>>>>> df3fb174
 {
 }
 
 bool
-<<<<<<< HEAD
-<<<<<<< e0215db8386ad27b52c4c7da771a87fd27bcbd03
 equal(FiniteMPO const& Op1, FiniteMPO const& Op2, double Tol)
-=======
-=======
->>>>>>> df3fb174
-equal(TriangularMPO const& Op1, TriangularMPO const& Op2, double Tol)
-{
-}
-
-
-bool
-equal(TriangularMPO const& Op1, TriangularMPO const& Op2, double Tol)
-<<<<<<< HEAD
->>>>>>> Work in progress on the 'diagonal compression' of TriangularMPO
-=======
->>>>>>> df3fb174
+{
 {
    // Do we want to scale Tol by the system size?  Bond dimension?
 
@@ -240,15 +217,7 @@
    // now test that the inner product |<Op1|Op2>| is sufficiently close to ||Op1||^2
    std::complex<double> phase_part;
    double log_part;
-<<<<<<< HEAD
-<<<<<<< e0215db8386ad27b52c4c7da771a87fd27bcbd03
    std::tie(phase_part, log_part) = log_inner_prod(Op1, Op2);
-=======
-   stsd::tie(phase_part, log_part) = log_inner_prod(Op1, Op2);
->>>>>>> Work in progress on the 'diagonal compression' of TriangularMPO
-=======
-   stsd::tie(phase_part, log_part) = log_inner_prod(Op1, Op2);
->>>>>>> df3fb174
    if (phase_part.real() < 0)
       return false;   // the inner product must be at least positive
 
@@ -323,8 +292,6 @@
 // Now we want to do diagonal compression.  Can't see a simpler way than
 // doing an effective coarse-graining.
 
-<<<<<<< HEAD
-<<<<<<< e0215db8386ad27b52c4c7da771a87fd27bcbd03
 // remove row r2, by compressing it onto row r1 (likewise for the columns)
 void
 compress_row(TriangularMPO& Op, int r1, int r2)
@@ -333,14 +300,6 @@
 
 // returns true if a compression was achieved
 bool tri_optimize_rows(TriangularMPO& Op)
-=======
-// returns true if a compression was achieved
-bool tri_optimize_rows(TriangularOperator& Op)
->>>>>>> Work in progress on the 'diagonal compression' of TriangularMPO
-=======
-// returns true if a compression was achieved
-bool tri_optimize_rows(TriangularOperator& Op)
->>>>>>> df3fb174
 {
    double Tol = 1E-14;
 
@@ -399,15 +358,7 @@
    return Result;
 }
 
-<<<<<<< HEAD
-<<<<<<< e0215db8386ad27b52c4c7da771a87fd27bcbd03
 bool tri_optimize_columns(TriangularMPO& Op)
-=======
-bool tri_optimize_columns(TriangularOperator& Op)
->>>>>>> Work in progress on the 'diagonal compression' of TriangularMPO
-=======
-bool tri_optimize_columns(TriangularOperator& Op)
->>>>>>> df3fb174
 {
    return false;
 }
