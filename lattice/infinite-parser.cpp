// -*- C++ -*- $Id: triangular-parser.cpp 1482 2015-05-13 05:47:05Z ianmcc $

#include "infinite-parser.h"
#include "mpo/infinite_mpo_actions.h"
#include "parser/parser.h"
#include "unitcell-parser.h"
#include <boost/algorithm/string.hpp>
#include <boost/math/special_functions/round.hpp>

//
// TODO: we can allow invoking complex-valued unit cell functions and operator functions,
//

namespace ILP // to avoid confusion of duplicate names
{

typedef InfiniteMPOElement ElementType;

struct push_operator
{
   push_operator(InfiniteLattice const& Lattice_,
		 std::stack<std::string>& IdentStack_, 
		 std::stack<ElementType>& eval_)
      : Lattice(Lattice_), IdentStack(IdentStack_), eval(eval_) {}
   
   void operator()(char const*, char const*) const
   {
      std::string OpName = IdentStack.top();
      IdentStack.pop();
      CHECK(Lattice.operator_exists(OpName))("Operator does not exist in the lattice")(OpName);
      eval.push(Lattice[OpName].op());
   }

   InfiniteLattice const& Lattice;
   std::stack<std::string>& IdentStack;
   std::stack<ElementType>& eval;
};

struct eval_function
{
   eval_function(InfiniteLattice const& Lattice_,
		 std::stack<std::string>& FunctionStack_, 
		 std::stack<Function::ParameterList>& ParamStack_,
		 std::stack<ElementType>& eval_)
      : Lattice(Lattice_), FunctionStack(FunctionStack_), 
	ParamStack(ParamStack_), eval(eval_) {}
   
   void operator()(char const*, char const*) const
   {
      eval.push(Lattice.eval_function(FunctionStack.top(), ParamStack.top()).op());
      FunctionStack.pop();
      ParamStack.pop();
   }

   InfiniteLattice const& Lattice;
   std::stack<std::string>& FunctionStack;
   std::stack<Function::ParameterList>& ParamStack;
   std::stack<ElementType>& eval;
};

// convert the top of the expression stack from a number of cells
// to a number of sites, by multiplying by the unit cell size
struct scale_cells_to_sites
{
   scale_cells_to_sites(InfiniteLattice const& Lattice_,
			std::stack<ElementType>& eval_)
      : Lattice(Lattice_), eval(eval_) {}
   
   void operator()(char const* a, char const*) const
   {
      try
      {
	 int Cells = pop_int(eval);
	 eval.push(std::complex<double>(double(Cells*Lattice.GetUnitCell().size())));
      }
      catch (ParserError const& p)
      {
	 throw ParserError::AtPosition(p, a);
      }
      catch (std::exception const& p)
      {
	 throw ParserError::AtPosition(p, a);
      }
      catch (...)
      {
	 throw;
      }
   }

   InfiniteLattice const& Lattice;
   std::stack<ElementType>& eval;
};

// push the number of sites in the lattice onto the top of the expression stack
struct push_number_of_sites
{
   push_number_of_sites(InfiniteLattice const& Lattice_,
			std::stack<ElementType>& eval_)
      : Lattice(Lattice_), eval(eval_) {}
   
   void operator()(char const*, char const*) const
   {
      eval.push(std::complex<double>(double(Lattice.GetUnitCell().size())));
   }

   InfiniteLattice const& Lattice;
   std::stack<ElementType>& eval;
};

struct push_prod_unit
{
   push_prod_unit(InfiniteLattice const& Lattice_,
		  std::stack<ElementType>& eval_, Function::ArgumentList const& Args_)
      : Lattice(Lattice_), eval(eval_), Args(Args_) {}
   
   void operator()(char const* Start, char const* End) const
   {
      int Sites = pop_int(eval);
      int Cells = Sites / Lattice.GetUnitCell().size();
      DEBUG_TRACE("Parsing UnitCellMPO")(std::string(Start,End));
      UnitCellMPO Op = ParseUnitCellOperator(Lattice.GetUnitCell(), 0, std::string(Start, End), Args);
      Op.ExtendToCoverUnitCell(Sites);
      eval.push(prod_unit_left_to_right(Op.MPO(), Sites));
   }

   InfiniteLattice const& Lattice;
   std::stack<ElementType>& eval;
   Function::ArgumentList const& Args;
};

struct push_prod_unit_r
{
   push_prod_unit_r(InfiniteLattice const& Lattice_,
		    std::stack<ElementType>& eval_)
      : Lattice(Lattice_), eval(eval_) {}
   
   void operator()(char const* Start, char const* End) const
   {
      int Sites = pop_int(eval);
      int Cells = Sites / Lattice.GetUnitCell().size();
      DEBUG_TRACE("Parsing UnitCellMPO")(std::string(Start,End));
      UnitCellMPO Op = ParseUnitCellOperator(Lattice.GetUnitCell(), 0, std::string(Start, End));
      Op.ExtendToCoverUnitCell(Sites);
      eval.push(prod_unit_right_to_left(Op.MPO(), Sites));
   }

   InfiniteLattice const& Lattice;
   std::stack<ElementType>& eval;
};

struct push_string
{
   push_string(InfiniteLattice const& Lattice_, std::stack<ElementType>& eval_)
      : Lattice(Lattice_), eval(eval_) {}
   
   void operator()(char const* Start, char const* End) const
   {
      FiniteMPO Op = ParseStringOperator(*Lattice.GetUnitCell().GetSiteList(), 
					 std::string(Start, End), Lattice.GetUnitCell().size());
      eval.push(prod_unit_left_to_right(Op, Lattice.GetUnitCell().size()));
   }

   InfiniteLattice const& Lattice;
   std::stack<ElementType>& eval;
};

struct push_sum_unit
{
   push_sum_unit(InfiniteLattice const& Lattice_,
		 std::stack<ElementType>& eval_)
      : Lattice(Lattice_), eval(eval_) {}
   
   void operator()(char const* Start, char const* End) const
   {
      try
      {
	 int Sites = pop_int(eval);
	 int Cells = Sites / Lattice.GetUnitCell().size();
	 DEBUG_TRACE("Parsing UnitCellMPO")(std::string(Start,End))(Sites);
	 UnitCellMPO Op = ParseUnitCellOperator(Lattice.GetUnitCell(), 0, std::string(Start, End));
	 //Op.ExtendToCoverUnitCell(Sites);
	 eval.push(sum_unit(Op, Sites));
      }
      catch (ParserError const& p)
      {
	 throw ParserError::AtPosition(p, Start);
      }
      catch (std::exception const& p)
      {
	 throw ParserError::AtPosition(p, Start);
      }
      catch (...)
      {
	 throw;
      }
   }

   InfiniteLattice const& Lattice;
   std::stack<ElementType>& eval;
};

struct push_sum_k
{
   push_sum_k(InfiniteLattice const& Lattice_,
	      std::stack<ElementType>& eval_)
      : Lattice(Lattice_), eval(eval_) {}
   
   void operator()(char const* Start, char const* End) const
   {
      std::complex<double> k = boost::get<std::complex<double> >(eval.top());
      eval.pop();
      int Sites = pop_int(eval);
      int Cells = Sites / Lattice.GetUnitCell().size();
      DEBUG_TRACE("Parsing UnitCellMPO")(std::string(Start,End));
      UnitCellMPO Op = ParseUnitCellOperator(Lattice.GetUnitCell(), 0, std::string(Start, End));
      //Op.ExtendToCoverUnitCell(Sites);
      eval.push(sum_k(k, Op, Sites));
   }

   InfiniteLattice const& Lattice;
   std::stack<ElementType>& eval;
};

struct push_sum_kink
{
   push_sum_kink(InfiniteLattice const& Lattice_,
		 std::stack<ElementType>& eval_,  Function::ArgumentList const& Args_)
      : Lattice(Lattice_), eval(eval_), Args(Args_) {}
   
   void operator()(char const* Start, char const* End) const
   {
      int Sites = pop_int(eval);
      int Cells = Sites / Lattice.GetUnitCell().size();

      // Find the comma separating the two operators
      int nBracket = 0;
      char const* Comma = Start;
      while (Comma != End && (*Comma != ',' || nBracket > 0))
      {
	 if (*Comma == '(')
	    ++nBracket;
	 else if (*Comma == ')')
	    --nBracket;
	 ++Comma;
      }
      if (Comma == End)
      {
	 PANIC("Failed to parse two parameters in sum_kink");
      }

      DEBUG_TRACE("Parsing UnitCellMPO")(std::string(Start,End));
      UnitCellMPO Kink = ParseUnitCellOperator(Lattice.GetUnitCell(), 0, std::string(Start, Comma), Args);
      ++Comma; // skip over the comma
<<<<<<< HEAD
      UnitCellMPO Op = ParseUnitCellOperator(Lattice.GetUnitCell(), 0, std::string(Comma, End));
      //Op.ExtendToCoverUnitCell(Sites);
=======
      UnitCellMPO Op = ParseUnitCellOperator(Lattice.GetUnitCell(), 0, std::string(Comma, End), Args);
      Op.ExtendToCoverUnitCell(Sites);

>>>>>>> 27518ee6
      eval.push(sum_kink(Kink, Op, Sites));
   }

   InfiniteLattice const& Lattice;
   std::stack<ElementType>& eval;
   Function::ArgumentList const& Args;
};

struct push_sum_string_inner
{
   push_sum_string_inner(InfiniteLattice const& Lattice_,
		 std::stack<ElementType>& eval_)
      : Lattice(Lattice_), eval(eval_) {}
   
   void operator()(char const* Start, char const* End) const
   {
      int Sites = pop_int(eval);
      int Cells = Sites / Lattice.GetUnitCell().size();

      // here we expect 3 operators, separated by commas
      // Find the comma separating the two operators
      int nBracket = 0;
      char const* Comma = Start;
      while (Comma != End && (*Comma != ',' || nBracket > 0))
      {
	 if (*Comma == '(')
	    ++nBracket;
	 else if (*Comma == ')')
	    --nBracket;
	 ++Comma;
      }
      if (Comma == End)
      {
	 PANIC("Failed to parse three parameters in sum_string_inner");
      }

      DEBUG_TRACE("Parsing UnitCellMPO")(std::string(Start,End));
      UnitCellMPO Op1 = ParseUnitCellOperator(Lattice.GetUnitCell(), 0, std::string(Start, Comma));
      // find the next comma
      ++Comma;
      Start = Comma;
      while (Comma != End && (*Comma != ',' || nBracket > 0))
      {
	 if (*Comma == '(')
	    ++nBracket;
	 else if (*Comma == ')')
	    --nBracket;
	 ++Comma;
      }
      if (Comma == End)
      {
	 PANIC("Failed to parse three parameters in sum_string_inner");
      }
      UnitCellMPO String = ParseUnitCellOperator(Lattice.GetUnitCell(), 0, std::string(Start, Comma));
      ++Comma; // skip over the comma
      UnitCellMPO Op2 = ParseUnitCellOperator(Lattice.GetUnitCell(), 0, std::string(Comma, End));
      eval.push(sum_string_inner(Op1, String, Op2, Sites));
   }

   InfiniteLattice const& Lattice;
   std::stack<ElementType>& eval;
};

} // namespace ILP;

using namespace ILP;


struct InfiniteLatticeParser : public grammar<InfiniteLatticeParser>
{
   typedef InfiniteMPOElement ElementType;
   typedef boost::function<ElementType(ElementType)> unary_func_type;
   typedef boost::function<ElementType(ElementType, ElementType)> binary_func_type;

   typedef std::stack<ElementType>             ElemStackType;
   typedef std::stack<unary_func_type>         UnaryFuncStackType;
   typedef std::stack<binary_func_type>        BinaryFuncStackType;
   typedef std::stack<std::string>             FunctionStackType;
   typedef std::stack<std::string>             IdentifierStackType;
   typedef std::stack<Function::ParameterList> ParameterStackType;
   typedef symbols<complex>                    ArgumentType;
   typedef Function::ArgumentList              RawArgumentType;

   static constants                  constants_p;
   static unary_funcs<ElementType>  unary_funcs_p;
   static binary_funcs<ElementType> binary_funcs_p;

   InfiniteLatticeParser(ElemStackType& eval_, 
		  UnaryFuncStackType& func_stack_,
		  BinaryFuncStackType& bin_func_stack_,
		  IdentifierStackType& IdentifierStack_,
		  FunctionStackType& Functions_,
		  ParameterStackType& Parameters_,
		  ArgumentType& Arguments_,
			 InfiniteLattice const& Lattice_,
			 RawArgumentType const& Args_)
      : eval(eval_), func_stack(func_stack_), bin_func_stack(bin_func_stack_),
      IdentifierStack(IdentifierStack_), FunctionStack(Functions_),
      ParameterStack(Parameters_), Arguments(Arguments_),
	Lattice(Lattice_), Args(Args_)
   {}
   
   template <typename ScannerT>
   struct definition
   {
      definition(InfiniteLatticeParser const& self)
      {
	 real = ureal_p[push_value<ElementType>(self.eval)];
	 
	 imag = lexeme_d[ureal_p >> chset<>("iIjJ")][push_imag<ElementType>(self.eval)];
	 
	 identifier = lexeme_d[alpha_p >> *(alnum_p | '_')];
	 //[push_identifier(self.IdentifierStack)];

	 // We re-use the IdentifierStack for quantum numbers, and rely on the grammar rules to
	 // avoid chaos!
	 quantumnumber = lexeme_d[*(anychar_p - chset<>("()"))]
	    [push_identifier(self.IdentifierStack)];

	 named_parameter = eps_p(identifier >> '=')
	    >> identifier[push_identifier(self.IdentifierStack)]
	    >> '='
	    >> expression[push_named_parameter<ElementType>(self.eval, 
							     self.IdentifierStack, 
							     self.ParameterStack)];

	 parameter = expression[push_parameter<ElementType>(self.eval, self.ParameterStack)];

	 // parameter_list is a comma-separated list of parameters, may be empty
	 // at least one parameter
	 parameter_list = '{' >> (!((named_parameter | parameter) % ',')) >> '}';

	 prod_expression = (str_p("prod") >> '(' >> expression >> ',' >> expression >> ',' >> quantumnumber >> ')')
	    [push_prod<ElementType>(self.IdentifierStack, self.eval)];
 
	 bracket_expr = '(' >> expression >> ')';

	 sq_bracket_expr = '[' >> expression >> ']';

	 expression_string = lexeme_d[+((anychar_p - chset<>("()"))
					| (ch_p('(') >> expression_string >> ch_p(')')))];

	 num_cells = (eps_p((str_p("cells") | str_p("sites")) >> '=')
		      >> ((str_p("cells") >> '=' >> expression >> ',')
			  [scale_cells_to_sites(self.Lattice, self.eval)]
			  | (str_p("sites") >> '=' >> expression >> ',')))
	    | eps_p[push_number_of_sites(self.Lattice, self.eval)];
      
	 // ProductMPO expressions

	 string_expression = str_p("string")
	    >> '(' 
	    >> expression_string[push_string(self.Lattice, self.eval)]
	    >> ')';

	 prod_unit_expression = str_p("prod_unit")
	    >> '(' 
	    >> num_cells
	    >> expression_string[push_prod_unit(self.Lattice, self.eval, self.Args)]
	    >> ')';

	 prod_unit_r_expression = str_p("prod_unit_r")
	    >> '(' 
	    >> num_cells
	    >> expression_string[push_prod_unit_r(self.Lattice, self.eval)]
	    >> ')';

	 // TriangularMPO expressions

	 sum_unit_expression = str_p("sum_unit")
	    >> '('
	    >> num_cells
	    >> expression_string[push_sum_unit(self.Lattice, self.eval)]
	    >> ')';

	 sum_kink_expression = str_p("sum_kink")
	    >> '(' 
	    >> num_cells
	    >> expression_string[push_sum_kink(self.Lattice, self.eval, self.Args)]
	    >> ')';
	 
	 sum_k_expression = str_p("sum_k")
	    >> '(' 
	    >> num_cells
	    >> expression >> ','
	    >> expression_string[push_sum_k(self.Lattice, self.eval)]
	    >> ')';

	 sum_string_inner_expression = str_p("sum_string_inner")
	    >> '('
	    >> num_cells
	    >> expression_string[push_sum_string_inner(self.Lattice, self.eval)]
	    >> ')';

#if 0
	 sum_string_dot_expression = str_p("sum_string_dot")
	    >> '('
	    >> num_cells
	    >> expression_string[push_sum_string_dot(self.Lattice, self.eval)]
	    >> ')';
#endif

	 function_expression = eps_p(identifier >> '{')
	    >> identifier[push_function(self.FunctionStack, self.ParameterStack)]
	    >> parameter_list[eval_function(self.Lattice, 
					     self.FunctionStack, 
					     self.ParameterStack,
					     self.eval)];
	 
	 operator_expression = 
		identifier[push_identifier(self.IdentifierStack)]
		[push_operator(self.Lattice, self.IdentifierStack, self.eval)];
	 
	 unary_function = 
	    eps_p(unary_funcs_p >> '(') 
	    >>  unary_funcs_p[push_unary<ElementType>(self.func_stack)]
	    >>  ('(' >> expression >> ')')[eval_unary<ElementType>(self.func_stack, self.eval)];
	 
	 binary_function = 
	    eps_p(self.binary_funcs_p >> '(') 
	    >>  self.binary_funcs_p[push_binary<ElementType>(self.bin_func_stack)]
	    >>  ('(' >> expression >> ','  >> expression >> ')')
	    [eval_binary<ElementType>(self.bin_func_stack, self.eval)];
	 
	 commutator_bracket = 
	    ('[' >> expression >> ',' >> expression >> ']')[invoke_binary<ElementType, 
							    binary_commutator<ElementType> >(self.eval)];
	 
	 factor =
	    imag
	    |   real
	    |   unary_function
	    |   binary_function
	    |   keyword_d[constants_p[push_value<ElementType>(self.eval)]]
	    |   keyword_d[self.Arguments[push_value<ElementType>(self.eval)]]
	    |   prod_expression
	    |   prod_unit_expression
	    |   prod_unit_r_expression
	    |   string_expression
	    |   sum_unit_expression
	    |   sum_kink_expression
	    |   sum_k_expression
	    |   sum_string_inner_expression
	    |   sum_string_dot_expression
	    |   commutator_bracket
	    |   '(' >> expression >> ')'
	    |   ('-' >> factor)[do_negate<ElementType>(self.eval)]
	    |   ('+' >> factor)
	    |   function_expression
	    |   operator_expression
	    ;
	 
	 // power operator, next precedence, operates to the right
	 pow_term =
	    factor
	    >> *(  ('^' >> pow_term)[invoke_binary<ElementType, binary_power<ElementType> >(self.eval)]
		   )
	    ;
	 
	 term =
	    pow_term
	    >> *(   ('*' >> pow_term)[invoke_binary<ElementType, 
				      binary_multiplication<ElementType> >(self.eval)]
                    |   ('/' >> pow_term)[invoke_binary<ElementType, 
					  binary_division<ElementType> >(self.eval)]
                    )
	    ;
	 
	 expression =
	    term
	    >> *(  ('+' >> term)[invoke_binary<ElementType, 
				 binary_addition<ElementType> >(self.eval)]
		   |   ('-' >> term)[invoke_binary<ElementType, 
				     binary_subtraction<ElementType> >(self.eval)]
		   )
	    >> !end_p     // skip trailing whitespace
	    ;
      }
      
      rule<ScannerT> expression, term, factor, real, imag, operator_literal, unary_function,
	 binary_function, bracket_expr, quantumnumber, prod_expression, sq_bracket_expr, 
	 operator_expression, operator_bracket_sq, operator_sq_bracket, operator_bracket, operator_sq,
	 parameter, named_parameter, parameter_list, expression_string, 
	 sum_unit_expression, sum_kink_expression, sum_k_expression,
	    identifier, pow_term, commutator_bracket, num_cells, function_expression,
	 string_expression, prod_unit_expression, prod_unit_r_expression,
	 sum_string_inner_expression, sum_string_dot_expression;

      rule<ScannerT> const& start() const { return expression; }
   };
   
   std::stack<ElementType>& eval;
   std::stack<unary_func_type>& func_stack;
   std::stack<binary_func_type>& bin_func_stack;
   IdentifierStackType& IdentifierStack;
   FunctionStackType& FunctionStack;
   ParameterStackType& ParameterStack;
   ArgumentType& Arguments;
   InfiniteLattice const& Lattice;
   RawArgumentType const& Args;
};

// global variables (static members of InfiniteLatticeParser)
constants InfiniteLatticeParser::constants_p;
unary_funcs<InfiniteLatticeParser::ElementType> InfiniteLatticeParser::unary_funcs_p;
binary_funcs<InfiniteLatticeParser::ElementType> InfiniteLatticeParser::binary_funcs_p;

InfiniteMPOElement
ParseInfiniteOperator(InfiniteLattice const& Lattice, std::string const& Str,
		      Function::ArgumentList const& Args)
{
   typedef InfiniteLatticeParser::ElementType ElementType;

   InfiniteLatticeParser::ElemStackType       ElemStack;
   InfiniteLatticeParser::UnaryFuncStackType  UnaryFuncStack;
   InfiniteLatticeParser::BinaryFuncStackType BinaryFuncStack;
   InfiniteLatticeParser::IdentifierStackType IdentStack;
   InfiniteLatticeParser::ParameterStackType  ParamStack;
   InfiniteLatticeParser::FunctionStackType   FunctionStack;
   InfiniteLatticeParser::ArgumentType        Arguments;

   CheckParentheses(Str.begin(), Str.end());

   for (Function::ArgumentList::const_iterator I = Args.begin(); I != Args.end(); ++I)
   {
      Arguments.add(I->first.c_str(), I->second);
   }

   // Put the lattice args into Arguments - this won't override existing values
   for (InfiniteLattice::const_argument_iterator I = Lattice.begin_arg(); I != Lattice.end_arg(); ++I)
   {
      Arguments.add(I->first.c_str(), I->second);
   }

   char const* beg = Str.c_str();
   char const* end = beg + Str.size();

   InfiniteLatticeParser Parser(ElemStack, UnaryFuncStack, BinaryFuncStack, IdentStack, 
				FunctionStack, ParamStack, 
				Arguments, Lattice, Args);
   try
   {
      parse_info<> info = parse(beg, Parser, space_p);
      if (!info.full)
	 throw ParserError::AtRange("Failed to parse an expression", info.stop, end);
   }
   catch (ParserError const& p)
   {
      throw ParserError::Finalize(p, "While parsing an infinite operator:", beg, end);
   }
   catch (std::exception const& p)
   {
      throw ParserError::Finalize(p, "While parsing an infinite operator:", beg, end);
   }
   catch (...)
   {
      throw;
   }

   CHECK(UnaryFuncStack.empty());
   CHECK(BinaryFuncStack.empty());
   CHECK(IdentStack.empty());
   CHECK(ParamStack.empty());
   CHECK(!ElemStack.empty());
   ElementType Result = ElemStack.top();
   ElemStack.pop();
   CHECK(ElemStack.empty())(ElemStack.size());

   return Result;
}

std::pair<InfiniteMPOElement, InfiniteLattice>
ParseInfiniteOperatorAndLattice(std::string const& Str)
{
   std::string::const_iterator Delim = std::find(Str.begin(), Str.end(), ':');
   if (Delim == Str.end())
   {
      PANIC("fatal: expression of the form \"lattice:expression\" expected.")(Str);
   }

   std::string LatticeFile = std::string(Str.begin(), Delim);
   boost::trim(LatticeFile);
   pvalue_ptr<InfiniteLattice> Lattice = pheap::ImportHeap(LatticeFile);

   ++Delim;
   std::string Expr(Delim, Str.end());

   InfiniteMPOElement Op = ParseInfiniteOperator(*Lattice, Expr);
   return std::make_pair(Op, *Lattice);
}

ProductMPO
ParseProductOperator(InfiniteLattice const& Lattice, std::string const& Str,
		     Function::ArgumentList const& Args)
{
   InfiniteMPO Op = ParseInfiniteOperator(Lattice, Str, Args);
   return Op.as_product_mpo();
}

std::pair<ProductMPO, InfiniteLattice>
ParseProductOperatorAndLattice(std::string const& Str)
{
   std::pair<InfiniteMPO, InfiniteLattice>
      p = ParseInfiniteOperatorAndLattice(Str);
   return std::make_pair(p.first.as_product_mpo(), p.second);
}

TriangularMPO
ParseTriangularOperator(InfiniteLattice const& Lattice, std::string const& Str,
			Function::ArgumentList const& Args)
{
   InfiniteMPO Op = ParseInfiniteOperator(Lattice, Str, Args);
   return Op.as_triangular_mpo();
}

std::pair<TriangularMPO, InfiniteLattice>
ParseTriangularOperatorAndLattice(std::string const& Str)
{
   std::pair<InfiniteMPO, InfiniteLattice>
      p = ParseInfiniteOperatorAndLattice(Str);
   return std::make_pair(p.first.as_triangular_mpo(), p.second);
}

std::complex<double>
ParseInfiniteNumber(InfiniteLattice const& Lattice, std::string const& Str,
		    Function::ArgumentList const& Args)
{
   InfiniteMPO Op = ParseInfiniteOperator(Lattice, Str, Args);
   return Op.as_complex();
}<|MERGE_RESOLUTION|>--- conflicted
+++ resolved
@@ -251,14 +251,8 @@
       DEBUG_TRACE("Parsing UnitCellMPO")(std::string(Start,End));
       UnitCellMPO Kink = ParseUnitCellOperator(Lattice.GetUnitCell(), 0, std::string(Start, Comma), Args);
       ++Comma; // skip over the comma
-<<<<<<< HEAD
-      UnitCellMPO Op = ParseUnitCellOperator(Lattice.GetUnitCell(), 0, std::string(Comma, End));
-      //Op.ExtendToCoverUnitCell(Sites);
-=======
       UnitCellMPO Op = ParseUnitCellOperator(Lattice.GetUnitCell(), 0, std::string(Comma, End), Args);
       Op.ExtendToCoverUnitCell(Sites);
-
->>>>>>> 27518ee6
       eval.push(sum_kink(Kink, Op, Sites));
    }
 
