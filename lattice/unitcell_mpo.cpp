// -*- C++ -*-
//----------------------------------------------------------------------------
// Matrix Product Toolkit http://physics.uq.edu.au/people/ianmcc/mptoolkit/
//
// lattice/unitcell_mpo.cpp
//
// Copyright (C) 2016 Ian McCulloch <ianmcc@physics.uq.edu.au>
//
// This program is free software: you can redistribute it and/or modify
// it under the terms of the GNU General Public License as published by
// the Free Software Foundation, either version 3 of the License, or
// (at your option) any later version.
//
// Reseach publications making use of this software should include
// appropriate citations and acknowledgements as described in
// the file CITATIONS in the main source directory.
//----------------------------------------------------------------------------
// ENDHEADER

#include "unitcell_mpo.h"
#include "unitcell.h"
#include "common/statistics.h"

UnitCellMPO::UnitCellMPO(SiteListPtrType const& SiteList_, FiniteMPO Op_, LatticeCommute Com_, int Offset_,
			 std::string Description_)
   : SiteList(SiteList_), Op(std::move(Op_)), Com(Com_), Offset(Offset_), Description(std::move(Description_))
{
}

UnitCellMPO&
UnitCellMPO::operator=(UnitCellMPO const& c)
{
   SiteList = c.SiteList;
   Op = c.Op;
   Com = c.Com;
   Offset = c.Offset;
   if (Description.empty())
      Description = c.Description;
}

UnitCellMPO&
UnitCellMPO::operator=(UnitCellMPO&& c)
{
   SiteList = std::move(c.SiteList);
   Op = std::move(c.Op);
   Com = c.Com;
   Offset = c.Offset;
   if (Description.empty())
      Description = std::move(c.Description);
   return *this;
}

extern PStream::VersionTag LatticeVersion;

PStream::opstream& operator<<(PStream::opstream& out, UnitCellMPO const& L)
{
   out << L.SiteList << L.Op << L.Com << L.Offset << L.Description;
   return out;
}

PStream::ipstream& operator>>(PStream::ipstream& in, UnitCellMPO& L)
{
   in >> L.SiteList >> L.Op >> L.Com >> L.Offset;
   if (in.version_of(LatticeVersion) >= 3)
   {
      in >> L.Description;
   }
   else
   {
      L.Description = "";
   }
   return in;
}

std::ostream& operator<<(std::ostream& out, UnitCellMPO const& Op)
{
   out << "Unit cell operator starts at offset " << Op.offset() << ", size " << Op.size() << '\n';
   out << "Commutes: " << Op.Commute() << '\n';
   out << Op.MPO();
   return out;
}

UnitCellMPO& operator*=(UnitCellMPO& x, double a)
{
   x.MPO() *= a;
   return x;
}

UnitCellMPO& operator*=(UnitCellMPO& x, std::complex<double> a)
{
   x.MPO() *= a;
   return x;
}

void
UnitCellMPO::ExtendToCover(int OtherSize, int OtherOffset)
{
   // do we need to extend the operator on the left?
   if (Offset > OtherOffset)
   {
      // need to extend this operator at the front with JW strings
      Op = join(repeat(string_mpo(*SiteList, Com.SignOperator(), Op.qn1()), 
		       (Offset-OtherOffset) / SiteList->size()), Op);
      Offset = OtherOffset;
   }

   // do we need to extend the operator on the right?
   if (Offset+Op.size() < OtherOffset+OtherSize)
   {
      Op = join(Op, repeat(identity_mpo(*SiteList, Op.qn2()), 
			   (OtherOffset+OtherSize-Offset-Op.size())/SiteList->size()));
   }
}

// round n up to the nearest multiple of m, assuming m positive
int round_up(int n, int m)
{
   int nn = n - n%m;
   if (nn < n)
      nn += m;
   return nn;
}

// round n down to the nearest multiple of m, assuming m positive
int round_down(int n, int m)
{
   int nn = n - n%m;
   if (nn > n)
      nn -= m;
   return nn;
}

void
UnitCellMPO::ExtendToCoverUnitCell(int OtherSize)
{
   int NewOffset = Offset;
   // on the left hand side, we want to decrease the offset to a multiple of OtherSize
   if (Offset % OtherSize != 0)
   {
      NewOffset = round_down(Offset, OtherSize);
   }
   int NewSize = round_up(Op.size()+(Offset-NewOffset), OtherSize);
   this->ExtendToCover(NewSize, NewOffset);
}

FiniteMPO
UnitCellMPO::GetJWStringUnit()
{
   return string_mpo(*SiteList, Com.SignOperator(), Op.qn1());
}

// Many of these implementations are not the most efficient possible.
// We simpy copy the argument and extend it so we can use the FiniteMPO operations.
// In many cases we could avoid the copy.

UnitCellMPO& operator+=(UnitCellMPO& x, UnitCellMPO const& y)
{
   if (x.is_null())
   {
      x = y;
      return x;
   }
   if (y.is_null())
   {
      return x;
   }
   CHECK_EQUAL(x.Commute(), y.Commute());

   x.ExtendToCover(y.size(), y.offset());
   UnitCellMPO yCopy(y);
   yCopy.ExtendToCover(x.size(), x.offset());
   x.MPO() += yCopy.MPO();
   return x;
}
   
UnitCellMPO& operator-=(UnitCellMPO& x, UnitCellMPO const& y)
{
   if (x.is_null())
   {
      x = -y;
      return x;
   }
   if (y.is_null())
   {
      return x;
   }
   CHECK_EQUAL(x.Commute(), y.Commute());

   x.ExtendToCover(y.size(), y.offset());
   UnitCellMPO yCopy(y);
   yCopy.ExtendToCover(x.size(), x.offset());
   x.MPO() -= yCopy.MPO();
   return x;
}


UnitCellMPO operator+(UnitCellMPO const& x, UnitCellMPO const& y)
{
   if (x.is_null())
      return y;
   if (y.is_null())
      return x;
   CHECK_EQUAL(x.Commute(), y.Commute());

   UnitCellMPO xCopy(x);
   xCopy.ExtendToCover(y.size(), y.offset());
   UnitCellMPO yCopy(y);
   yCopy.ExtendToCover(x.size(), x.offset());
   return UnitCellMPO(xCopy.GetSiteList(), xCopy.MPO()+yCopy.MPO(), xCopy.Commute(), xCopy.offset());
}

UnitCellMPO operator-(UnitCellMPO const& x, UnitCellMPO const& y)
{
   if (x.is_null())
      return -y;
   if (y.is_null())
      return x;
   CHECK_EQUAL(x.Commute(), y.Commute());

   UnitCellMPO xCopy(x);
   xCopy.ExtendToCover(y.size(), y.offset());
   UnitCellMPO yCopy(y);
   yCopy.ExtendToCover(x.size(), x.offset());
   return UnitCellMPO(xCopy.GetSiteList(), xCopy.MPO()-yCopy.MPO(), xCopy.Commute(), xCopy.offset());
}

UnitCellMPO operator-(UnitCellMPO const& x)
{
   if (x.is_null())
      return x;
   return UnitCellMPO(x.GetSiteList(), -x.MPO(), x.Commute(), x.offset());
}

UnitCellMPO operator*(double a, UnitCellMPO const& x)
{
   return UnitCellMPO(x.GetSiteList(), a*x.MPO(), x.Commute(), x.offset());
}

UnitCellMPO operator*(UnitCellMPO const& x, double a)
{
   return UnitCellMPO(x.GetSiteList(), x.MPO()*a, x.Commute(), x.offset());
}

UnitCellMPO operator*(std::complex<double> a, UnitCellMPO const& x)
{
   return UnitCellMPO(x.GetSiteList(), a*x.MPO(), x.Commute(), x.offset());
}

UnitCellMPO operator*(UnitCellMPO const& x, std::complex<double> a)
{
   return UnitCellMPO(x.GetSiteList(), x.MPO()*a, x.Commute(), x.offset());
}

UnitCellMPO prod(UnitCellMPO const& x, UnitCellMPO const& y, QuantumNumbers::QuantumNumber const& q)
{
   UnitCellMPO xCopy(x);
   xCopy.ExtendToCover(y.size(), y.offset());
   UnitCellMPO yCopy(y);
   yCopy.ExtendToCover(x.size(), x.offset());
   return UnitCellMPO(xCopy.GetSiteList(), prod(xCopy.MPO(), yCopy.MPO(), q), 
		      xCopy.Commute()*yCopy.Commute(), xCopy.offset());
}

UnitCellMPO prod(UnitCellMPO const& x, UnitCellMPO const& y)
{
   UnitCellMPO xCopy(x);
   xCopy.ExtendToCover(y.size(), y.offset());
   UnitCellMPO yCopy(y);
   yCopy.ExtendToCover(x.size(), x.offset());
   return UnitCellMPO(xCopy.GetSiteList(), prod(xCopy.MPO(), yCopy.MPO()), 
		      xCopy.Commute()*yCopy.Commute(), xCopy.offset());
}

UnitCellMPO operator*(UnitCellMPO const& x, UnitCellMPO const& y)
{
   return prod(x,y);
   UnitCellMPO xCopy(x);
   xCopy.ExtendToCover(y.size(), y.offset());
   UnitCellMPO yCopy(y);
   yCopy.ExtendToCover(x.size(), x.offset());
   return UnitCellMPO(xCopy.GetSiteList(), prod(xCopy.MPO(), yCopy.MPO()), 
		      xCopy.Commute()*yCopy.Commute(), xCopy.offset());
}

UnitCellMPO dot(UnitCellMPO const& x, UnitCellMPO const& y)
{
   UnitCellMPO xCopy(x);
   xCopy.ExtendToCover(y.size(), y.offset());
   UnitCellMPO yCopy(y);
   yCopy.ExtendToCover(x.size(), x.offset());
   return UnitCellMPO(xCopy.GetSiteList(), dot(xCopy.MPO(), yCopy.MPO()), 
		      xCopy.Commute()*yCopy.Commute(), xCopy.offset());
}

UnitCellMPO inner(UnitCellMPO const& x, UnitCellMPO const& y)
{
   return dot(adjoint(x),y);
}

UnitCellMPO cross(UnitCellMPO const& x, UnitCellMPO const& y)
{
   UnitCellMPO xCopy(x);
   xCopy.ExtendToCover(y.size(), y.offset());
   UnitCellMPO yCopy(y);
   yCopy.ExtendToCover(x.size(), x.offset());
   return UnitCellMPO(xCopy.GetSiteList(), cross(xCopy.MPO(), yCopy.MPO()), 
		      xCopy.Commute()*yCopy.Commute(), xCopy.offset());
}

UnitCellMPO outer(UnitCellMPO const& x, UnitCellMPO const& y)
{
   UnitCellMPO xCopy(x);
   xCopy.ExtendToCover(y.size(), y.offset());
   UnitCellMPO yCopy(y);
   yCopy.ExtendToCover(x.size(), x.offset());
   return UnitCellMPO(xCopy.GetSiteList(), outer(xCopy.MPO(), yCopy.MPO()), 
		      xCopy.Commute()*yCopy.Commute(), xCopy.offset());
}

// project a (reducible) operator onto an irreducible component
UnitCellMPO project(UnitCellMPO const& x, QuantumNumbers::QuantumNumber const& q)
{
   return UnitCellMPO(x.GetSiteList(), project(x.MPO(), q), x.Commute(), x.offset());
}

UnitCellMPO pow(UnitCellMPO const& x, int n)
{
   return UnitCellMPO(x.GetSiteList(), pow(x.MPO(), n), x.Commute()*n, x.offset());
}

// Exponential operator.
UnitCellMPO exp(UnitCellMPO const& x)
{
   CHECK_EQUAL(x.Commute(), LatticeCommute::Bosonic)("Operator must be bosonic to calculate the exponential");
   return UnitCellMPO(x.GetSiteList(), exp(x.MPO()), LatticeCommute::Bosonic, x.offset());
}

// Conjugate
UnitCellMPO conj(UnitCellMPO const& x)
{
   return UnitCellMPO(x.GetSiteList(), conj(x.MPO()), x.Commute(), x.offset());
}

// Adjoint
UnitCellMPO adjoint(UnitCellMPO const& x)
{
   return UnitCellMPO(x.GetSiteList(), adjoint(x.MPO()), x.Commute(), x.offset());
}

// Inverse Adjoint
UnitCellMPO inv_adjoint(UnitCellMPO const& x)
{
   return UnitCellMPO(x.GetSiteList(), inv_adjoint(x.MPO()), x.Commute(), x.offset());
}

UnitCellMPO MakeIdentityFrom(UnitCellMPO const& x)
{
   return UnitCellMPO(x.GetSiteList(), identity_mpo(*x.GetSiteList()), LatticeCommute::Bosonic, x.offset());
}

void optimize(UnitCellMPO& Op)
{
   optimize(Op.MPO());
}

<<<<<<< HEAD
=======
void qr_optimize(UnitCellMPO& Op)
{
   qr_optimize(Op.MPO());
}

>>>>>>> 60886692
UnitCellMPO translate(UnitCellMPO x, int Sites)
{
   CHECK(Sites % x.unit_cell_size() == 0);
   UnitCellMPO Result(std::move(x));
   Result.translate(Sites);
   return Result;
}<|MERGE_RESOLUTION|>--- conflicted
+++ resolved
@@ -363,14 +363,11 @@
    optimize(Op.MPO());
 }
 
-<<<<<<< HEAD
-=======
 void qr_optimize(UnitCellMPO& Op)
 {
    qr_optimize(Op.MPO());
 }
 
->>>>>>> 60886692
 UnitCellMPO translate(UnitCellMPO x, int Sites)
 {
    CHECK(Sites % x.unit_cell_size() == 0);
