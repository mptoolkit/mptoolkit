// -*- C++ -*-
//----------------------------------------------------------------------------
// Matrix Product Toolkit http://physics.uq.edu.au/people/ianmcc/mptoolkit/
//
// lattice/infinitelattice.cpp
//
// Copyright (C) 2015-2016 Ian McCulloch <ianmcc@physics.uq.edu.au>
//
// This program is free software: you can redistribute it and/or modify
// it under the terms of the GNU General Public License as published by
// the Free Software Foundation, either version 3 of the License, or
// (at your option) any later version.
//
// Reseach publications making use of this software should include
// appropriate citations and acknowledgements as described in
// the file CITATIONS in the main source directory.
//----------------------------------------------------------------------------
// ENDHEADER

#include "infinitelattice.h"
#include "lattice/infinite-parser.h"
#include "mp/copyright.h" // for EscapeArgument

PStream::VersionTag LatticeVersion(6);
// version 5 doesn't change anything in the InfiniteLattice directly, but
// adds versioning support for the InfiniteMPO structure
// version 6 doesn't change anything in the InfiniteLattice directly, but
// adds versioning support for the ProductMPO structure


InfiniteLattice::InfiniteLattice() : UnitCell_(new UnitCell()), OwnUnitCell_(true)
{
}

InfiniteLattice::InfiniteLattice(UnitCell* uc)
   : UnitCell_(uc), OwnUnitCell_(false)
{
}

InfiniteLattice::InfiniteLattice(UnitCell&& uc)
   : UnitCell_(new UnitCell(std::move(uc))), OwnUnitCell_(true)
{
}

InfiniteLattice::InfiniteLattice(std::string const& Description, UnitCell& uc)
   : Description_(Description), UnitCell_(&uc), OwnUnitCell_(false)
{
}


InfiniteLattice::InfiniteLattice(std::string const& Description, UnitCell&& uc)
   : Description_(Description), UnitCell_(new UnitCell(std::move(uc))), OwnUnitCell_(true)
{
}

InfiniteLattice::InfiniteLattice(InfiniteLattice const& Other)
   : Description_(Other.Description_),
     Authors_(Other.Authors_),
     CommandLine_(Other.CommandLine_),
     Timestamp_(Other.Timestamp_),
     UnitCell_(Other.OwnUnitCell_ ? new UnitCell(*Other.UnitCell_) : Other.UnitCell_),
     OwnUnitCell_(Other.OwnUnitCell_),
     Operators_(Other.Operators_),
     Arguments_(Other.Arguments_),
     Functions_(Other.Functions_)
{
}

InfiniteLattice::InfiniteLattice(InfiniteLattice&& Other)
   : Description_(std::move(Other.Description_)),
     Authors_(std::move(Other.Authors_)),
     CommandLine_(std::move(Other.CommandLine_)),
     Timestamp_(std::move(Other.Timestamp_)),
     UnitCell_(std::move(Other.UnitCell_)),
     OwnUnitCell_(std::move(Other.OwnUnitCell_)),
     Operators_(std::move(Other.Operators_)),
     Arguments_(std::move(Other.Arguments_)),
     Functions_(std::move(Other.Functions_))
{
   Other.UnitCell_ = nullptr;
   Other.OwnUnitCell_ = false;
}

InfiniteLattice&
InfiniteLattice::operator=(InfiniteLattice const& Other)
{
   Description_ = Other.Description_;
   Authors_ = Other.Authors_;
   CommandLine_ = Other.CommandLine_;
   Timestamp_ = Other.Timestamp_;
   UnitCell_ = Other.OwnUnitCell_ ? new UnitCell(*Other.UnitCell_) : Other.UnitCell_;
   OwnUnitCell_ = Other.OwnUnitCell_;
   Operators_ = Other.Operators_;
   Arguments_ = Other.Arguments_;
   Functions_ = Other.Functions_;
   return *this;
}

InfiniteLattice&
InfiniteLattice::operator=(InfiniteLattice&& Other)
{
   Description_ = std::move(Other.Description_);
   Authors_ = std::move(Other.Authors_);
   CommandLine_ = std::move(Other.CommandLine_);
   Timestamp_ = std::move(Other.Timestamp_);
   UnitCell_ = std::move(Other.UnitCell_);
   OwnUnitCell_ = std::move(Other.OwnUnitCell_);
   Operators_ = std::move(Other.Operators_);
   Arguments_ = std::move(Other.Arguments_);
   Functions_ = std::move(Other.Functions_);
   Other.UnitCell_ = nullptr;
   Other.OwnUnitCell_ = false;
   return *this;
}

InfiniteLattice::~InfiniteLattice()
{
   if (OwnUnitCell_)
      delete UnitCell_;
}

void
InfiniteLattice::set_command_line(int argc, char** argv)
{
   std::ostringstream Out;
   Out << EscapeArgument(argv[0]);
   for (int i = 1; i < argc; ++i)
      Out << ' ' << EscapeArgument(argv[i]);
   CommandLine_ = Out.str();

   // timestamp
   time_t now = time(NULL);
   char s[200];
   int const max = 200;
   strftime(s, max, "%a, %d %b %Y %T %z", localtime(&now));
   Timestamp_ = s;
}

// operators

void
InfiniteLattice::set_operator_descriptions(OperatorDescriptions const& Desc)
{
   // set the main description
   if (!Desc.description().empty())
      this->set_description(Desc.description());

   // Author information
   this->authors().insert(this->authors().end(), Desc.authors().begin(), Desc.authors().end());

   // iterate through the descriptions
   for (OperatorDescriptions::const_iterator I = Desc.begin(); I != Desc.end(); ++I)
   {
      if (this->operator_exists(std::get<0>(*I)))
      {
         // see if the operator is conditional
         if (std::get<3>(*I) && (!(*std::get<3>(*I))()))
         {
            std::cerr << "warning: conditional lattice operator " << std::get<0>(*I)
                      << " (conditional on: " << std::get<2>(*I) << ") should not be defined, but is!\n";
         }
         Operators_[std::get<0>(*I)].set_description(std::get<1>(*I));
      }
      else
      {
         // is the operator optional?
         if (!std::get<2>(*I).empty() || std::get<3>(*I))
         {
            // yes, check and see that we satisfy the condition
            if (std::get<3>(*I))
            {
               // invoke the function
               if (((*std::get<3>(*I))()))
               {
                  std::cerr << "warning: conditional lattice operator "  << std::get<0>(*I)
                            << " should be defined but is not.\n";
               }
            }
         }
         else
         {
            std::cerr << "warning: operator " << std::get<0>(*I)
                      << " has a description but is not defined in the lattice.\n";
         }
      }
   }

   // Now go through the operators and check for any that don't have a description, or are optional but
   // should not have been defined
   for (const_operator_iterator I = this->begin_operator(); I != this->end_operator(); ++I)
   {
      if (I->second.description().empty())
      {
         std::cerr << "warning: lattice operator " << I->first << " has no description.\n";
      }
   }

   // Same for the functions
   for (OperatorDescriptions::const_iterator I = Desc.begin_function(); I != Desc.end_function(); ++I)
   {
      if (this->function_exists(std::get<0>(*I)))
      {
         // see if the function is conditional
         if (std::get<3>(*I) && (!(*std::get<3>(*I))()))
         {
            std::cerr << "warning: conditional lattice function " << std::get<0>(*I)
                      << " (conditional on: " << std::get<2>(*I) << ") should not be defined, but is!\n";
         }
         Functions_[std::get<0>(*I)].set_description(std::get<1>(*I));
      }
      else
      {
         // is the operator optional?
         if (!std::get<2>(*I).empty() || std::get<3>(*I))
         {
            // yes, check and see that we satisfy the condition
            if (std::get<3>(*I))
            {
               // invoke the function
               if (((*std::get<3>(*I))()))
               {
                  std::cerr << "warning: conditional lattice function "  << std::get<0>(*I)
                            << " should be defined but is not.\n";
               }
            }
         }
         else
         {
            std::cerr << "warning: function " << std::get<0>(*I)
                      << " has a description but is not defined in the lattice.\n";
         }
      }
   }

   // Check that all functions have a definition
   for (const_function_iterator I = this->begin_function(); I != this->end_function(); ++I)
   {
      if (I->second.description().empty())
      {
         std::cerr << "warning: lattice function " << I->first << " has no description.\n";
      }
   }

   // set the main description
   if (!Desc.description().empty())
   {
      this->set_description(Desc.description());
   }

   // cell operator descriptions
   for (OperatorDescriptions::const_iterator I = Desc.cell_begin(); I != Desc.cell_end(); ++I)
   {
      if (this->GetUnitCell().operator_exists(std::get<0>(*I)))
      {
         // see if the operator is conditional
         if (std::get<3>(*I) && (!(*std::get<3>(*I))()))
         {
            std::cerr << "warning: conditional unit cell operator " << std::get<0>(*I)
                      << " (conditional on: " << std::get<2>(*I) << ") should not be defined, but is!\n";
         }
         this->GetUnitCell()[std::get<0>(*I)].set_description(std::get<1>(*I));
      }
      else
      {
         // is the operator optional?
         if (!std::get<2>(*I).empty() || std::get<3>(*I))
         {
            // yes, check and see that we satisfy the condition
            if (std::get<3>(*I))
            {
               // invoke the function
               if (((*std::get<3>(*I))()))
               {
                  std::cerr << "warning: conditional unit cell operator "  << std::get<0>(*I)
                            << "should be defined but is not.\n";
               }
            }
         }
         else
         {
            std::cerr << "warning: cell operator " << std::get<0>(*I)
                      << " has a description but is not defined in the unit cell.\n";
         }
      }
   }

   // Now go through the unit cell operators and check for any that don't have a description
   for (UnitCell::const_operator_iterator I = this->GetUnitCell().begin_operator();
        I != this->GetUnitCell().end_operator(); ++I)
   {
      if (std::get<1>(*I).description().empty())
      {
         std::cerr << "warning: cell operator " << I->first << " has no description.\n";
      }
   }
}

bool
InfiniteLattice::operator_exists(std::string const& s) const
{
   return (Operators_.find(s) != Operators_.end());
}

bool
InfiniteLattice::triangular_operator_exists(std::string const& s) const
{
   OperatorListType::const_iterator I = Operators_.find(s);
   return I != Operators_.end() && I->second.is_triangular();
}

bool
InfiniteLattice::product_operator_exists(std::string const& s) const
{
   OperatorListType::const_iterator I = Operators_.find(s);
   return I != Operators_.end() && I->second.is_product();
}

InfiniteMPO const&
InfiniteLattice::operator[](std::string const& Op) const
{
   OperatorListType::const_iterator I = Operators_.find(Op);
   CHECK(I != Operators_.end())("Operator does not exist in the lattice!")(Op);
   return I->second;
}

InfiniteMPO&
InfiniteLattice::operator[](std::string const& Op)
{
   return Operators_[Op];
}

BasicTriangularMPO const&
InfiniteLattice::as_basic_triangular_mpo(std::string const& Op) const
{
   OperatorListType::const_iterator I = Operators_.find(Op);
   CHECK(I != Operators_.end())("Operator does not exist in the lattice!")(Op);
   return I->second.as_basic_triangular_mpo();
}

ProductMPO const&
InfiniteLattice::as_product_mpo(std::string const& Op) const
{
   OperatorListType::const_iterator I = Operators_.find(Op);
   CHECK(I != Operators_.end())("Operator does not exist in the lattice!")(Op);
   return I->second.as_product_mpo();
}

// arguments

std::complex<double>
InfiniteLattice::arg(std::string const& a) const
{
   const_argument_iterator I = this->find_arg(a);
   if (I != this->end_arg())
      return I->second;
   return 0.0;
}

// functions

InfiniteLattice::function_type
InfiniteLattice::func(std::string const& s) const
{
   const_function_iterator I = this->find_function(s);
   CHECK(I != this->end_function())("Function not found")(s);
   return I->second;
}

// functor to parse default arguments of a UnitCell operator
struct ParseInfiniteArgument
{
   ParseInfiniteArgument(InfiniteLattice const& Lattice_) : Lattice(Lattice_) {}

   std::complex<double> operator()(Function::ArgumentList const& Args,
                                   std::string const& Str) const
   {
      return ParseInfiniteNumber(Lattice, Str, Args);
   }

   InfiniteLattice const& Lattice;
};

InfiniteMPO
InfiniteLattice::eval_function(Function::OperatorFunction const& Func,
                               Function::ParameterList const& Params) const
{
   Function::ArgumentList Args = GetArguments(Func.args(), Params,
                                              ParseInfiniteArgument(*this));
   return ParseInfiniteOperator(*this, Func.definition(), Args);
}

InfiniteMPO
InfiniteLattice::eval_function(std::string const& Func,
                               Function::ParameterList const& Params) const
{
   return this->eval_function(this->func(Func), Params);
}


PStream::opstream&
operator<<(PStream::opstream& out, InfiniteLattice const& L)
{
   PStream::VersionSentry Sentry(out, LatticeVersion, LatticeVersion.default_version());
   out << Sentry.version();
   out << L.Description_;
   out << L.Authors_;
   out << L.CommandLine_;
   out << L.Timestamp_;
   out << *L.UnitCell_;
   out << L.Operators_;
   out << L.Arguments_;
   out << L.Functions_;
   return out;
}

PStream::ipstream&
operator>>(PStream::ipstream& in, InfiniteLattice& L)
{
   PStream::VersionSentry Sentry(in, LatticeVersion, in.read<int>());

   if (Sentry.version() > 6)
   {
      PANIC("This program is too old to read this lattice file format,"
            "  Maximum readable version number is 6")(Sentry.version());
   } else if (Sentry.version() < 0)
   {
      PANIC("Lattice file is too old, please reconstruct the lattice."
            "  Expected Version >= 0")(Sentry.version());
   }

   in >> L.Description_;
   if (Sentry.version() >= 3)
   {
      in >> L.Authors_;
   }
   else
   {
      L.Authors_.clear();
   }
   in >> L.CommandLine_;
   in >> L.Timestamp_;
   if (L.OwnUnitCell_)
   {
      delete L.UnitCell_;
   }
   L.OwnUnitCell_ = true;
   L.UnitCell_ = new UnitCell();
   in >> (*L.UnitCell_);
   in >> L.Operators_;
   in >> L.Arguments_;
   in >> L.Functions_;
   return in;
}

// utility to join another basis list to the end of an existing basis
void
JoinBasis(BasisList& b, BasisList const& Other)
{
   for (BasisList::const_iterator I = Other.begin(); I != Other.end(); ++I)
   {
      b.push_back(*I);
   }
}

// utility to set a subset of components of C to the same as Op.
// Since we can't do sections of a sparse matrix.
void
SetComponents(OperatorComponent& C, OperatorComponent const& Op, int xStart, int yStart)
{
   for (OperatorComponent::const_iterator I = iterate(Op); I; ++I)
   {
      for (OperatorComponent::const_inner_iterator J = iterate(I); J; ++J)
      {
         CHECK_EQUAL(C.Basis1()[J.index1()+xStart], Op.Basis1()[J.index1()])(J.index1())(xStart);
         CHECK_EQUAL(C.Basis2()[J.index2()+yStart], Op.Basis2()[J.index2()])(J.index2())(yStart);
         C.data()(J.index1()+xStart, J.index2()+yStart) = *J;
      }
   }
}

BasicTriangularMPO make_triangular(UnitCellMPO const& Op)
{
   if (Op.is_null())
      return BasicTriangularMPO();

   CHECK_EQUAL(Op.Basis1().size(), 1)("Operator Basis1 is not one dimensional.  Basis must contain only one quantum number for sum_unit()");
   CHECK_EQUAL(Op.Basis2().size(), 1)("Operator Basis2 is not one dimensional.  Basis must contain only one quantum number for sum_unit()");

   return sum_unit(Op.GetJWStringUnit(), Op.MPO(), Op.size());
}

BasicTriangularMPO sum_unit(UnitCellMPO const& Op)
{
   if (Op.is_null())
      return BasicTriangularMPO();
   return sum_unit(Op, Op.GetSiteList()->size());
}

BasicTriangularMPO sum_unit(UnitCellMPO const& Op, int UnitCellSize)
{
   if (Op.is_null())
      return BasicTriangularMPO();

   CHECK_EQUAL(Op.Basis1().size(), 1)("Operator Basis1 is not one dimensional.  Basis must contain only one quantum number for sum_unit()");
   CHECK_EQUAL(Op.Basis2().size(), 1)("Operator Basis2 is not one dimensional.  Basis must contain only one quantum number for sum_unit()");

   CHECK(UnitCellSize % Op.coarse_grain_factor() == 0);

   return sum_unit(Op.GetJWStringUnit(), ExtendToCoverUnitCell(Op, UnitCellSize / Op.coarse_grain_factor()).MPO(),
                   UnitCellSize / Op.coarse_grain_factor());
}

std::vector<std::vector<OperatorComponent>>
   SplitOperator(BasicFiniteMPO const& Op, int UnitCellSize)
{
   DEBUG_CHECK_EQUAL(Op.size() % UnitCellSize, 0);
   std::vector<std::vector<OperatorComponent> > Result;
   BasicFiniteMPO::const_iterator I = Op.begin();
   BasicFiniteMPO::const_iterator J = I;
   while (J != Op.end())
   {
      std::advance(J, UnitCellSize);
      Result.push_back(std::vector<OperatorComponent>(I,J));
      I = J;
   }
   return Result;
}

BasicTriangularMPO sum_unit(BasicFiniteMPO const& JW2, BasicFiniteMPO const& Op2, int UnitCellSize)
{
   BasicFiniteMPO Op = Op2;
   optimize(Op);

   BasicFiniteMPO JW = JW2;
   optimize(JW);

   if (Op.is_null())
      return BasicTriangularMPO();
   CHECK(Op.is_irreducible());
   CHECK(Op.size() % UnitCellSize == 0)
      ("Operator for sum_unit() must be a multiple of the unit cell")
      (Op.size())(UnitCellSize);
   // THe JW string operator must have a unit cell that is a divisor of UnitCellSize
   CHECK(UnitCellSize % JW.size() == 0)
      ("JW string for sum_unit() must divide UnitCellSize");

   // Suppose that the unit cell size is 1.  Then if Op is A \times B \otimes C, then
   // the resulting BasicTriangularMPO is
   // ( X A 0 0 )
   // ( 0 0 B 0 )
   // ( 0 0 0 C )
   // ( 0 0 0 I )
   // where X is the JW string operator.

   // If the unit cell is larger than 1 site, we can follow a more general procedure,
   // eg 6-site operator ABCDEF on a 3-site unit cell, construct operators
   // (X 0 0 0) (X 0 0 0) (X 0 0 0)
   // (0 A 0 0) (0 B 0 0) (0 C 0 0)
   // (0 0 D 0) (0 0 E 0) (0 0 F 0)
   // (0 0 0 I) (0 0 0 I) (0 0 0 I)
   // and merge the first two rows of the first site, and the
   // last two columns of the last site, to give:
   // (X A 0 0) (X 0 0 0) (X 0 0)
   // (0 0 D 0) (0 B 0 0) (0 C 0)
   // (0 0 0 I) (0 0 E 0) (0 0 F)
   //           (0 0 0 I) (0 0 I)
   //
   // Upon coarse-graining this gives:
   // (XXX ABC 000)
   // (000 000 DEF)
   // (000 000 III)
   // which is the desired operator.  This is quite straightforward,
   // since X,A have 1 row, and F,I have 1 column.

   // To construct this operator, we firstly split Op into UnitCellSize pieces
   std::vector<std::vector<OperatorComponent>> SplitOp = SplitOperator(Op, UnitCellSize);

   BasicTriangularMPO Result(UnitCellSize);
   for (int i = 0; i < UnitCellSize; ++i)
   {
      OperatorComponent Ident = OperatorComponent::make_identity(Op[i].LocalBasis1());

      // Construct the basis
      BasisList Basis1(Op.GetSymmetryList());
      BasisList Basis2(Op.GetSymmetryList());
      if (i != 0)
         JoinBasis(Basis1, JW[i%JW.size()].Basis1());
      JoinBasis(Basis2, JW[i%JW.size()].Basis2());

      for (unsigned n = 0; n < SplitOp.size(); ++n)
      {
         JoinBasis(Basis1, SplitOp[n][i].Basis1());
         JoinBasis(Basis2, SplitOp[n][i].Basis2());
      }
      JoinBasis(Basis1, Ident.Basis1());
      if (i != int(UnitCellSize)-1)
<<<<<<< HEAD
         JoinBasis(Basis2, Ident[i%SiteList.size()].Basis2());
=======
         JoinBasis(Basis2, Ident.Basis2());
>>>>>>> dd387f71

      // Construct the OperatorComponent
      OperatorComponent C(Op[i].LocalBasis1(), Op[i].LocalBasis2(), Basis1, Basis2);

      // The JW goes in the top left
      int r = 0;
      int c = 0;
      SetComponents(C, JW[i%JW.size()], r, c);
      if (i != 0)
         r += JW[i%JW.size()].Basis1().size();
      c += JW[i%JW.size()].Basis2().size();

      // the finite MPO components go along the diagonal
      for (unsigned n = 0; n < SplitOp.size()-1; ++n)
      {
         SetComponents(C, SplitOp[n][i], r, c);
         r += SplitOp[n][i].Basis1().size();
         c += SplitOp[n][i].Basis2().size();
      }
      SetComponents(C, SplitOp.back()[i], r, c);
      r += SplitOp.back()[i].Basis1().size();
      if (i != int(UnitCellSize)-1)
         c += SplitOp.back()[i].Basis2().size();
      // The identity goes in the bottom right
      SetComponents(C, Ident, r, c);

      // check that we're at the end
<<<<<<< HEAD
      CHECK_EQUAL(r+Ident[i%SiteList.size()].Basis1().size(), Basis1.size());
      CHECK_EQUAL(c+Ident[i%SiteList.size()].Basis2().size(), Basis2.size());
=======
      CHECK_EQUAL(r+Ident.Basis1().size(), Basis1.size());
      CHECK_EQUAL(c+Ident.Basis2().size(), Basis2.size());
>>>>>>> dd387f71

      C.debug_check_structure();

      Result[i] = C;
   }

   Result.check_structure();
   optimize(Result);
   return Result;
}

BasicTriangularMPO sum_kink(UnitCellMPO const& Kink, UnitCellMPO const& Op)
{
   if (Op.is_null() || Kink.is_null())
      return BasicTriangularMPO();

   CHECK_EQUAL(Kink.GetSiteList()->size(), Op.GetSiteList()->size())
      ("Operators for sum_kink must have the same unit cell!");

   return sum_kink(Kink, Op, Op.GetSiteList()->size());
}

BasicTriangularMPO sum_kink(UnitCellMPO const& Kink, UnitCellMPO const& Op, int UnitCellSize)
{
   if (Op.is_null() || Kink.is_null())
      return BasicTriangularMPO();

   CHECK(UnitCellSize % Op.coarse_grain_factor() == 0);

   UnitCellMPO Kink_ = ExtendToCoverUnitCell(Kink, UnitCellSize / Op.coarse_grain_factor());
   UnitCellMPO Op_ = ExtendToCoverUnitCell(Op, UnitCellSize / Op.coarse_grain_factor());

   BasicFiniteMPO Ident = repeat(Op_.GetJWStringUnit(), Kink_.size() / (Op_.GetSiteList()->size() / Op_.coarse_grain_factor()));
   return sum_unit(Kink_.MPO()*Ident, Op_.MPO(), UnitCellSize / Op.coarse_grain_factor());
}

BasicTriangularMPO sum_k(std::complex<double> const& k, UnitCellMPO const& Op)
{
   if (Op.is_null())
      return BasicTriangularMPO();

   return sum_k(k, Op, Op.GetSiteList()->size());
}

BasicTriangularMPO sum_k(std::complex<double> const& k, UnitCellMPO const& Op, int UnitCellSize)
{
   if (Op.is_null())
      return BasicTriangularMPO();

   CHECK(UnitCellSize % Op.coarse_grain_factor() == 0);

   return sum_unit(exp(std::complex<double>(0,1)*k) * Op.GetJWStringUnit(),
                   ExtendToCoverUnitCell(Op, UnitCellSize / Op.coarse_grain_factor()).MPO(),
                   UnitCellSize / Op.coarse_grain_factor());
}

BasicTriangularMPO make_zero(SiteListType const& SiteList)
{
   if (SiteList.empty())
      return BasicTriangularMPO();

   // The auxiliary basis is the same at every site
   // Construct the basis
   BasisList b(SiteList[0].GetSymmetryList());
   QuantumNumbers::QuantumNumber Ident(SiteList[0].GetSymmetryList());
   b.push_back(Ident);
   b.push_back(Ident);

   BasicTriangularMPO Result(SiteList.size());
   for (unsigned i = 0; i < SiteList.size(); ++i)
   {

      OperatorComponent C(SiteList[i].Basis1(), SiteList[i].Basis2(), b, b);
      C(0,0) = SimpleOperator::make_identity(SiteList[i].Basis1());
      C(1,1) = SimpleOperator::make_identity(SiteList[i].Basis1());
      Result[i] = C;
   }

   Result.check_structure();
   optimize(Result);
   return Result;
}

//
// sum_string
//

BasicTriangularMPO sum_string(SiteListType const& SiteList, BasicFiniteMPO const& JW, BasicFiniteMPO const& Op1,
                         BasicFiniteMPO const& String, BasicFiniteMPO const& Op2, int UnitCellSize,
                         QuantumNumbers::QuantumNumber q)
{
   BasicFiniteMPO X = JW;
   BasicFiniteMPO A = Op1;
   BasicFiniteMPO B = String;
   BasicFiniteMPO C = Op2;
   // Suppose the unit cell is 1 site, and all operators are 1-site local.
   // We want to generate the string
   // X * ...  * X * A * B * ... * B * C * I * ....
   // This is the MPO
   // ( X A 0 )
   // ( 0 B C )
   // ( 0 0 I )

   // If A and C are more then one unit cell, then set A = A1 * A2 * A3
   // C = C1 * C2 * C3
   // and the MPO is
   // ( X  A1 0  0  0  0  0  )
   // ( 0  0  A2 0  0  0  0  )
   // ( 0  0  0  A3 0  0  0  )
   // ( 0  0  0  B  C0 0  0  )
   // ( 0  0  0  0  0  C1 0  )
   // ( 0  0  0  0  0  0  C2 )
   // ( 0  0  0  0  0  0  I  )

   // Suppose now that we have 6-site operators A,C with a 3-site unit cell.
   // Let A = A0 A1 A2 A3 A4 A5
   // Let C = C0 C1 C2 C3 C4 C5
   // ( X  A0 0  0  0  0  0  ) ( X  0  0  0  0  0  0 ) ( X  0  0  0  0  )
   // ( 0  0  A3 0  0  0  0  ) ( 0  A1 0  0  0  0  0 ) ( 0  A2 0  0  0  )
   // ( 0  0  0  B  C0 0  0  ) ( 0  0  A4 0  0  0  0 ) ( 0  0  A5 0  0  )
   // ( 0  0  0  0  0  C3 0  ) ( 0  0  0  B  0  0  0 ) ( 0  0  B  0  0  )
   // ( 0  0  0  0  0  0  I  ) ( 0  0  0  0  C1 0  0 ) ( 0  0  0  C2 0  )
   //                          ( 0  0  0  0  0  C4 0 ) ( 0  0  0  0  C5 )
   //                          ( 0  0  0  0  0  0  I ) ( 0  0  0  0  I  )
   //
   // Upon coarse-graining this gives
   // ( XXX A0A1A2 0      0             )
   // ( 0   0      A3A4A5 0             )
   // ( 0   0      BBB    C0C1C2        )
   // ( 0   0      0      0      C3C4C5 )
   // ( 0   0      0      0      I      )

   CHECK(UnitCellSize % SiteList.size() == 0)
      ("UnitCellSize for sum_string() must be a multiple of UnitCell.size()");
   CHECK(A.size() % UnitCellSize == 0)

      ("Operator for sum_string() must be a multiple of the unit cell")
      (A.size())(UnitCellSize);
   CHECK(C.size() % UnitCellSize == 0)
      ("Operator for sum_string() must be a multiple of the unit cell")
      (C.size())(UnitCellSize);
   // THe JW string operator must have a unit cell that is a divisor of UnitCellSize
   CHECK(UnitCellSize % X.size() == 0)
      ("JW string for sum_string() must divide UnitCell.size()");
   CHECK(UnitCellSize % B.size() == 0)
      ("middle string for sum_string() must divide UnitCell.size()");

   // The aux basis for the operators is already fixed correctly
   CHECK_EQUAL(X.qn2(), A.qn1());
   CHECK_EQUAL(A.qn2(), B.qn1());
   CHECK_EQUAL(B.qn2(), C.qn1());
   CHECK(is_scalar(C.qn2()));

   // Split A and C into UnitCellSize pieces
   std::vector<std::vector<OperatorComponent>> SplitA = SplitOperator(A, UnitCellSize);
   std::vector<std::vector<OperatorComponent>> SplitC = SplitOperator(C, UnitCellSize);

   // and make the identity operator; C.qn2() is always the identity
   BasicFiniteMPO Ident = identity_mpo(SiteList, C.qn2());

   BasicTriangularMPO Result(UnitCellSize);
   for (int i = 0; i < UnitCellSize; ++i)
   {
      // Construct the basis
      BasisList Basis1(A.GetSymmetryList());
      BasisList Basis2(A.GetSymmetryList());
      if (i != 0)
         JoinBasis(Basis1, JW[i%JW.size()].Basis1());
      JoinBasis(Basis2, JW[i%JW.size()].Basis2());

      for (unsigned n = 0; n < SplitA.size(); ++n)
      {
         JoinBasis(Basis1, SplitA[n][i].Basis1());
         JoinBasis(Basis2, SplitA[n][i].Basis2());
      }

      if (i != 0)
         JoinBasis(Basis1, B[i%B.size()].Basis1());
      if (i != int(UnitCellSize-1))
         JoinBasis(Basis2, B[i%B.size()].Basis2());

      for (unsigned n = 0; n < SplitC.size(); ++n)
      {
         JoinBasis(Basis1, SplitC[n][i].Basis1());
         JoinBasis(Basis2, SplitC[n][i].Basis2());
      }

      JoinBasis(Basis1, Ident[i%SiteList.size()].Basis1());
      if (i != int(UnitCellSize)-1)
         JoinBasis(Basis2, Ident[i%SiteList.size()].Basis2());

      // Construct the OperatorComponent
      OperatorComponent Comp(A[i].LocalBasis1(), A[i].LocalBasis2(), Basis1, Basis2);

      // The JW goes in the top left
      int r = 0;

      int c = 0;
      SetComponents(Comp, X[i%X.size()], r, c);
      if (i != 0)
         r += X[i%X.size()].Basis1().size();
      c += X[i%X.size()].Basis2().size();

      // the A components go along the diagonal
      for (unsigned n = 0; n < SplitA.size(); ++n)
      {
         SetComponents(Comp, SplitA[n][i], r, c);
         r += SplitA[n][i].Basis1().size();
         c += SplitA[n][i].Basis2().size();
      }

      if (i == int(UnitCellSize-1))
         --c;  // operator A is guaranteed to have only one column for the final entry

      // the B operator
      SetComponents(Comp, B[i%B.size()], r, c);
      if (i != 0)
         r += B[i%B.size()].Basis1().size();
      //      if (i != int(UnitCellSize-1))
      c += B[i%B.size()].Basis2().size();

      // the C components continue on the diagonal
      for (unsigned n = 0; n < SplitC.size()-1; ++n)
      {
         SetComponents(Comp, SplitC[n][i], r, c);
         r += SplitC[n][i].Basis1().size();
         c += SplitC[n][i].Basis2().size();
      }

      SetComponents(Comp, SplitC.back()[i], r, c);
      r += SplitC.back()[i].Basis1().size();
      if (i != int(UnitCellSize)-1)
         c += SplitC.back()[i].Basis2().size();

      // The identity goes in the bottom right
      SetComponents(Comp, Ident[i%SiteList.size()], r, c);

      // check that we're at the end
      CHECK_EQUAL(r+Ident[i%SiteList.size()].Basis1().size(), Basis1.size());
      CHECK_EQUAL(c+Ident[i%SiteList.size()].Basis2().size(), Basis2.size());

      DEBUG_TRACE(Comp);

      Comp.debug_check_structure();

      Result[i] = Comp;
   }

   Result.check_structure();
   optimize(Result);
   return Result;
}

// This version of sum_string takes UnitCellMPO's for the operator arguments.  The String term
// must be a scalar with bosonic commutation, and cannot be any longer than UnitCellSize.
BasicTriangularMPO sum_string(UnitCellMPO const& Op1_, UnitCellMPO const& String_, UnitCellMPO const& Op2_,
                         int UnitCellSize,
                         QuantumNumbers::QuantumNumber q)
{
   CHECK(is_transform_target(Op1_.TransformsAs(), Op2_.TransformsAs(), q));
   CHECK(String_.size() <= UnitCellSize)("String operator cannot exceed the UnitCellSize in sum_string()");
   CHECK(is_scalar(String_.TransformsAs()));

   BasicFiniteMPO Op1 = ExtendToCoverUnitCell(Op1_, UnitCellSize).MPO();
   BasicFiniteMPO String = ExtendToCoverUnitCell(String_, UnitCellSize).MPO();
   BasicFiniteMPO Op2 = ExtendToCoverUnitCell(Op2_, UnitCellSize).MPO();

   SiteListType SiteList = *Op1_.GetSiteList();

   CHECK(UnitCellSize % SiteList.size() == 0)
      ("UnitCellSize for sum_string must be a multiple of the lattice unit cell size");

   // shifting the quantum numbers in the aux basis
   BasicFiniteMPO IdentShiftAB = identity_mpo(SiteList, Op2.qn1());
   String = String * repeat(IdentShiftAB, String.size() / SiteList.size());
   Op1 = project(Op1 * repeat(IdentShiftAB, Op1.size() / SiteList.size()), q);

   // Multiply through the JW string of Op2
   BasicFiniteMPO JW2 = repeat(string_mpo(SiteList, Op2_.Commute().SignOperator(), QuantumNumber(Op2.GetSymmetryList())),
                          UnitCellSize / SiteList.size());
   String = String * JW2;
   Op1 = Op1 * repeat(JW2, Op1.size() / JW2.size());

   // compute the overall JW string
   BasicFiniteMPO JW = repeat(string_mpo(SiteList, Op1_.Commute().SignOperator(), Op1.qn1()),
                         UnitCellSize / SiteList.size()) * JW2;

   return sum_string(SiteList, JW, Op1, String, Op2, UnitCellSize, q);
}

BasicTriangularMPO sum_string(UnitCellMPO const& Op1_, UnitCellMPO const& String_, UnitCellMPO const& Op2_)
{
   return sum_string(Op1_, String_, Op2_, Op1_.GetSiteList()->size(), QuantumNumber(Op1_.GetSymmetryList()));
}

BasicTriangularMPO sum_string_dot(UnitCellMPO const& Op1_, UnitCellMPO const& String_, UnitCellMPO const& Op2_,
                             int UnitCellSize)
{

   return sum_string(std::sqrt(degree(Op1_.TransformsAs())) * Op1_, String_, Op2_, UnitCellSize,
                         QuantumNumber(Op1_.GetSymmetryList()));
}

BasicTriangularMPO sum_string_dot(UnitCellMPO const& Op1_, UnitCellMPO const& String_, UnitCellMPO const& Op2_)
{
   return sum_string_dot(Op1_, String_, Op2_, Op1_.GetSiteList()->size());
}

BasicTriangularMPO sum_string_inner(UnitCellMPO const& Op1_, UnitCellMPO const& String_, UnitCellMPO const& Op2_,
                             int UnitCellSize)
{

   return sum_string_dot(adjoint(Op1_), String_, Op2_, UnitCellSize);
}

BasicTriangularMPO sum_string_inner(UnitCellMPO const& Op1_, UnitCellMPO const& String_, UnitCellMPO const& Op2_)
{
   return sum_string_dot(adjoint(Op1_), String_, Op2_, Op1_.GetSiteList()->size());
}

/* **DEPRECATED**
ProductMPO prod_unit(UnitCellMPO const& Op_)
{
   return prod_unit_left_to_right(Op_.MPO(), Op_.GetSiteList()->size());
}

ProductMPO prod_unit(UnitCellMPO const& Op_, int UnitCellSize)
{
   return prod_unit_left_to_right(Op_.MPO(), UnitCellSize);
}
*/

// 5-term version of sum_string
BasicTriangularMPO sum_string(SiteListType const& SiteList, BasicFiniteMPO const& JW, BasicFiniteMPO const& Op1,
                         BasicFiniteMPO const& String1, BasicFiniteMPO const& Op2,
                         BasicFiniteMPO const& String2, BasicFiniteMPO const& Op3,
                         int UnitCellSize, QuantumNumbers::QuantumNumber q)
{
   BasicFiniteMPO X = JW;
   BasicFiniteMPO A = Op1;
   BasicFiniteMPO B = String1;
   BasicFiniteMPO C = Op2;
   BasicFiniteMPO D = String2;
   BasicFiniteMPO E = Op3;
   // Suppose the unit cell is 1 site, and all operators are 1-site local.
   // We want to generate the string
   // X * ...  * X * A * B * ... * B * C * D * ... * D * E * I * ....
   // This is the MPO
   // ( X A 0 0 )
   // ( 0 B C 0 )
   // ( 0 0 D E )
   // ( 0 0 0 I )

   CHECK(UnitCellSize % SiteList.size() == 0)
      ("UnitCellSize for sum_string() must be a multiple of UnitCell.size()");
   CHECK(A.size() % UnitCellSize == 0)
      ("Operator for sum_string() must be a multiple of the unit cell")
      (A.size())(UnitCellSize);
   CHECK(C.size() % UnitCellSize == 0)
      ("Operator for sum_string() must be a multiple of the unit cell")
      (C.size())(UnitCellSize);
   // THe JW string operator must have a unit cell that is a divisor of UnitCellSize
   CHECK(UnitCellSize % X.size() == 0)
      ("JW string for sum_string() must divide UnitCell.size()");
   CHECK(UnitCellSize % B.size() == 0)
      ("middle string for sum_string() must divide UnitCell.size()");
   CHECK(D.size() % UnitCellSize == 0)
      ("Operator for sum_string() must be a multiple of the unit cell")
      (D.size())(UnitCellSize);
   CHECK(E.size() % UnitCellSize == 0)
      ("Operator for sum_string() must be a multiple of the unit cell")
      (E.size())(UnitCellSize);

   // The aux basis for the operators is already fixed correctly
   CHECK_EQUAL(X.qn2(), A.qn1());
   CHECK_EQUAL(A.qn2(), B.qn1());
   CHECK_EQUAL(B.qn2(), C.qn1());
   CHECK_EQUAL(C.qn2(), D.qn1());
   CHECK_EQUAL(D.qn2(), E.qn1());
   CHECK(is_scalar(E.qn2()));

   // Split A, C, E into UnitCellSize pieces
   std::vector<std::vector<OperatorComponent>> SplitA = SplitOperator(A, UnitCellSize);
   std::vector<std::vector<OperatorComponent>> SplitC = SplitOperator(C, UnitCellSize);
   std::vector<std::vector<OperatorComponent>> SplitE = SplitOperator(E, UnitCellSize);

   // and make the identity operator; C.qn2() is always the identity
   BasicFiniteMPO Ident = identity_mpo(SiteList, C.qn2());

   BasicTriangularMPO Result(UnitCellSize);
   for (int i = 0; i < UnitCellSize; ++i)
   {
      // Construct the basis
      BasisList Basis1(A.GetSymmetryList());
      BasisList Basis2(A.GetSymmetryList());
      if (i != 0)
         JoinBasis(Basis1, JW[i%JW.size()].Basis1());
      JoinBasis(Basis2, JW[i%JW.size()].Basis2());

      for (unsigned n = 0; n < SplitA.size(); ++n)
      {
         JoinBasis(Basis1, SplitA[n][i].Basis1());
         JoinBasis(Basis2, SplitA[n][i].Basis2());
      }

      if (i != 0)
         JoinBasis(Basis1, B[i%B.size()].Basis1());
      if (i != int(UnitCellSize-1))
         JoinBasis(Basis2, B[i%B.size()].Basis2());

      for (unsigned n = 0; n < SplitC.size(); ++n)
      {
         JoinBasis(Basis1, SplitC[n][i].Basis1());
         JoinBasis(Basis2, SplitC[n][i].Basis2());
      }

      if (i != 0)
         JoinBasis(Basis1, D[i%D.size()].Basis1());
      if (i != int(UnitCellSize-1))
         JoinBasis(Basis2, D[i%D.size()].Basis2());

      for (unsigned n = 0; n < SplitE.size(); ++n)
      {
         JoinBasis(Basis1, SplitE[n][i].Basis1());
         JoinBasis(Basis2, SplitE[n][i].Basis2());
      }

      JoinBasis(Basis1, Ident[i%SiteList.size()].Basis1());
      if (i != int(UnitCellSize)-1)
         JoinBasis(Basis2, Ident[i%SiteList.size()].Basis2());

      // Construct the OperatorComponent
      OperatorComponent Comp(A[i].LocalBasis1(), A[i].LocalBasis2(), Basis1, Basis2);

      // The JW goes in the top left
      int r = 0;

      int c = 0;
      SetComponents(Comp, X[i%X.size()], r, c);
      if (i != 0)
         r += X[i%X.size()].Basis1().size();
      c += X[i%X.size()].Basis2().size();

      // the A components go along the diagonal
      for (unsigned n = 0; n < SplitA.size(); ++n)
      {
         SetComponents(Comp, SplitA[n][i], r, c);
         r += SplitA[n][i].Basis1().size();
         c += SplitA[n][i].Basis2().size();
      }

      if (i == int(UnitCellSize-1))
         --c;  // operator A is guaranteed to have only one column for the final entry

      // the B operator
      SetComponents(Comp, B[i%B.size()], r, c);
      if (i != 0)
         r += B[i%B.size()].Basis1().size();
      //      if (i != int(UnitCellSize-1))
      c += B[i%B.size()].Basis2().size();

      // the C components continue on the diagonal
      for (unsigned n = 0; n < SplitC.size()-1; ++n)
      {
         SetComponents(Comp, SplitC[n][i], r, c);
         r += SplitC[n][i].Basis1().size();
         c += SplitC[n][i].Basis2().size();
      }

      SetComponents(Comp, SplitC.back()[i], r, c);
      r += SplitC.back()[i].Basis1().size();
      if (i != int(UnitCellSize)-1)
         c += SplitC.back()[i].Basis2().size();

      // The D operator

      SetComponents(Comp, D[i%D.size()], r, c);
      if (i != 0)
         r += D[i%D.size()].Basis1().size();
      //      if (i != int(UnitCellSize-1))
      c += D[i%D.size()].Basis2().size();

      // the E components continue on the diagonal
      for (unsigned n = 0; n < SplitE.size()-1; ++n)
      {
         SetComponents(Comp, SplitE[n][i], r, c);
         r += SplitE[n][i].Basis1().size();
         c += SplitE[n][i].Basis2().size();
      }

      SetComponents(Comp, SplitE.back()[i], r, c);
      r += SplitE.back()[i].Basis1().size();
      if (i != int(UnitCellSize)-1)
         c += SplitE.back()[i].Basis2().size();

      // The identity goes in the bottom right
      SetComponents(Comp, Ident[i%SiteList.size()], r, c);

      // check that we're at the end
      CHECK_EQUAL(r+Ident[i%SiteList.size()].Basis1().size(), Basis1.size());
      CHECK_EQUAL(c+Ident[i%SiteList.size()].Basis2().size(), Basis2.size());

      DEBUG_TRACE(Comp);

      Comp.debug_check_structure();

      Result[i] = Comp;
   }

   Result.check_structure();
   optimize(Result);
   return Result;
}

// This version of sum_string takes UnitCellMPO's for the operator arguments.  The String term
// must be a scalar with bosonic commutation, and cannot be any longer than UnitCellSize.
BasicTriangularMPO sum_string(UnitCellMPO const& Op1_, UnitCellMPO const& String1_, UnitCellMPO const& Op2_,
                              UnitCellMPO const& String2_, UnitCellMPO const& Op3_,
                              int UnitCellSize,
                              QuantumNumbers::QuantumNumber q)
{
   CHECK(is_transform_target(Op1_.TransformsAs(), Op2_.TransformsAs(), q));
   CHECK(String1_.size() <= UnitCellSize)("String operator 1 cannot exceed the UnitCellSize in sum_string()");
   CHECK(String2_.size() <= UnitCellSize)("String operator 2 cannot exceed the UnitCellSize in sum_string()");
   CHECK(is_scalar(String1_.TransformsAs()));
   CHECK(is_scalar(String2_.TransformsAs()));

   BasicFiniteMPO Op1 = ExtendToCoverUnitCell(Op1_, UnitCellSize).MPO();
   BasicFiniteMPO String1 = ExtendToCoverUnitCell(String1_, UnitCellSize).MPO();
   BasicFiniteMPO Op2 = ExtendToCoverUnitCell(Op2_, UnitCellSize).MPO();
   BasicFiniteMPO String2 = ExtendToCoverUnitCell(String2_, UnitCellSize).MPO();
   BasicFiniteMPO Op3 = ExtendToCoverUnitCell(Op3_, UnitCellSize).MPO();

   SiteListType SiteList = *Op1_.GetSiteList();

   CHECK(UnitCellSize % SiteList.size() == 0)
      ("UnitCellSize for sum_string must be a multiple of the lattice unit cell size");

   // shifting the quantum numbers in the aux basis for Op3
   BasicFiniteMPO IdentShift = identity_mpo(SiteList, Op3.qn1());
   String2 = String2 * repeat(IdentShift, String2.size() / SiteList.size());
   Op2 = Op2 * repeat(IdentShift, Op2.size() / SiteList.size());
   IdentShift = IdentShift * identity_mpo(SiteList, Op2.qn1());
   String1 = String1 * repeat(IdentShift, String2.size() / SiteList.size());
   Op1 = project(Op1 * repeat(IdentShift, Op1.size() / SiteList.size()), q);

   // Multiply through the JW string of Op3
   BasicFiniteMPO JW3 = repeat(string_mpo(SiteList, Op3_.Commute().SignOperator(), QuantumNumber(Op3.GetSymmetryList())),
                          UnitCellSize / SiteList.size());
   String2 = String2 * JW3;
   Op2 = Op2 * repeat(JW3, Op2.size() / JW3.size());
   String2 = String2 * JW3;
   Op1 = Op1 * repeat(JW3, Op1.size() / JW3.size());

   // Multiply through the JW string of Op2
   BasicFiniteMPO JW2 = repeat(string_mpo(SiteList, Op2_.Commute().SignOperator(), QuantumNumber(Op2.GetSymmetryList())),
                          UnitCellSize / SiteList.size());
   String1 = String1 * JW2;
   Op1 = Op1 * repeat(JW2, Op1.size() / JW2.size());

   // compute the overall JW string
   BasicFiniteMPO JW = repeat(string_mpo(SiteList, Op1_.Commute().SignOperator(), Op1.qn1()),
                         UnitCellSize / SiteList.size()) * JW2 * JW3;

   return sum_string(SiteList, JW, Op1, String1, Op2, String2, Op3, UnitCellSize, q);
}

BasicTriangularMPO sum_string(UnitCellMPO const& Op1_, UnitCellMPO const& String1_, UnitCellMPO const& Op2_,
                              UnitCellMPO const& String2_, UnitCellMPO const& Op3_)
{
   return sum_string(Op1_, String1_, Op2_, String2_, Op3_, Op1_.GetSiteList()->size(), QuantumNumber(Op1_.GetSymmetryList()));
}

BasicTriangularMPO sum_partial(SiteListType const& SiteList, BasicTriangularMPO const& Op, BasicFiniteMPO const& Pivot, /* BasicFiniteMPO const& JW2, */ int UnitCellSize)
{
   //   CHECK_EQUAL(Pivot.size(), UnitCellSize);

   //BasicFiniteMPO JW = JW2;

   // Suppose that the unit cell size is 1.  Then we take the triangular MPO and form the sum
   // of all partial sums of it.
   // Eg, suppose the original triangular operator is 3x3. Then the resulting BasicTriangularMPO is
   // 4xr, and
   // ( X X X 0 )
   // ( 0 X X 0 )
   // ( 0 0 X P )
   // ( 0 0 0 I )
   // Now what happens if the JW string of P is non-trivial?  For the time being, we assume that
   // there is no JW string associated with P.

   // If the unit cell of P is bigger then 1 site, then we are summing over a larger unit cell.  In this case,
   // we take a unit cell of X, followed by a unit cell of P.  Eg, suppose we have a unit cell of 3 sites.
   // Then
   // (X X X 0  0) (X X X 0  0) (X X X 0)
   // (0 X X 0  0) (0 X X 0  0) (0 X X 0)
   // (0 0 X PP 0) (0 0 X 0  0) (0 0 X 0)
   // (0 0 0 0  I) (0 0 0 PP 0) (0 0 0 P)
   //              (0 0 0 PP 0) (0 0 0 P)
   //              (0 0 0 0  I) (0 0 0 I)
   // where we show the shape of P if it has bond dimensions 1x2x1
   //
   // Now it can also be the case that the pivot operator is multiple unit cells.  eg suppose it is
   // PPPQQQ.  Then we have
   // (X X X 0  0  0) (X X X 0  0  0) (X X X 0  0)
   // (0 X X 0  0  0) (0 X X 0  0  0) (0 X X 0  0)
   // (0 0 X PP 0  0) (0 0 X 0  0  0) (0 0 X 0  0)
   // (0 0 0 0  QQ 0) (0 0 0 PP 0  0) (0 0 0 PP 0)
   // (0 0 0 0  QQ 0) (0 0 0 PP 0  0) (0 0 0 PP 0)
   // (0 0 0 0  0  I) (0 0 0 0  QQ 0) (0 0 0 0  Q)
   //                 (0 0 0 0  QQ 0) (0 0 0 0  Q)
   //                 (0 0 0 0  0  I) (0 0 0 0  I)

   DEBUG_TRACE(Op.size())(UnitCellSize)(SiteList.size());

   // To construct this operator, we firstly split Pivot into UnitCellSize pieces
   std::vector<std::vector<OperatorComponent>> SplitPivot = SplitOperator(Pivot, UnitCellSize);

   // and we need the identity operator
   BasicFiniteMPO Ident = identity_mpo(SiteList, Pivot.qn2());

   BasicTriangularMPO Result(UnitCellSize);
   for (int i = 0; i < UnitCellSize; ++i)
   {
      // Construct the basis.  Start from the triangular operator
      BasisList Basis1(Op.Basis1());
      BasisList Basis2(Op.Basis2());

      // Now the pivot operator
      for (unsigned n = 0; n < SplitPivot.size(); ++n)
      {
         if (i != 0 || n != 0)
            JoinBasis(Basis1, SplitPivot[n][i].Basis1());
         JoinBasis(Basis2, SplitPivot[n][i].Basis2());
      }

      // And finally the identity
      JoinBasis(Basis1, Ident[i%SiteList.size()].Basis1());
      if (i != int(UnitCellSize)-1)
         JoinBasis(Basis2, Ident[i%SiteList.size()].Basis2());

      DEBUG_TRACE(Basis1)(Basis2)(SplitPivot.size());

      // Construct the OperatorComponent
      OperatorComponent C(Op[i%Op.size()].LocalBasis1(), Op[i%Op.size()].LocalBasis2(), Basis1, Basis2);

      int r = 0, c = 0;
      // The triangular MPO goes in the top left
      SetComponents(C, Op[i%Op.size()], r, c);
      r += Op[i%Op.size()].Basis1().size();
      c += Op[i%Op.size()].Basis2().size();

      // at the first entry, move back a row.
      if (i == 0)
	     --r;

      // Now the pivot operator
      for (unsigned n = 0; n < SplitPivot.size(); ++n)
      {
         SetComponents(C, SplitPivot[n][i], r, c);
         r += SplitPivot[n][i].Basis1().size();
         c += SplitPivot[n][i].Basis2().size();
      }

      // At the last entry, move back a column
      if (i == int(UnitCellSize)-1)
	     --c;

      // Finally, the identity in the bottom right
      SetComponents(C, Ident[i%SiteList.size()], r, c);

      // check that we're at the end
      CHECK_EQUAL(r+Ident[i%SiteList.size()].Basis1().size(), Basis1.size());
      CHECK_EQUAL(c+Ident[i%SiteList.size()].Basis2().size(), Basis2.size());

      DEBUG_TRACE(C);

      C.debug_check_structure();

      Result[i] = C;
   }

   Result.check_structure();
   optimize(Result);
   return Result;
}

BasicTriangularMPO sum_partial(BasicTriangularMPO const& Op, UnitCellMPO const& Pivot, int UnitCellSize)
{
   return sum_partial(*Pivot.GetSiteList(), Op,
		      ExtendToCoverUnitCell(Pivot, UnitCellSize).MPO(),
		      UnitCellSize);
}

BasicTriangularMPO sum_partial(BasicTriangularMPO const& Op, UnitCellMPO const& Pivot)
{
   return sum_partial(Op, Pivot, Op.size());
}<|MERGE_RESOLUTION|>--- conflicted
+++ resolved
@@ -594,11 +594,7 @@
       }
       JoinBasis(Basis1, Ident.Basis1());
       if (i != int(UnitCellSize)-1)
-<<<<<<< HEAD
-         JoinBasis(Basis2, Ident[i%SiteList.size()].Basis2());
-=======
          JoinBasis(Basis2, Ident.Basis2());
->>>>>>> dd387f71
 
       // Construct the OperatorComponent
       OperatorComponent C(Op[i].LocalBasis1(), Op[i].LocalBasis2(), Basis1, Basis2);
@@ -626,13 +622,8 @@
       SetComponents(C, Ident, r, c);
 
       // check that we're at the end
-<<<<<<< HEAD
-      CHECK_EQUAL(r+Ident[i%SiteList.size()].Basis1().size(), Basis1.size());
-      CHECK_EQUAL(c+Ident[i%SiteList.size()].Basis2().size(), Basis2.size());
-=======
       CHECK_EQUAL(r+Ident.Basis1().size(), Basis1.size());
       CHECK_EQUAL(c+Ident.Basis2().size(), Basis2.size());
->>>>>>> dd387f71
 
       C.debug_check_structure();
 
