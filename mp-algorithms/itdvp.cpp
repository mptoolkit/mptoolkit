--- conflicted
+++ resolved
@@ -369,32 +369,17 @@
    Time = InitialTime + ((double) TStep)*Timestep;
    ++TStep;
 
-<<<<<<< HEAD
-   XYCalculated = false;
-
    std::vector<double>::const_iterator Alpha = Comp.Alpha.cbegin();
    std::vector<double>::const_iterator Beta = Comp.Beta.cbegin();
-=======
-   std::vector<double>::const_iterator Gamma = Comp.Gamma.cbegin();
->>>>>>> 674975ae
 
    while (Alpha != Comp.Alpha.cend())
    {
-<<<<<<< HEAD
-      // If we have already updated the Hamiltonian before expanding the bonds,
-      // then we should not do it again.
-      if (!HamUpdated)
-         this->UpdateHamiltonianLeft(Time, (*Alpha)*Timestep);
-      else
-         HamUpdated = false;
-=======
       // We do not need/cannot update the Hamiltonian on the first timestep.
       if (TStep > 1)
-         this->UpdateHamiltonianLeft(Time, (*Gamma)*Timestep);
+         this->UpdateHamiltonianLeft(Time, (*Alpha)*Timestep);
 
       if (Expand)
          this->ExpandBondsLeft();
->>>>>>> 674975ae
 
       this->EvolveLeft((*Alpha)*Timestep);
       Time += (*Alpha)*Timestep;
@@ -402,18 +387,12 @@
 
       this->UpdateHamiltonianRight(Time, (*Beta)*Timestep);
 
-<<<<<<< HEAD
+      if (Expand)
+         this->ExpandBondsRight();
+
       this->EvolveRight((*Beta)*Timestep);
       Time += (*Beta)*Timestep;
       ++Beta;
-=======
-      if (Expand)
-         this->ExpandBondsRight();
-
-      this->EvolveRight((*Gamma)*Timestep);
-      Time += (*Gamma)*Timestep;
-      ++Gamma;
->>>>>>> 674975ae
    }
 
    if (Epsilon)
@@ -743,13 +722,7 @@
 void
 iTDVP::ExpandBondsRight()
 {
-<<<<<<< HEAD
-   if (!HamUpdated)
-      this->UpdateHamiltonianLeft(Time, Comp.Alpha.front()*Timestep);
-   HamUpdated = true;
-=======
    MaxStates = 0;
->>>>>>> 674975ae
 
    HamROld = HamR;
    HamROld.push_back(delta_shift(HamROld.front(), adjoint(QShift)));
