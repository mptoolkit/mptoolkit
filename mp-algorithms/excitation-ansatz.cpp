// -*- C++ -*-
//----------------------------------------------------------------------------
// Matrix Product Toolkit http://physics.uq.edu.au/people/ianmcc/mptoolkit/
//
// mp-algorithms/excitation-ansatz.cpp
//
// Copyright (C) 2022 Jesse Osborne <j.osborne@uqconnect.edu.au>
//
// This program is free software: you can redistribute it and/or modify
// it under the terms of the GNU General Public License as published by
// the Free Software Foundation, either version 3 of the License, or
// (at your option) any later version.
//
// Reseach publications making use of this software should include
// appropriate citations and acknowledgements as described in
// the file CITATIONS in the main source directory.
//----------------------------------------------------------------------------
// ENDHEADER

#include "mp-algorithms/excitation-ansatz.h"
#include "mp-algorithms/gmres.h"
#include "mp-algorithms/transfer.h"
#include "mp-algorithms/triangular_mpo_solver.h"
#include "tensor/tensor_eigen.h"
#include "wavefunction/operator_actions.h"

// The tolerance of the trace of the left/right boundary eigenvectors for
// fixing their relative phase.
double const TraceTol = 1e-8;

// Tolerance for the overlap of PsiLeft/PsiRight when calculating the leading
// eigenvectors of the mixed transfer matrix: we treat the states as orthogonal
// if the overlap - 1 is greater than this value.
double const OverlapTol = 1e-8;

HEff::HEff(InfiniteWavefunctionLeft const& PsiLeft_, InfiniteWavefunctionLeft const& PsiRight_,
           BasicTriangularMPO const& HamMPO_, QuantumNumbers::QuantumNumber const& Q_,
           ProductMPO const& StringOp_, double k, double GMRESTol_, int Verbose_)
   : PsiLeft(PsiLeft_), HamMPO(HamMPO_), Q(Q_),
     StringOp(StringOp_), GMRESTol(GMRESTol_), Verbose(Verbose_)
{
   CHECK_EQUAL(PsiLeft.size(), PsiRight_.size());
   CHECK_EQUAL(PsiLeft.qshift(), PsiRight_.qshift());

   this->SetK(k);

   // Get PsiRight in right canonical form.
   MatrixOperator U;
   RealDiagonalOperator D;
   LinearWavefunction PsiLinear;
   std::tie(U, D, PsiLinear) = get_right_canonical(PsiRight_);

   PsiRight = InfiniteWavefunctionRight(U*D, PsiLinear, PsiRight_.qshift());

   // Get PsiLeft and PsiRight as LinearWavefunctions.
   std::tie(PsiLinearLeft, std::ignore) = get_left_canonical(PsiLeft);
   std::tie(std::ignore, PsiLinearRight) = get_right_canonical(PsiRight);

   // Get the leading eigenvectors for the mixed transfer matrix of PsiLeft
<<<<<<< HEAD
   // and PsiRight: for use with SolveSimpleMPOLeft/Right2.
   // If the leading eigenvalue of the left/right mixed transfer matrix
   // has magnitude < 1, we do not need to orthogonalize the E/F matrix
   // elements against its eigenvectors, so we set them to blank so that they
   // are ignored by SolveSimpleMPOLeft/Right2.
   std::complex<double> OverlapLR, OverlapRL;

   std::tie(OverlapLR, RhoLRLeft, RhoLRRight) = get_transfer_eigenpair(PsiLinearLeft, PsiLinearRight, PsiLeft.qshift());
   RhoLRRight = delta_shift(RhoLRRight, PsiLeft.qshift());
   if (Verbose > 1)
      std::cout << "LR overlap = " << OverlapLR << std::endl;

   std::tie(OverlapRL, RhoRLLeft, RhoRLRight) = get_transfer_eigenpair(PsiLinearRight, PsiLinearLeft, PsiLeft.qshift());
   RhoRLLeft = delta_shift(RhoRLLeft, adjoint(PsiRight.qshift()));
   if (Verbose > 1)
      std::cout << "RL overlap = " << OverlapRL << std::endl;

   if (std::abs(OverlapLR - std::conj(OverlapRL)) > OverlapTol)
      PANIC("OverlapLR and conj(OverlapRL) are different!");

   if (std::abs(std::abs(OverlapLR) - 1.0) > OverlapTol)
   {
      RhoLRLeft = MatrixOperator();
      RhoLRRight = MatrixOperator();
      RhoRLLeft = MatrixOperator();
      RhoRLRight = MatrixOperator();
   }
=======
   // and PsiRight: for use with SolveFirstOrderMPO_EA_Left/Right.
   RhoL = delta_shift(PsiLeft.lambda_r(), PsiLeft.qshift());
   RhoR = PsiLeft.lambda_r();
>>>>>>> bb7419ff

   if (!StringOp.is_null())
   {
      // Calculate the left/right eigenvectors of the mixed transfer
      // matrices with the string operator corresponding to Ty.
      std::tie(std::ignore, TyLRLeft, TyLRRight) = get_transfer_eigenpair(PsiLinearLeft, PsiLinearRight, PsiLeft.qshift(), StringOp);
      TyLRRight = delta_shift(TyLRRight, PsiLeft.qshift());
      if (Verbose > 1)
         std::cout << "TyLR overlap = " << OverlapLR << std::endl;

      std::tie(std::ignore, TyRLLeft, TyRLRight) = get_transfer_eigenpair(PsiLinearRight, PsiLinearLeft, PsiLeft.qshift(), StringOp);
      TyRLLeft = delta_shift(TyRLLeft, adjoint(PsiRight.qshift()));
      if (Verbose > 1)
         std::cout << "TyRL overlap = " << OverlapRL << std::endl;

      if (std::abs(OverlapLR - std::conj(OverlapRL)) > OverlapTol)
         PANIC("OverlapLR and conj(OverlapRL) are different!");

      if (std::abs(std::abs(OverlapLR) - 1.0) > OverlapTol)
      {
         TyLRLeft = MatrixOperator();
         TyLRRight = MatrixOperator();
         TyRLLeft = MatrixOperator();
         TyRLRight = MatrixOperator();
      }
   }

   // Ensure HamMPO is the correct size.
   if (HamMPO.size() < PsiLeft.size())
      HamMPO = repeat(HamMPO, PsiLeft.size() / HamMPO.size());
   CHECK_EQUAL(HamMPO.size(), PsiLeft.size());

   // Solve the left Hamiltonian environment.
   BlockHamL = Initial_E(HamMPO, PsiLeft.Basis1());
   std::complex<double> LeftEnergy = SolveHamiltonianMPO_Left(BlockHamL, PsiLeft, HamMPO, GMRESTol, Verbose-1);
   if (Verbose > 0)
      std::cout << "Left energy = " << LeftEnergy << std::endl;

   BlockHamL = delta_shift(BlockHamL, adjoint(PsiLeft.qshift()));

   // Solve the right Hamiltonian environment.
   BlockHamR = Initial_F(HamMPO, PsiLinearRight.Basis2());
<<<<<<< HEAD
   std::complex<double> RightEnergy = SolveSimpleMPO_Right(BlockHamR, PsiRight, HamMPO, GMRESTol, Verbose-1);
=======
   MatrixOperator Rho = scalar_prod(U*D*herm(U), herm(U*D*herm(U)));
   Rho = delta_shift(Rho, adjoint(PsiRight.qshift()));

   std::complex<double> RightEnergy = SolveHamiltonianMPO_Right(BlockHamR, PsiLinearRight, PsiRight.qshift(),
                                                                HamMPO, Rho, GMRESTol, Verbose-1);
>>>>>>> bb7419ff
   if (Verbose > 0)
      std::cout << "Right energy = " << RightEnergy << std::endl;

   // Remove the contribution from the ground state energy density.
   // To do this we need to remove the energy density contribution from one
   // unit cell due to the excitation ansatz window (the RightEnergy term),
   // and one contribution from the "bond energy", which is the energy
   // contribution from the terms in the Hamiltonian which cross the bond at
   // a unit cell boundary.
   // Since we have two different wavefunctions which could have incompatible
   // boundary bases (even if they come from the same state, since we
   // transformed PsiRight to right canonical form), we must calculate the
   // right canonical form of PsiLeft in such a way to preserve this boundary.
   std::tie(U, D, PsiLinear) = get_right_canonical(PsiLeft);
   PsiLinear.set_front(prod(U, PsiLinear.get_front()));

   StateComponent BlockHamLR = Initial_F(HamMPO, PsiLinear.Basis2());
   MatrixOperator Rho = scalar_prod(U*D*herm(U), herm(U*D*herm(U)));
   Rho = delta_shift(Rho, adjoint(PsiLeft.qshift()));

   SolveSimpleMPO_Right(BlockHamLR, PsiLinear, PsiLeft.qshift(), HamMPO, Rho, GMRESTol, Verbose-1);
   std::complex<double> BondEnergy = inner_prod(prod(PsiLeft.lambda_r(), prod(BlockHamL, PsiLeft.lambda_r())), BlockHamLR);

   // An alternate way to calculate the bond energy using only the right
   // block Hamiltonian by essentially setting the upper-right element in
   // the unit cell MPO to be zero.
   // Unfortunately, this method does not work when there are diagonal terms
   // in the MPO.
#if 0
   std::vector<std::vector<int>> Mask = mask_row(HamMPO, 0);
   Mask.back().back() = 0;
   MatrixOperator C = inject_right_mask(BlockHamR, PsiLinearRight, HamMPO.data(), PsiLinearRight, Mask)[0];
   C.delta_shift(adjoint(PsiRight.qshift()));
   std::complex<double> BondEnergy = inner_prod(Rho, C);
#endif

   if (Verbose > 0)
      std::cout << "Bond energy = " << BondEnergy << std::endl;

<<<<<<< HEAD
=======
   BlockHamR.front() -= (RightEnergy + BondEnergy) * BlockHamR.back();

   this->Initialize();
}

HEff::HEff(InfiniteWavefunctionLeft const& PsiLeft_, InfiniteWavefunctionLeft const& PsiRight_,
           BasicTriangularMPO const& HamMPO_, QuantumNumbers::QuantumNumber const& Q_,
           ProductMPO const& StringOp_, double k, double GMRESTol_, int Verbose_)
   : PsiLeft(PsiLeft_), PsiRight(PsiRight_), HamMPO(HamMPO_), Q(Q_),
     StringOp(StringOp_), GMRESTol(GMRESTol_), Verbose(Verbose_)
{
   CHECK_EQUAL(PsiLeft.size(), PsiRight.size());
   CHECK_EQUAL(PsiLeft.qshift(), PsiRight.qshift());

   this->SetK(k);

   // Get PsiLeft and PsiRight as LinearWavefunctions.
   std::tie(PsiLinearLeft, std::ignore) = get_left_canonical(PsiLeft);

   MatrixOperator U;
   RealDiagonalOperator D;
   std::tie(U, D, PsiLinearRight) = get_right_canonical(PsiRight);
   PsiLinearRight.set_front(prod(U, PsiLinearRight.get_front()));

   // Since the leading eigenvalue of the left/right mixed transfer matrix
   // has magnitude < 1, we do not need to orthogonalize the E/F matrix
   // elements against its eigenvectors.
   RhoL = MatrixOperator();
   RhoR = MatrixOperator();

   if (!StringOp.is_null())
   {
      TyLRLeft = MatrixOperator();
      TyLRRight = MatrixOperator();
      TyRLLeft = MatrixOperator();
      TyRLRight = MatrixOperator();
   }

   // Ensure HamMPO is the correct size.
   if (HamMPO.size() < PsiLeft.size())
      HamMPO = repeat(HamMPO, PsiLeft.size() / HamMPO.size());
   CHECK_EQUAL(HamMPO.size(), PsiLeft.size());

   // Solve the left Hamiltonian environment.
   BlockHamL = Initial_E(HamMPO, PsiLeft.Basis1());
   std::complex<double> LeftEnergy = SolveHamiltonianMPO_Left(BlockHamL, PsiLeft, HamMPO, GMRESTol, Verbose-1);
   if (Verbose > 0)
      std::cout << "Left energy = " << LeftEnergy << std::endl;

   BlockHamL = delta_shift(BlockHamL, adjoint(PsiLeft.qshift()));

   // Solve the right Hamiltonian environment.
   BlockHamR = Initial_F(HamMPO, PsiLinearRight.Basis2());
   MatrixOperator Rho = scalar_prod(U*D*herm(U), herm(U*D*herm(U)));
   Rho = delta_shift(Rho, adjoint(PsiRight.qshift()));

   std::complex<double> RightEnergy = SolveHamiltonianMPO_Right(BlockHamR, PsiLinearRight, PsiRight.qshift(),
                                                                HamMPO, Rho, GMRESTol, Verbose-1);
   if (Verbose > 0)
      std::cout << "Right energy = " << RightEnergy << std::endl;

   // Solve the right Hamiltonian environment for PsiLeft to find the "bond
   // energy": see the comments above.
   LinearWavefunction PsiLinear;
   std::tie(U, D, PsiLinear) = get_right_canonical(PsiLeft);
   PsiLinear.set_front(prod(U, PsiLinear.get_front()));

   StateComponent BlockHamLR = Initial_F(HamMPO, PsiLinear.Basis2());
   Rho = scalar_prod(U*D*herm(U), herm(U*D*herm(U)));
   Rho = delta_shift(Rho, adjoint(PsiLeft.qshift()));

   SolveHamiltonianMPO_Right(BlockHamLR, PsiLinear, PsiLeft.qshift(), HamMPO, Rho, GMRESTol, Verbose-1);
   std::complex<double> BondEnergy = inner_prod(prod(PsiLeft.lambda_r(), prod(BlockHamL, PsiLeft.lambda_r())), BlockHamLR);

   if (Verbose > 0)
      std::cout << "Bond energy = " << BondEnergy << std::endl;

>>>>>>> bb7419ff
   // Remove the contribution from the ground state energy density.
   BlockHamR.front() -= (RightEnergy + BondEnergy) * BlockHamR.back();

   // Get the null space matrices corresponding to each A-matrix in PsiLeft.
   for (StateComponent C : PsiLinearLeft)
      NullLeftDeque.push_back(NullSpace2(C));

   // Construct the partially contracted left Hamiltonian environments in the unit cell.
   BlockHamLDeque.push_back(BlockHamL);
   auto CL = PsiLinearLeft.begin();
   auto O = HamMPO.begin();
   while (CL != PsiLinearLeft.end())
   {
      BlockHamLDeque.push_back(contract_from_left(*O, herm(*CL), BlockHamLDeque.back(), *CL));
      ++CL, ++O;
   }

   // Same for the right environments.
   BlockHamRDeque.push_front(BlockHamR);
   auto CR = PsiLinearRight.end();
   O = HamMPO.end();
   while (CR != PsiLinearRight.begin())
   {
      --CR, --O;
      BlockHamRDeque.push_front(contract_from_right(herm(*O), *CR, BlockHamRDeque.front(), herm(*CR)));
   }

   if (!StringOp.is_null())
   {
      MatrixOperator Tmp;

      // Calculate the left/right eigenvectors of the transfer matrix with
      // the string operator corresponding to Ty, fixing their norms and
      // relative phases.
      std::tie(std::ignore, TyL, Tmp) = get_transfer_eigenpair(PsiLinearLeft, PsiLinearLeft, PsiLeft.qshift(), StringOp);

      // Normalize TyL s.t. the sum of the singular values of Tmp = 1.
      MatrixOperator U, Vh;
      RealDiagonalOperator D;
      SingularValueDecomposition(Tmp, U, D, Vh);

      Tmp *= 1.0 / trace(D);
      TyL *= 1.0 / inner_prod(delta_shift(Tmp, PsiLeft.qshift()), TyL);

      std::tie(std::ignore, Tmp, TyR) = get_transfer_eigenpair(PsiLinearRight, PsiLinearRight, PsiRight.qshift(), StringOp);

      // Normalize TyR s.t. the sum of the singular values of Tmp = 1.
      SingularValueDecomposition(Tmp, U, D, Vh);

      Tmp *= 1.0 / trace(D);
      TyR *= 1.0 / inner_prod(delta_shift(TyR, PsiRight.qshift()), Tmp);

      // Fix the phases of TyL and TyR by setting the phases of their traces to be zero.
      // TODO: Figure out a better method to fix the phase: see wavefunction/ibc.cpp.
      if (TyL.Basis1() == TyL.Basis2() && TyR.Basis1() == TyR.Basis2())
      {
         std::complex<double> TyLTrace = trace(TyL);

         if (std::abs(TyLTrace) > TraceTol)
            TyL *= std::conj(TyLTrace) / std::abs(TyLTrace);
         else
            WARNING("The trace of TyL is below threshold, so Ty will have a spurious phase contribution.")(TyLTrace);

         std::complex<double> TyRTrace = trace(TyR);

         if (std::abs(TyRTrace) > TraceTol)
            TyR *= std::conj(TyRTrace) / std::abs(TyRTrace);
         else
            WARNING("The trace of TyR is below threshold, so Ty will have a spurious phase contribution.")(TyRTrace);
      }
      else
         WARNING("TyL or TyR is not square, so Ty will have a spurious phase contribution.");

      // Only needed when adding TyEff to HEff.
#if 0
      // Construct the partially contracted versions of TyL and TyR.
      StateComponent TyLSC = StateComponent(StringOp.Basis1(), PsiLeft.Basis1(), PsiLeft.Basis1());
      TyLSC.front() = TyL;

      TyLDeque.push_back(TyLSC);

      CL = PsiLinearLeft.begin();
      O = StringOp.begin();
      while (CL != PsiLinearLeft.end())
      {
         TyLDeque.push_back(contract_from_left(*O, herm(*CL), TyLDeque.back(), *CL));
         ++CL, ++O;
      }

      StateComponent TyRSC = StateComponent(StringOp.Basis2(), PsiRight.Basis2(), PsiRight.Basis2());
      TyRSC.front() = TyR;

      TyRDeque.push_front(TyRSC);
      CR = PsiLinearRight.end();
      O = StringOp.end();
      while (CR != PsiLinearRight.begin())
      {
         --CR, --O;
         TyRDeque.push_front(contract_from_right(herm(*O), *CR, TyRDeque.front(), herm(*CR)));
      }
#endif
   }
}

std::deque<MatrixOperator>
HEff::operator()(std::deque<MatrixOperator> const& XDeque) const
{
   std::deque<StateComponent> BDeque = this->ConstructBDeque(XDeque);
   LinearWavefunction PsiTri = this->ConstructPsiTri(BDeque);

   // Calcaulate the terms in the triangular E and F matrices where there is
   // one B-matrix on the top.
   StateComponent BlockHamLTri, BlockHamRTri;

<<<<<<< HEAD
   SolveSimpleMPO_Left2(BlockHamLTri, BlockHamL, PsiLinearLeft, PsiLinearRight, PsiTri,
                        PsiLeft.qshift(), HamMPO, RhoLRLeft, RhoLRRight, ExpIK, GMRESTol, Verbose-1);
   SolveSimpleMPO_Right2(BlockHamRTri, BlockHamR, PsiLinearLeft, PsiLinearRight, PsiTri,
                         PsiRight.qshift(), HamMPO, RhoRLLeft, RhoRLRight, ExpIK, GMRESTol, Verbose-1);
=======
   SolveFirstOrderMPO_EA_Left(BlockHamLTri, BlockHamL, PsiLinearLeft, PsiLinearRight, PsiTri,
                              PsiLeft.qshift(), HamMPO, RhoL, RhoL, ExpIK, GMRESTol, Verbose-1);
   SolveFirstOrderMPO_EA_Right(BlockHamRTri, BlockHamR, PsiLinearLeft, PsiLinearRight, PsiTri,
                               PsiRight.qshift(), HamMPO, RhoR, RhoR, ExpIK, GMRESTol, Verbose-1);
>>>>>>> bb7419ff

   // Shift the phases by one unit cell.
   BlockHamLTri *= ExpIK;
   BlockHamRTri *= ExpIK;

   // Calculate the contribution to HEff corresponding to where the
   // B-matrices are on the same site.
   std::deque<MatrixOperator> Result;
   auto B = BDeque.begin();
   auto NL = NullLeftDeque.begin();
   auto O = HamMPO.begin();
   auto BHL = BlockHamLDeque.begin();
   auto BHR = BlockHamRDeque.begin();
   ++BHR;
   while (B != BDeque.end())
   {
      Result.push_back(scalar_prod(herm(contract_from_left(*O, herm(*B), *BHL, *NL)), *BHR));
      ++B, ++NL, ++O, ++BHL, ++BHR;
   }

   // Calculate the contribution where the top B-matrix is in the left
   // semi-infinite part.
   StateComponent Tmp = BlockHamLTri;
   B = BDeque.begin();
   NL = NullLeftDeque.begin();
   auto CL = PsiLinearLeft.begin();
   auto CR = PsiLinearRight.begin();
   O = HamMPO.begin();
   BHL = BlockHamLDeque.begin();
   BHR = BlockHamRDeque.begin();
   ++BHR;
   auto R = Result.begin();
   while (B != BDeque.end())
   {
      *R += scalar_prod(herm(contract_from_left(*O, herm(*CR), Tmp, *NL)), *BHR);
      ++R;
      if (R != Result.end())
         Tmp = contract_from_left(*O, herm(*CR), Tmp, *CL) + contract_from_left(*O, herm(*B), *BHL, *CL);
      ++B, ++NL, ++CL, ++CR, ++O, ++BHL, ++BHR;
   }

   // Calculate the contribution where the top B-matrix is in the right
   // semi-infinite part.
   Tmp = BlockHamRTri;
   B = BDeque.end();
   NL = NullLeftDeque.end();
   CL = PsiLinearLeft.end();
   CR = PsiLinearRight.end();
   O = HamMPO.end();
   BHL = BlockHamLDeque.end();
   --BHL;
   BHR = BlockHamRDeque.end();
   R = Result.end();
   while (B != BDeque.begin())
   {
      --B, --NL, --CL, --CR, --O, --BHL, --BHR, --R;
      *R += scalar_prod(herm(contract_from_left(*O, herm(*CL), *BHL, *NL)), Tmp);
      if (B != BDeque.begin())
         Tmp = contract_from_right(herm(*O), *CL, Tmp, herm(*CR)) + contract_from_right(herm(*O), *B, *BHR, herm(*CR));
   }

   // Code to target excitations with a specific y-momentum (WIP).
#if 0
   if (!StringOp.is_null())
   {
      std::complex<double> Alpha = 10.0;

      MatrixOperator E, F;
      SolveStringMPO_EA_Left(E, TyL, PsiLinearLeft, PsiLinearRight, PsiTri,
                             PsiLeft.qshift(), StringOp, TyLRLeft, TyLRRight, ExpIK, GMRESTol, Verbose-1);
      SolveStringMPO_EA_Right(F, TyR, PsiLinearLeft, PsiLinearRight, PsiTri,
                              PsiRight.qshift(), StringOp, TyRLLeft, TyRLRight, ExpIK, GMRESTol, Verbose-1);

      E *= ExpIK;
      F *= ExpIK;

      // Calculate the contribution to HEff corresponding to where the
      // B-matrices are on the same site.
      B = BDeque.begin();
      NL = NullLeftDeque.begin();
      O = StringOp.begin();
      BHL = TyLDeque.begin();
      BHR = TyRDeque.begin();
      ++BHR;
      R = Result.begin();
      while (B != BDeque.end())
      {
         *R += -Alpha * scalar_prod(herm(contract_from_left(*O, herm(*B), *BHL, *NL)), *BHR);
         ++B, ++NL, ++O, ++BHL, ++BHR, ++R;
      }

      // Calculate the contribution where the top B-matrix is in the left
      // semi-infinite part.
      Tmp = StateComponent(StringOp.Basis1(), PsiLinearRight.Basis1(), PsiLinearLeft.Basis1());
      Tmp.front() = E;
      B = BDeque.begin();
      NL = NullLeftDeque.begin();
      CL = PsiLinearLeft.begin();
      CR = PsiLinearRight.begin();
      O = StringOp.begin();
      BHL = TyLDeque.begin();
      BHR = TyRDeque.begin();
      ++BHR;
      R = Result.begin();
      while (B != BDeque.end())
      {
         *R += -Alpha * scalar_prod(herm(contract_from_left(*O, herm(*CR), Tmp, *NL)), *BHR);
         ++R;
         if (R != Result.end())
            Tmp = contract_from_left(*O, herm(*CR), Tmp, *CL) + contract_from_left(*O, herm(*B), *BHL, *CL);
         ++B, ++NL, ++CL, ++CR, ++O, ++BHL, ++BHR;
      }

      // Calculate the contribution where the top B-matrix is in the right
      // semi-infinite part.
      Tmp = StateComponent(StringOp.Basis2(), PsiLinearLeft.Basis2(), PsiLinearRight.Basis2());
      Tmp.front() = F;
      B = BDeque.end();
      NL = NullLeftDeque.end();
      CL = PsiLinearLeft.end();
      CR = PsiLinearRight.end();
      O = StringOp.end();
      BHL = TyLDeque.end();
      --BHL;
      BHR = TyRDeque.end();
      R = Result.end();
      while (B != BDeque.begin())
      {
         --B, --NL, --CL, --CR, --O, --BHL, --BHR, --R;
         *R += -Alpha * scalar_prod(herm(contract_from_left(*O, herm(*CL), *BHL, *NL)), Tmp);
         if (B != BDeque.end())
            Tmp = contract_from_right(herm(*O), *CL, Tmp, herm(*CR)) + contract_from_right(herm(*O), *B, *BHR, herm(*CR));
      }
   }
#endif

   return Result;
}

std::complex<double>
HEff::Ty(std::deque<MatrixOperator> const& XDeque) const
{
   std::deque<StateComponent> BDeque = this->ConstructBDeque(XDeque);
   LinearWavefunction PsiTri = this->ConstructPsiTri(BDeque);

   MatrixOperator E, F;
   SolveStringMPO_EA_Left(E, TyL, PsiLinearLeft, PsiLinearRight, PsiTri,
                        PsiLeft.qshift(), StringOp, TyLRLeft, TyLRRight, ExpIK, GMRESTol, Verbose-1);
   SolveStringMPO_EA_Right(F, TyR, PsiLinearLeft, PsiLinearRight, PsiTri,
                         PsiRight.qshift(), StringOp, TyRLLeft, TyRLRight, ExpIK, GMRESTol, Verbose-1);

   E *= ExpIK;
   F *= ExpIK;

   std::complex<double> Ty = inner_prod(inject_left(TyL, PsiTri, StringOp, PsiTri), TyR)
                           + inner_prod(inject_left(E, PsiLinearRight, StringOp, PsiTri), TyR)
                           + inner_prod(inject_left(TyL, PsiLinearLeft, StringOp, PsiTri), F);
   return Ty;
}

std::deque<StateComponent>
HEff::ConstructBDeque(std::deque<MatrixOperator> const& XDeque) const
{
   std::deque<StateComponent> BDeque;
   auto NL = NullLeftDeque.begin();
   auto X = XDeque.begin();
   while (NL != NullLeftDeque.end())
   {
      BDeque.push_back(prod(*NL, *X));
      ++NL, ++X;
   }

   return BDeque;
}

LinearWavefunction
HEff::ConstructPsiTri(std::deque<StateComponent> const& BDeque) const
{
   LinearWavefunction PsiTri;

   if (PsiLeft.size() == 1)
      PsiTri.push_back(BDeque.back());
   else
   {
      auto CL = PsiLinearLeft.begin();
      auto CR = PsiLinearRight.begin();
      auto B = BDeque.begin();
      SumBasis<VectorBasis> NewBasis0((*CL).Basis2(), (*B).Basis2());
      PsiTri.push_back(tensor_row_sum(*CL, *B, NewBasis0));
      ++CL, ++CR, ++B;
      for (int i = 1; i < PsiLeft.size()-1; ++i)
      {
         StateComponent Z = StateComponent((*CL).LocalBasis(), (*CR).Basis1(), (*CL).Basis2());
         SumBasis<VectorBasis> NewBasis1((*CL).Basis2(), (*B).Basis2());
         SumBasis<VectorBasis> NewBasis2((*CL).Basis1(), (*CR).Basis1());
         PsiTri.push_back(tensor_col_sum(tensor_row_sum(*CL, *B, NewBasis1), tensor_row_sum(Z, *CR, NewBasis1), NewBasis2));
         ++CL, ++CR, ++B;
      }
      SumBasis<VectorBasis> NewBasis3((*B).Basis1(), (*CR).Basis1());
      PsiTri.push_back(tensor_col_sum(*B, *CR, NewBasis3));
   }

   return PsiTri;
}

std::deque<MatrixOperator>
HEff::InitialGuess() const
{
   std::deque<MatrixOperator> Result;
   auto NL = NullLeftDeque.begin();
   auto CR = PsiLinearRight.begin();
   while (NL != NullLeftDeque.end())
   {
      MatrixOperator C = MakeRandomMatrixOperator((*NL).Basis2(), (*CR).Basis2(), Q);
      C *= 1.0 / norm_frob(C);
      Result.push_back(C);
      ++NL, ++CR;
   }

   return Result;
}

std::deque<PackMatrixOperator>
HEff::PackInitialize() const
{
   std::deque<PackMatrixOperator> Result;
   auto NL = NullLeftDeque.begin();
   auto CR = PsiLinearRight.begin();
   while (NL != NullLeftDeque.end())
   {
      Result.push_back(PackMatrixOperator((*NL).Basis2(), (*CR).Basis2(), Q));
      ++NL, ++CR;
   }

   return Result;
}

EAWavefunction
HEff::ConstructEAWavefunction(std::deque<MatrixOperator> XDeque) const
{
   std::vector<WavefunctionSectionLeft> WindowVec;
   auto NL = NullLeftDeque.begin();
   auto X = XDeque.begin();
   while (NL != NullLeftDeque.end())
   {
      LinearWavefunction Psi;
      Psi.push_back(*NL);
      WindowVec.push_back(WavefunctionSectionLeft::ConstructFromLeftOrthogonal(std::move(Psi), *X, Verbose-1));
      ++NL, ++X;
   }

   return EAWavefunction(PsiLeft, WindowVec, PsiRight, ExpIK);
}

void
HEff::SetK(double k)
{
   ExpIK = exp(std::complex<double>(0.0, math_const::pi) * k);
}


PackHEff::PackHEff(HEff H_)
    : H(H_)
{
   Pack = H.PackInitialize();
   Size = 0;
   for (auto P : Pack)
      Size += P.size();
}

void
PackHEff::operator()(std::complex<double> const* In_, std::complex<double>* Out_) const
{
   std::deque<MatrixOperator> XDeque = this->unpack(In_);
   XDeque = H(XDeque);
   this->pack(XDeque, Out_);
}

std::deque<MatrixOperator>
PackHEff::unpack(std::complex<double> const* In_) const
{
   std::complex<double> const* In = In_;
   std::deque<MatrixOperator> XDeque;
   for (auto P : Pack)
   {
      XDeque.push_back(P.unpack(In));
      In += P.size();
   }

   return XDeque;
}

void
PackHEff::pack(std::deque<MatrixOperator> XDeque, std::complex<double>* Out_) const
{
   std::complex<double>* Out = Out_;
   auto P = Pack.begin();
   auto X = XDeque.begin();
   while (P != Pack.end())
   {
      (*P).pack(*X, Out);
      Out += (*P).size();
      ++P, ++X;
   }
}<|MERGE_RESOLUTION|>--- conflicted
+++ resolved
@@ -57,7 +57,7 @@
    std::tie(std::ignore, PsiLinearRight) = get_right_canonical(PsiRight);
 
    // Get the leading eigenvectors for the mixed transfer matrix of PsiLeft
-<<<<<<< HEAD
+   // and PsiRight: for use with SolveFirstOrderMPO_EA_Left/Right.
    // and PsiRight: for use with SolveSimpleMPOLeft/Right2.
    // If the leading eigenvalue of the left/right mixed transfer matrix
    // has magnitude < 1, we do not need to orthogonalize the E/F matrix
@@ -85,11 +85,6 @@
       RhoRLLeft = MatrixOperator();
       RhoRLRight = MatrixOperator();
    }
-=======
-   // and PsiRight: for use with SolveFirstOrderMPO_EA_Left/Right.
-   RhoL = delta_shift(PsiLeft.lambda_r(), PsiLeft.qshift());
-   RhoR = PsiLeft.lambda_r();
->>>>>>> bb7419ff
 
    if (!StringOp.is_null())
    {
@@ -132,15 +127,7 @@
 
    // Solve the right Hamiltonian environment.
    BlockHamR = Initial_F(HamMPO, PsiLinearRight.Basis2());
-<<<<<<< HEAD
-   std::complex<double> RightEnergy = SolveSimpleMPO_Right(BlockHamR, PsiRight, HamMPO, GMRESTol, Verbose-1);
-=======
-   MatrixOperator Rho = scalar_prod(U*D*herm(U), herm(U*D*herm(U)));
-   Rho = delta_shift(Rho, adjoint(PsiRight.qshift()));
-
-   std::complex<double> RightEnergy = SolveHamiltonianMPO_Right(BlockHamR, PsiLinearRight, PsiRight.qshift(),
-                                                                HamMPO, Rho, GMRESTol, Verbose-1);
->>>>>>> bb7419ff
+   std::complex<double> RightEnergy = SolveHamiltonianMPO_Right(BlockHamR, PsiRight, HamMPO, GMRESTol, Verbose-1);
    if (Verbose > 0)
       std::cout << "Right energy = " << RightEnergy << std::endl;
 
@@ -180,86 +167,6 @@
    if (Verbose > 0)
       std::cout << "Bond energy = " << BondEnergy << std::endl;
 
-<<<<<<< HEAD
-=======
-   BlockHamR.front() -= (RightEnergy + BondEnergy) * BlockHamR.back();
-
-   this->Initialize();
-}
-
-HEff::HEff(InfiniteWavefunctionLeft const& PsiLeft_, InfiniteWavefunctionLeft const& PsiRight_,
-           BasicTriangularMPO const& HamMPO_, QuantumNumbers::QuantumNumber const& Q_,
-           ProductMPO const& StringOp_, double k, double GMRESTol_, int Verbose_)
-   : PsiLeft(PsiLeft_), PsiRight(PsiRight_), HamMPO(HamMPO_), Q(Q_),
-     StringOp(StringOp_), GMRESTol(GMRESTol_), Verbose(Verbose_)
-{
-   CHECK_EQUAL(PsiLeft.size(), PsiRight.size());
-   CHECK_EQUAL(PsiLeft.qshift(), PsiRight.qshift());
-
-   this->SetK(k);
-
-   // Get PsiLeft and PsiRight as LinearWavefunctions.
-   std::tie(PsiLinearLeft, std::ignore) = get_left_canonical(PsiLeft);
-
-   MatrixOperator U;
-   RealDiagonalOperator D;
-   std::tie(U, D, PsiLinearRight) = get_right_canonical(PsiRight);
-   PsiLinearRight.set_front(prod(U, PsiLinearRight.get_front()));
-
-   // Since the leading eigenvalue of the left/right mixed transfer matrix
-   // has magnitude < 1, we do not need to orthogonalize the E/F matrix
-   // elements against its eigenvectors.
-   RhoL = MatrixOperator();
-   RhoR = MatrixOperator();
-
-   if (!StringOp.is_null())
-   {
-      TyLRLeft = MatrixOperator();
-      TyLRRight = MatrixOperator();
-      TyRLLeft = MatrixOperator();
-      TyRLRight = MatrixOperator();
-   }
-
-   // Ensure HamMPO is the correct size.
-   if (HamMPO.size() < PsiLeft.size())
-      HamMPO = repeat(HamMPO, PsiLeft.size() / HamMPO.size());
-   CHECK_EQUAL(HamMPO.size(), PsiLeft.size());
-
-   // Solve the left Hamiltonian environment.
-   BlockHamL = Initial_E(HamMPO, PsiLeft.Basis1());
-   std::complex<double> LeftEnergy = SolveHamiltonianMPO_Left(BlockHamL, PsiLeft, HamMPO, GMRESTol, Verbose-1);
-   if (Verbose > 0)
-      std::cout << "Left energy = " << LeftEnergy << std::endl;
-
-   BlockHamL = delta_shift(BlockHamL, adjoint(PsiLeft.qshift()));
-
-   // Solve the right Hamiltonian environment.
-   BlockHamR = Initial_F(HamMPO, PsiLinearRight.Basis2());
-   MatrixOperator Rho = scalar_prod(U*D*herm(U), herm(U*D*herm(U)));
-   Rho = delta_shift(Rho, adjoint(PsiRight.qshift()));
-
-   std::complex<double> RightEnergy = SolveHamiltonianMPO_Right(BlockHamR, PsiLinearRight, PsiRight.qshift(),
-                                                                HamMPO, Rho, GMRESTol, Verbose-1);
-   if (Verbose > 0)
-      std::cout << "Right energy = " << RightEnergy << std::endl;
-
-   // Solve the right Hamiltonian environment for PsiLeft to find the "bond
-   // energy": see the comments above.
-   LinearWavefunction PsiLinear;
-   std::tie(U, D, PsiLinear) = get_right_canonical(PsiLeft);
-   PsiLinear.set_front(prod(U, PsiLinear.get_front()));
-
-   StateComponent BlockHamLR = Initial_F(HamMPO, PsiLinear.Basis2());
-   Rho = scalar_prod(U*D*herm(U), herm(U*D*herm(U)));
-   Rho = delta_shift(Rho, adjoint(PsiLeft.qshift()));
-
-   SolveHamiltonianMPO_Right(BlockHamLR, PsiLinear, PsiLeft.qshift(), HamMPO, Rho, GMRESTol, Verbose-1);
-   std::complex<double> BondEnergy = inner_prod(prod(PsiLeft.lambda_r(), prod(BlockHamL, PsiLeft.lambda_r())), BlockHamLR);
-
-   if (Verbose > 0)
-      std::cout << "Bond energy = " << BondEnergy << std::endl;
-
->>>>>>> bb7419ff
    // Remove the contribution from the ground state energy density.
    BlockHamR.front() -= (RightEnergy + BondEnergy) * BlockHamR.back();
 
@@ -374,17 +281,10 @@
    // one B-matrix on the top.
    StateComponent BlockHamLTri, BlockHamRTri;
 
-<<<<<<< HEAD
-   SolveSimpleMPO_Left2(BlockHamLTri, BlockHamL, PsiLinearLeft, PsiLinearRight, PsiTri,
-                        PsiLeft.qshift(), HamMPO, RhoLRLeft, RhoLRRight, ExpIK, GMRESTol, Verbose-1);
-   SolveSimpleMPO_Right2(BlockHamRTri, BlockHamR, PsiLinearLeft, PsiLinearRight, PsiTri,
-                         PsiRight.qshift(), HamMPO, RhoRLLeft, RhoRLRight, ExpIK, GMRESTol, Verbose-1);
-=======
    SolveFirstOrderMPO_EA_Left(BlockHamLTri, BlockHamL, PsiLinearLeft, PsiLinearRight, PsiTri,
-                              PsiLeft.qshift(), HamMPO, RhoL, RhoL, ExpIK, GMRESTol, Verbose-1);
+                              PsiLeft.qshift(), HamMPO, RhoLRLeft, RhoLRRight, ExpIK, GMRESTol, Verbose-1);
    SolveFirstOrderMPO_EA_Right(BlockHamRTri, BlockHamR, PsiLinearLeft, PsiLinearRight, PsiTri,
-                               PsiRight.qshift(), HamMPO, RhoR, RhoR, ExpIK, GMRESTol, Verbose-1);
->>>>>>> bb7419ff
+                               PsiRight.qshift(), HamMPO, RhoRLLeft, RhoRLRight, ExpIK, GMRESTol, Verbose-1);
 
    // Shift the phases by one unit cell.
    BlockHamLTri *= ExpIK;
@@ -645,7 +545,6 @@
    ExpIK = exp(std::complex<double>(0.0, math_const::pi) * k);
 }
 
-
 PackHEff::PackHEff(HEff H_)
     : H(H_)
 {
