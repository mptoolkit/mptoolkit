--- conflicted
+++ resolved
@@ -44,11 +44,6 @@
 
 // default tolerance for eigensolver and linear solver.  This is also a bit small in some cases.
 double const DefaultTol = 1E-14;
-
-// Schwinger model hacks
-extern bool HackSchwinger_E;
-extern bool HackSchwinger_F;
-extern double HackSchwinger_Field;
 
 // Solve an MPO in the left-handed sense, as x_L * Op = lambda * x_L
 // We currently assume there is only one eigenvalue 1 of the transfer operator.
@@ -118,7 +113,6 @@
 
 // Hamiltonian operators.  These are not necessarily strictly first order, so
 // it is implemented as the fixed point polynomial evaluated at n=0.
-<<<<<<< HEAD
 
 std::complex<double>
 SolveHamiltonianMPO_Left(StateComponent& E, LinearWavefunction const& Psi,
@@ -130,19 +124,6 @@
                    BasicTriangularMPO const& Op, double Tol = DefaultTol, int Verbose = 0);
 
 std::complex<double>
-=======
-
-std::complex<double>
-SolveHamiltonianMPO_Left(StateComponent& E, LinearWavefunction const& Psi,
-                       QuantumNumber const& QShift, BasicTriangularMPO const& Op,
-                       MatrixOperator const& Rho, double Tol = DefaultTol, int Verbose = 0);
-
-std::complex<double>
-SolveHamiltonianMPO_Left(StateComponent& E, InfiniteWavefunctionLeft const& Psi,
-                   BasicTriangularMPO const& Op, double Tol = DefaultTol, int Verbose = 0);
-
-std::complex<double>
->>>>>>> 0bffb541
 SolveHamiltonianMPO_Right(StateComponent& F, LinearWavefunction const& Psi,
                     QuantumNumber const& QShift, BasicTriangularMPO const& Op,
                     MatrixOperator const& Rho, double Tol = DefaultTol, int Verbose = 0);
