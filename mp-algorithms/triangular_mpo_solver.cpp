--- conflicted
+++ resolved
@@ -280,326 +280,6 @@
       }
 
    }
-<<<<<<< HEAD
-}
-
-
-//
-// SolveSimpleMPO_Left
-//
-
-struct SubProductLeftProject
-{
-   typedef MatrixOperator result_type;
-   typedef MatrixOperator argument_type;
-
-   SubProductLeftProject(LinearWavefunction const& Psi_, QuantumNumber const& QShift_,
-                         MatrixOperator const& Proj_, MatrixOperator const& Ident_)
-      : Psi(Psi_), QShift(QShift_), Proj(Proj_),
-        Ident(Ident_)
-   {
-   }
-
-   MatrixOperator operator()(MatrixOperator const& In) const
-   {
-      MatrixOperator Result = In; //delta_shift(In, QShift);
-      for (LinearWavefunction::const_iterator I = Psi.begin(); I != Psi.end(); ++I)
-       {
-          Result = operator_prod(herm(*I), Result, *I);
-       }
-      Result = In - delta_shift(Result, QShift);
-      //Result = 0.5 * (Result + adjoint(Result));
-      Result -= inner_prod(Proj, Result) * Ident;
-      return Result;
-   }
-
-   LinearWavefunction const& Psi;
-   QuantumNumber QShift;
-   MatrixOperator Proj;
-   MatrixOperator Ident;
-};
-
-std::complex<double>
-SolveSimpleMPO_Left(StateComponent& E, LinearWavefunction const& Psi,
-                    QuantumNumber const& QShift, BasicTriangularMPO const& Op,
-                    MatrixOperator const& Rho, double Tol, int Verbose)
-{
-   if (E.is_null())
-      E = Initial_E(Op, Psi.Basis1());
-   CHECK_EQUAL(E.Basis1(), Psi.Basis1());
-   CHECK_EQUAL(E.Basis2(), Psi.Basis1());
-   CHECK_EQUAL(E.LocalBasis(), Op.Basis1());
-   CHECK_EQUAL(Rho.Basis1(), Psi.Basis1());
-   CHECK_EQUAL(Rho.Basis2(), Psi.Basis1());
-
-   MatrixOperator Ident = E[0];
-
-   // The UnityEpsilon is just a paranoid check here, as we don't support
-   // eigenvalue 1 on the diagonal
-   double UnityEpsilon = 1E-12;
-
-   if (!classify(Op(0,0), UnityEpsilon).is_identity())
-   {
-      std::cerr << "SolveSimpleMPO_Left: fatal: MPO(0,0) must be the identity operator.\n";
-      PANIC("Fatal");
-   }
-
-   int Dim = Op.Basis1().size();       // dimension of the MPO
-   if (Verbose > 0)
-      std::cerr << "SolveSimpleMPO_Left: dimension is " << Dim << std::endl;
-
-   // Column 0 (E[0]) is the Identity, we don't need to solve for it
-   for (int Col = 1; Col < Dim-1; ++Col)
-   {
-      std::vector<std::vector<int> > Mask = mask_column(Op, Col);
-      MatrixOperator C = inject_left_mask(E, Psi, Op.data(), Psi, Mask)[Col];
-      C = delta_shift(C, QShift);
-
-      // Now do the classification, based on the properties of the diagonal operator
-      BasicFiniteMPO Diag = Op(Col, Col);
-      OperatorClassification Classification = classify(Diag, UnityEpsilon);
-
-      if (Classification.is_null())
-      {
-         DEBUG_TRACE("Zero diagonal element")(Col)(Diag);
-         if (Verbose > 0)
-            std::cerr << "Zero diagonal matrix element at column " << (Col+1) << std::endl;
-         E[Col] = C;
-      }
-      else
-      {
-         if (Verbose > 0)
-            std::cerr << "Non-zero diagonal matrix element at column " << (Col+1) << std::endl;
-
-         // non-zero diagonal element.  The only case that we support here is
-         // an operator with spectral radius strictly < 1
-         if (Classification.is_unitary())
-         {
-            std::cerr << "SolveSimpleMPO_Left: Unitary operator on the diagonal is not supported!\n";
-            PANIC("Fatal: unitary")(Col);
-         }
-
-         // Initial guess for linear solver
-         if (E[Col].is_null())
-            E[Col] = C;
-
-         //	 if (Col == 2)
-         //	    TRACE(C);
-
-         LinearSolve(E[Col], OneMinusTransferLeft_Ortho(Psi, QShift, Diag, Psi, Ident, Rho, false), C, Tol, Verbose);
-         //LinearSolve(E[Col], OneMinusTransferLeft(Diag, Psi, QShift), C, Ident, Rho, Tol, Verbose);
-      }
-   }
-   // Final column, must be identity
-   int const Col = Dim-1;
-   if (!classify(Op(Col,Col), UnityEpsilon).is_identity())
-   {
-      std::cerr << "SolveSimpleMPO_Left: fatal: MPO(d,d) must be the identity operator.\n";
-      PANIC("Fatal");
-   }
-
-   std::vector<std::vector<int> > Mask = mask_column(Op, Col);
-   MatrixOperator C = inject_left_mask(E, Psi, Op.data(), Psi, Mask)[Col];
-   C = delta_shift(C, QShift);
-
-   // The component in the direction of the identity is proportional to the energy
-   std::complex<double> Energy = inner_prod(Rho, C);
-
-   // orthogonalize
-   C -= Energy * Ident;
-
-   // solve for the first component
-   SubProductLeftProject ProdL(Psi, QShift, Rho, Ident);
-   if (E[Col].is_null())
-      E[Col] = C;
-   LinearSolve(E[Col], ProdL, C, Tol, Verbose);
-
-   // Make it Hermitian
-   //   E.back() = 0.5 * (E.back() + adjoint(E.back()));
-
-   DEBUG_CHECK(norm_frob(inner_prod(Rho, E.back())) < 1E-12); // make sure that the final operator is orthogonal to the identity
-
-#if !defined(NDEBUG)
-   {
-      std::vector<KMatrixPolyType> CheckEMat;
-      SolveMPO_Left(CheckEMat, Psi, QShift, Op, Ident, Rho, true);
-      ComplexPolyType EValues = ExtractOverlap(CheckEMat.back()[1.0], Rho);
-      TRACE(EValues);
-      MatrixOperator HCheck = CheckEMat.back()[1.0][0];
-      TRACE("H matrix elements check")(inner_prod(HCheck - E.back(), Rho));
-      TRACE(inner_prod(HCheck, Rho));
-   }
-#endif
-
-   return Energy;
-}
-
-std::complex<double>
-SolveSimpleMPO_Left(StateComponent& E, InfiniteWavefunctionLeft const& Psi,
-                    BasicTriangularMPO const& Op, double Tol, int Verbose)
-{
-   LinearWavefunction PsiLinear;
-   RealDiagonalOperator Lambda;
-   std::tie(PsiLinear, Lambda) = get_left_canonical(Psi);
-   MatrixOperator Rho = Lambda*Lambda;
-
-   return SolveSimpleMPO_Left(E, PsiLinear, Psi.qshift(), Op, delta_shift(Rho, Psi.qshift()), Tol, Verbose);
-}
-
-//
-// SolveSimpleMPO_Right
-//
-
-struct SubProductRightProject
-{
-   typedef MatrixOperator result_type;
-   typedef MatrixOperator argument_type;
-
-   SubProductRightProject(LinearWavefunction const& Psi_, QuantumNumber const& QShift_,
-                          MatrixOperator const& Proj_, MatrixOperator const& Ident_)
-      : Psi(Psi_), QShift(QShift_), Proj(Proj_), Ident(Ident_)
-   {
-   }
-
-   MatrixOperator operator()(MatrixOperator const& In) const
-   {
-      MatrixOperator Result = In;
-      LinearWavefunction::const_iterator I = Psi.end();
-      while (I != Psi.begin())
-      {
-         --I;
-         Result = operator_prod(*I, Result, herm(*I));
-      }
-      Result = delta_shift(Result, adjoint(QShift));
-      Result = In - Result;
-      //Result = 0.5 * (Result + adjoint(Result));
-      Result -= inner_prod(Proj, Result) * Ident;
-      return Result;
-   }
-
-   LinearWavefunction const& Psi;
-   QuantumNumber QShift;
-   MatrixOperator const& Proj;
-   MatrixOperator const& Ident;
-};
-
-std::complex<double>
-SolveSimpleMPO_Right(StateComponent& F, LinearWavefunction const& Psi,
-                    QuantumNumber const& QShift, BasicTriangularMPO const& Op,
-                    MatrixOperator const& Rho, double Tol, int Verbose)
-{
-   if (F.is_null())
-      F = Initial_F(Op, Psi.Basis2());
-   CHECK_EQUAL(F.Basis1(), Psi.Basis2());
-   CHECK_EQUAL(F.Basis2(), Psi.Basis2());
-   CHECK_EQUAL(F.LocalBasis(), Op.Basis1());
-   CHECK_EQUAL(Rho.Basis1(), Psi.Basis2());
-   CHECK_EQUAL(Rho.Basis2(), Psi.Basis2());
-
-   MatrixOperator Ident = F.back();
-
-   // The UnityEpsilon is just a paranoid check here, as we don't support
-   // eigenvalue 1 on the diagonal
-   double UnityEpsilon = 1E-12;
-
-   if (!classify(Op(0,0), UnityEpsilon).is_identity())
-   {
-      std::cerr << "SolveSimpleMPO_Right: fatal: MPO(0,0) must be the identity operator.\n";
-      PANIC("Fatal");
-   }
-
-   int Dim = Op.Basis1().size();       // dimension of the MPO
-   if (Verbose > 0)
-      std::cerr << "SolveSimpleMPO_Right: dimension is " << Dim << std::endl;
-
-   // Row Dim-1 (F[Dim-1]) is the Identity, we don't need to solve for it
-   for (int Row = Dim-2; Row >= 1; --Row)
-   {
-      std::vector<std::vector<int> > Mask = mask_row(Op, Row);
-      MatrixOperator C = inject_right_mask(F, Psi, Op.data(), Psi, Mask)[Row];
-      C.delta_shift(adjoint(QShift));
-
-      // Now do the classification, based on the properties of the diagonal operator
-      BasicFiniteMPO Diag = Op(Row, Row);
-      OperatorClassification Classification = classify(Diag, UnityEpsilon);
-
-      if (Classification.is_null())
-      {
-         DEBUG_TRACE("Zero diagonal element")(Row)(Diag);
-         if (Verbose > 0)
-            std::cerr << "Zero diagonal matrix element at row " << Row << std::endl;
-         F[Row] = C;
-      }
-      else
-      {
-         if (Verbose > 0)
-            std::cerr << "Non-zero diagonal matrix element at row " << Row << std::endl;
-
-         // non-zero diagonal element.  The only case that we support here is
-         // an operator with spectral radius strictly < 1
-         if (Classification.is_unitary())
-         {
-            std::cerr << "SolveSimpleMPO_Right: Unitary operator on the diagonal is not supported!\n";
-            PANIC("Fatal: unitary")(Row);
-         }
-
-         // Initial guess for linear solver
-         if (F[Row].is_null())
-            F[Row] = C;
-
-         LinearSolve(F[Row], OneMinusTransferRight(Diag, Psi, QShift), C, Tol, Verbose);
-      }
-   }
-   // Final row, must be identity
-   int const Row = 0;
-   if (!classify(Op(Row,Row), UnityEpsilon).is_identity())
-   {
-      std::cerr << "SolveSimpleMPO_Right: fatal: MPO(d,d) must be the identity operator.\n";
-      PANIC("Fatal");
-   }
-
-   std::vector<std::vector<int> > Mask = mask_row(Op, Row);
-   MatrixOperator C = inject_right_mask(F, Psi, Op.data(), Psi, Mask)[Row];
-   C.delta_shift(adjoint(QShift));
-
-   // The component in the direction of the identity is proportional to the energy
-   std::complex<double> Energy = inner_prod(Rho, C);
-   // orthogonalize
-   C -= Energy * Ident;
-
-   // solve for the first component
-   SubProductRightProject ProdR(Psi, QShift, Rho, Ident);
-   if (F[Row].is_null())
-      F[Row] = C;
-   LinearSolve(F[Row], ProdR, C, Tol, Verbose);
-
-   // Make it Hermitian
-   //   F.front() = 0.5 * (F.front() + adjoint(F.front()));
-
-   // stability fix
-   if (Verbose > 0)
-      std::cerr << "Overall constant " << inner_prod(F.front(), F.back()) << '\n';
-   //F.front() -= inner_prod(F.back(), F.front()) * F.back();
-
-   // remove the spurious constant term from the energy
-   if (Verbose > 0)
-      std::cerr << "Spurius constant " << inner_prod(F.front(), Rho) << '\n';
-   //F.front() -= inner_prod(Rho, F.front()) * F.back();
-
-   // Everything here is in the Hermitian representation, so the actual energy is
-   // the conjugate
-   return std::conj(Energy);
-}
-
-std::complex<double>
-SolveSimpleMPO_Right(StateComponent& F, InfiniteWavefunctionRight const& Psi,
-                     BasicTriangularMPO const& Op, double Tol, int Verbose)
-{
-   LinearWavefunction PsiLinear;
-   RealDiagonalOperator Lambda;
-   std::tie(Lambda, PsiLinear) = get_right_canonical(Psi);
-   MatrixOperator Rho = Lambda*Lambda;
-   return SolveSimpleMPO_Right(F, PsiLinear, Psi.qshift(), Op, delta_shift(Rho, adjoint(Psi.qshift())), Tol, Verbose);
 }
 
 struct OneMinusTransferLeft2
@@ -1063,6 +743,4 @@
       F1 = C;
       LinearSolve(F1, SubProductRightProject2Op(Op, PsiLeft, PsiRight, QShift, Rho, Ident, ExpIK), C, Tol, Verbose);
    }
-=======
->>>>>>> ac4afaf8
 }