--- conflicted
+++ resolved
@@ -1024,39 +1024,7 @@
    // Make it Hermitian
    //   E.back() = 0.5 * (E.back() + adjoint(E.back()));
 
-<<<<<<< HEAD
-   // Stability fix: remove overall constant
-   if (Verbose > 0)
-      std::cerr << "Overall constant: " << inner_prod(E.back(), E.front()) << '\n';
-   //E.back() -= inner_prod(E.front(), E.back()) * E.front();
-
-   // remove the spurious constant term from the energy
-   if (Verbose > 0)
-      std::cerr << "Spurious constant: " << inner_prod(E.back(), Rho) << '\n';
-   E.back() -= inner_prod(Rho, E.back()) * E.front();
-
-
-#if 0
-   // residual
-   MatrixOperator R = E.back();
-   for (LinearWavefunction::const_iterator I = Psi.begin(); I != Psi.end(); ++I)
-   {
-      R = operator_prod(herm(*I), R, *I);
-   }
-   R = delta_shift(R, QShift);
-   R += C;
-
-   DEBUG_TRACE("Residual norm")(norm_frob(E.back() - R));
-
-   E.back() = R;
-
-   // Make it Hermitian
-   E.back() = 0.5 * (E.back() + adjoint(E.back()));
-#endif
-
-=======
    DEBUG_CHECK(norm_frob(inner_prod(Rho, E.back())) < 1E-12); // make sure that the final operator is orthogonal to the identity
->>>>>>> 9087f3d0
 
 #if !defined(NDEBUG)
    {
@@ -1223,7 +1191,7 @@
    // remove the spurious constant term from the energy
    if (Verbose > 0)
       std::cerr << "Spurius constant " << inner_prod(F.front(), Rho) << '\n';
-   F.front() -= inner_prod(Rho, F.front()) * F.back();
+   //F.front() -= inner_prod(Rho, F.front()) * F.back();
 
    // Everything here is in the Hermitian representation, so the actual energy is
    // the conjugate
