// -*- C++ -*-
//----------------------------------------------------------------------------
// Matrix Product Toolkit http://physics.uq.edu.au/people/ianmcc/mptoolkit/
//
// mp-algorithms/tdvp.cpp
//
// Copyright (C) 2021-2023 Jesse Osborne <j.osborne@uqconnect.edu.au>
//
// This program is free software: you can redistribute it and/or modify
// it under the terms of the GNU General Public License as published by
// the Free Software Foundation, either version 3 of the License, or
// (at your option) any later version.
//
// Reseach publications making use of this software should include
// appropriate citations and acknowledgements as described in
// the file CITATIONS in the main source directory.
//----------------------------------------------------------------------------
// ENDHEADER

#include "tdvp.h"
#include "lanczos-exponential-new.h"
#include "tensor/regularize.h"
#include "tensor/tensor_eigen.h"
#include "linearalgebra/eigen.h"
#include "lattice/infinite-parser.h"
#include "parser/parser.h"

double const PrefactorEpsilon = 1e-16;

std::complex<double> const I(0.0, 1.0);

struct HEff1
{
   HEff1(StateComponent const& E_, OperatorComponent const& H_, StateComponent const& F_)
      : E(E_), H(H_), F(F_)
   {
   }

   StateComponent operator()(StateComponent const& x) const
   {
      StateComponent R = operator_prod_inner(H, E, x, herm(F));
      return R;
   }

   StateComponent const& E;
   OperatorComponent const& H;
   StateComponent const& F;
};

struct HEff2
{
   HEff2(StateComponent const& E_, StateComponent const& F_)
      : E(E_), F(F_)
   {
   }

   MatrixOperator operator()(MatrixOperator const& x) const
   {
      MatrixOperator R = operator_prod(E, x, herm(F));
      return R;
   }

   StateComponent const& E;
   StateComponent const& F;
};

Hamiltonian::Hamiltonian(std::string HamStr, int Size_,
                         std::string Magnus_, std::string TimeVar_)
   : Size(Size_), Magnus(Magnus_), TimeVar(TimeVar_)
{
   std::tie(HamOperator, Lattice) = ParseOperatorStringAndLattice(HamStr);

   // Attempt to convert the operator into an MPO.  If it works, then the
   // Hamiltonian is time-independent. If it fails, assume it failed because
   // the time variable isn't defined yet.  If there is some other error in the
   // operator, we'll catch it later.
   try
   {
      HamMPO = ParseTriangularOperator(Lattice, HamOperator);
      if (Size != 0)
         HamMPO = repeat(HamMPO, Size / HamMPO.size());
      TimeDependent = false;
   }
   catch (Parser::ParserError& e)
   {
      //if (Verbose > 1)
      //   std::cerr << "Parser error converting the Hamiltonian to an MPO - assuming the Hamiltonian is time-dependent." << std::endl;
      TimeDependent = true;
   }
   catch (...)
   {
      throw;
   }
}

BasicTriangularMPO
Hamiltonian::operator()(std::complex<double> t, std::complex<double> dt) const
{
   if (TimeDependent == false)
      return HamMPO;
   else
   {
      BasicTriangularMPO HamMPO_;

      if (dt == 0.0)
         HamMPO_ = ParseTriangularOperator(Lattice, HamOperator, {{TimeVar, t}});
      else if (Magnus == "2")
      {
         std::complex<double> Time = t + 0.5*dt;
         HamMPO_ = ParseTriangularOperator(Lattice, HamOperator, {{TimeVar, Time}});
      }
      else if (Magnus == "4")
      {
         std::complex<double> t1 = t + (0.5 - std::sqrt(3.0)/6.0) * dt;
         std::complex<double> t2 = t + (0.5 + std::sqrt(3.0)/6.0) * dt;
         BasicTriangularMPO A1 = ParseTriangularOperator(Lattice, HamOperator, {{TimeVar, t1}});
         BasicTriangularMPO A2 = ParseTriangularOperator(Lattice, HamOperator, {{TimeVar, t2}});
         HamMPO_ = 0.5 * (A1 + A2) - I * dt * (std::sqrt(3.0) / 12.0) * commutator(A1, A2);
      }

      if (Size != 0)
         HamMPO_ = repeat(HamMPO_, Size / HamMPO_.size());

      return HamMPO_;
   }
}

void
Hamiltonian::set_size(int Size_)
{
   Size = Size_;

   if (Size != 0 && TimeDependent == false)
      HamMPO = repeat(HamMPO, Size / HamMPO.size());
}

TDVP::TDVP(Hamiltonian const& Ham_, TDVPSettings const& Settings_)
   : Ham(Ham_), InitialTime(Settings_.InitialTime), Timestep(Settings_.Timestep),
     Comp(Settings_.Comp), MaxIter(Settings_.MaxIter), ErrTol(Settings_.ErrTol),
     SInfo(Settings_.SInfo), Epsilon(Settings_.Epsilon), Normalize(Settings_.Normalize),
     Verbose(Settings_.Verbose)
{
}

TDVP::TDVP(FiniteWavefunctionLeft const& Psi_, Hamiltonian const& Ham_, TDVPSettings const& Settings_)
   : TDVP(Ham_, Settings_)
{
   // Initialize Psi and Ham.
   Time = InitialTime;
   std::complex<double> dt = Comp.Beta.back()*Timestep;
   HamMPO = Ham(Time-dt, dt);

   if (Verbose > 0)
      std::cout << "Constructing Hamiltonian block operators..." << std::endl;
   H = HamMPO.begin();
   HamL.push_back(Initial_E(HamMPO, Psi_.Basis1()));
   for (FiniteWavefunctionLeft::const_mps_iterator I = Psi_.begin(); I != Psi_.end(); ++I)
   {
      if (Verbose > 1)
         std::cout << "Site " << (HamL.size()) << std::endl;
      HamL.push_back(contract_from_left(*H, herm(*I), HamL.back(), *I));
      Psi.push_back(*I);
      MaxStates = std::max(MaxStates, I->Basis2().total_dimension());
      ++H;
   }
   HamR.push_front(Initial_F(HamMPO, Psi_.Basis2()));
   Psi.set_back(prod(Psi.get_back(), Psi_.lambda_r()));

   // Initialize to the right-most site.
   HamL.pop_back();
   C = Psi.end();
   --C;
   --H;
   Site = Psi.size() - 1;

   LeftStop = 0;
   RightStop = Psi.size() - 1;
}

FiniteWavefunctionLeft
TDVP::Wavefunction() const
{
   return FiniteWavefunctionLeft::Construct(Psi);
}

std::complex<double>
TDVP::Energy() const
{
   return inner_prod(contract_from_left(*H, herm(*C), HamL.back(), *C), HamR.front());
}

void
TDVP::EvolveCurrentSite(std::complex<double> Tau)
{
   // Evolve current site.
   int Iter = MaxIter;
   double Err = ErrTol;

   *C = LanczosExponential(*C, HEff1(HamL.back(), *H, HamR.front()), Iter, -I*Tau, Err, LogAmplitude);

   if (Verbose > 1)
   {
      std::cout << "Timestep=" << TStep
                << " Site=" << Site
                << " C Iter=" << Iter
                << " Err=" << Err
                << std::endl;
   }
}

void
TDVP::IterateLeft(std::complex<double> Tau)
{
   // Perform SVD to right-orthogonalize current site.
   MatrixOperator U;
   RealDiagonalOperator D;

   std::tie(U, D) = OrthogonalizeBasis1(*C);

   // Update the effective Hamiltonian.
   HamR.push_front(contract_from_right(herm(*H), *C, HamR.front(), herm(*C)));

   // Evolve the UD term backwards in time.
   int Iter = MaxIter;
   double Err = ErrTol;
   MatrixOperator UD = U*D;

   UD = LanczosExponential(UD, HEff2(HamL.back(), HamR.front()), Iter, I*Tau, Err, LogAmplitude);

   if (Verbose > 1)
   {
      std::cout << "Timestep=" << TStep
                << " Site=" << Site
                << " UD Iter=" << Iter
                << " Err=" << Err
                << std::endl;
   }

   // Move to the next site.
   --Site;
   --H;
   --C;

   *C = prod(*C, UD);

   HamL.pop_back();
}

void
TDVP::IterateRight(std::complex<double> Tau)
{
   // Perform SVD to left-orthogonalize current site.
   MatrixOperator Vh;
   RealDiagonalOperator D;

   std::tie(D, Vh) = OrthogonalizeBasis2(*C);

   // Update the effective Hamiltonian.
   HamL.push_back(contract_from_left(*H, herm(*C), HamL.back(), *C));

   // Evolve the DVh term backwards in time.
   int Iter = MaxIter;
   double Err = ErrTol;
   MatrixOperator DVh = D*Vh;

   DVh = LanczosExponential(DVh, HEff2(HamL.back(), HamR.front()), Iter, I*Tau, Err, LogAmplitude);

   if (Verbose > 1)
   {
      std::cout << "Timestep=" << TStep
                << " Site=" << Site
                << " DVh Iter=" << Iter
                << " Err=" << Err
                << std::endl;
   }

   // Move to the next site.
   ++Site;
   ++H;
   ++C;

   *C = prod(DVh, *C);

   HamR.pop_front();
}

<<<<<<< HEAD
void
TDVP::SweepLeft(std::complex<double> Tau)
{
   while (Site > LeftStop)
   {
      this->EvolveCurrentSite(Tau);
      this->IterateLeft(Tau);
   }

   this->EvolveCurrentSite(Tau);
}

void
TDVP::SweepRight(std::complex<double> Tau)
{
   this->EvolveCurrentSite(Tau);

   while (Site < RightStop)
   {
      this->IterateRight(Tau);
      this->EvolveCurrentSite(Tau);
   }
}

void
TDVP::CalculateEps1()
{
   // Calculate error measure epsilon_1 and add to sum.
   StateComponent Y = contract_from_right(herm(*H), NullSpace1(*C), HamR.front(), herm(*C));
   double Eps1Sq = norm_frob_sq(scalar_prod(HamL.back(), herm(Y)));
   Eps1SqSum += Eps1Sq;

   if (Verbose > 1)
   {
      std::cout << "Timestep=" << TStep
                << " Site=" << Site
                << " Eps1Sq=" << Eps1Sq
                << std::endl;
   }
}

void
TDVP::CalculateEps12()
{
   // Calculate the left half of epsilon_2.
   StateComponent HamLBack = HamL.back();
   HamL.pop_back();

   LinearWavefunction::const_iterator CPrev = C;
   --CPrev;
   BasicTriangularMPO::const_iterator HPrev = H;
   --HPrev;

   StateComponent X = contract_from_left(*HPrev, herm(NullSpace2(*CPrev)), HamL.back(), *CPrev);

   HamL.push_back(HamLBack);

   // Perform SVD to right-orthogonalize current site for NullSpace1.
   StateComponent CRightOrtho = *C;
   OrthogonalizeBasis1(CRightOrtho);

   // Calculate error measures epsilon_1 and epsilon_2 and add to sums.
   StateComponent Y = contract_from_right(herm(*H), NullSpace1(CRightOrtho), HamR.front(), herm(*C));
   double Eps1Sq = norm_frob_sq(scalar_prod(HamL.back(), herm(Y)));
   double Eps2Sq = norm_frob_sq(scalar_prod(X, herm(Y)));
   Eps1SqSum += Eps1Sq;
   Eps2SqSum += Eps2Sq;

   if (Verbose > 1)
   {
      std::cout << "Timestep=" << TStep
                << " Site=" << Site
                << " Eps1Sq=" << Eps1Sq
                << " Eps2Sq=" << Eps2Sq
                << std::endl;
   }
}

void
TDVP::SweepRightFinal(std::complex<double> Tau)
{
   this->EvolveCurrentSite(Tau);
   this->CalculateEps1();

   while (Site < RightStop)
   {
      this->IterateRight(Tau);
      this->EvolveCurrentSite(Tau);
      this->CalculateEps12();
   }
}

void
TDVP::Evolve()
{
   Time = InitialTime + ((double) TStep)*Timestep;
   ++TStep;

   Eps1SqSum = 0.0;
   Eps2SqSum = 0.0;

   std::vector<double>::const_iterator Alpha = Comp.Alpha.cbegin();
   std::vector<double>::const_iterator Beta = Comp.Beta.cbegin();

   this->UpdateHamiltonianLeft(Time, (*Alpha)*Timestep);
   this->SweepLeft((*Alpha)*Timestep);
   Time += (*Alpha)*Timestep;
   ++Alpha;

   while (Alpha != Comp.Alpha.cend())
   {
      this->UpdateHamiltonianRight(Time, (*Beta)*Timestep);
      this->SweepRight((*Beta)*Timestep);
      Time += (*Beta)*Timestep;
      ++Beta;

      this->UpdateHamiltonianLeft(Time, (*Alpha)*Timestep);
      this->SweepLeft((*Alpha)*Timestep);
      Time += (*Alpha)*Timestep;
      ++Alpha;
   }

   this->UpdateHamiltonianRight(Time, (*Beta)*Timestep);

   if (Epsilon)
      this->SweepRightFinal((*Beta)*Timestep);
   else
      this->SweepRight((*Beta)*Timestep);

   Time += (*Beta)*Timestep;
}

=======
>>>>>>> eaae1a57
std::pair<TruncationInfo, VectorBasis>
ExpandLeftEnvironment(StateComponent& CLeft, StateComponent& CRight,
                      StateComponent const& E, StateComponent const& F,
                      OperatorComponent const& HLeft, OperatorComponent const& HRight,
                      StatesInfo SInfo)
{
   // Calculate left null space of left site.
   StateComponent NLeft = NullSpace2(CLeft);

   // Perform SVD to right-orthogonalize the right site and extract singular value matrix.
   StateComponent CRightOrtho = CRight;
   MatrixOperator URight;
   RealDiagonalOperator DRight;
   std::tie(URight, DRight) = OrthogonalizeBasis1(CRightOrtho);

   // Project out the first and last columns of HLeft.
   SimpleOperator Projector(HLeft.Basis2(), BasisList(HLeft.Basis2().begin()+1, HLeft.Basis2().end()-1));
   for (int i = 0; i < Projector.Basis2().size(); ++i)
      Projector(i+1, i) = 1.0;

   StateComponent X = contract_from_left(HLeft*Projector, herm(NLeft), E, CLeft*URight*DRight);
   StateComponent FRight = contract_from_right(herm(herm(Projector)*HRight), CRightOrtho, F, herm(CRight));

   // Multiply each element of X by a prefactor depending on the corresponding element of F.
   for (int i = 0; i < X.size(); ++i)
   {
      // We add an epsilon term to the prefactor to avoid the corner case where
      // the prefactor is zero for all elements, and any possible new states
      // are ignored.
      double Prefactor = norm_frob(FRight[i]) + PrefactorEpsilon;
      X[i] *= Prefactor;
   }

   // Take the truncated SVD of X.
   MatrixOperator XExpand = ExpandBasis1(X);
   CMatSVD SVD(XExpand);
   TruncationInfo Info;
   // Subtract the current bond dimension from the number of additional states to be added.
   SInfo.MinStates = std::max(0, SInfo.MinStates - CLeft.Basis2().total_dimension());
   SInfo.MaxStates = std::max(0, SInfo.MaxStates - CLeft.Basis2().total_dimension());

   auto Cutoff = TruncateFixTruncationErrorAbsolute(SVD.begin(), SVD.end(), SInfo, Info);

   MatrixOperator U, Vh;
   RealDiagonalOperator D;
   SVD.ConstructMatrices(SVD.begin(), Cutoff, U, D, Vh);

   // Construct new basis.
   SumBasis<VectorBasis> NewBasis(CLeft.Basis2(), U.Basis2());
   // Regularize the new basis.
   Regularizer R(NewBasis);

   // Add the new states to CLeft, and add zeros to CRight.
   CLeft = RegularizeBasis2(tensor_row_sum(CLeft, prod(NLeft, U), NewBasis), R);

   StateComponent Z = StateComponent(CRight.LocalBasis(), Vh.Basis1(), CRight.Basis2());
   CRight = RegularizeBasis1(R, tensor_col_sum(CRight, Z, NewBasis));

   return std::make_pair(Info, U.Basis2());
}

std::pair<TruncationInfo, VectorBasis>
ExpandRightEnvironment(StateComponent& CLeft, StateComponent& CRight,
                      StateComponent const& E, StateComponent const& F,
                      OperatorComponent const& HLeft, OperatorComponent const& HRight,
                      StatesInfo SInfo)
{
   // Calculate right null space of right site.
   StateComponent NRight = NullSpace1(CRight);

   // Perform SVD to left-orthogonalize the left site and extract singular value matrix.
   StateComponent CLeftOrtho = CLeft;
   MatrixOperator VhLeft;
   RealDiagonalOperator DLeft;
   std::tie(DLeft, VhLeft) = OrthogonalizeBasis2(CLeftOrtho);

   // Project out the first and last columns of HRight.
   SimpleOperator Projector(BasisList(HRight.Basis1().begin()+1, HRight.Basis1().end()-1), HRight.Basis1());
   for (int i = 0; i < Projector.Basis1().size(); ++i)
      Projector(i, i+1) = 1.0;

   StateComponent X = contract_from_right(herm(Projector*HRight), NRight, F, herm(DLeft*VhLeft*CRight));
   StateComponent ELeft = contract_from_left(HLeft*herm(Projector), herm(CLeftOrtho), E, CLeft);

   // Multiply each element of X by a prefactor depending on the corresponding element of E.
   for (int i = 0; i < X.size(); ++i)
   {
      // We add an epsilon term to the prefactor to avoid the corner case where
      // the prefactor is zero for all elements, and any possible new states
      // are ignored.
      double Prefactor = norm_frob(ELeft[i]) + PrefactorEpsilon;
      X[i] *= Prefactor;
   }

   // Take the truncated SVD of X.
   MatrixOperator XExpand = ExpandBasis1(X);
   CMatSVD SVD(XExpand);
   TruncationInfo Info;
   // Subtract the current bond dimension from the number of additional states to be added.
   SInfo.MinStates = std::max(0, SInfo.MinStates - CRight.Basis1().total_dimension());
   SInfo.MaxStates = std::max(0, SInfo.MaxStates - CRight.Basis1().total_dimension());

   auto Cutoff = TruncateFixTruncationErrorAbsolute(SVD.begin(), SVD.end(), SInfo, Info);

   MatrixOperator U, Vh;
   RealDiagonalOperator D;
   SVD.ConstructMatrices(SVD.begin(), Cutoff, U, D, Vh);

   // Construct new basis.
   SumBasis<VectorBasis> NewBasis(CRight.Basis1(), U.Basis2());
   // Regularize the new basis.
   Regularizer R(NewBasis);

   // Add the new states to CRight, and add zeros to CLeft.
   CRight = RegularizeBasis1(R, tensor_col_sum(CRight, prod(herm(U), NRight), NewBasis));

   StateComponent Z = StateComponent(CLeft.LocalBasis(), CLeft.Basis1(), Vh.Basis1());
   CLeft = RegularizeBasis2(tensor_row_sum(CLeft, Z, NewBasis), R);

   return std::make_pair(Info, U.Basis2());
}

void
TDVP::ExpandLeft()
{
   auto CNext = C;
   --CNext;
   auto HNext = H;
   --HNext;

   HamL.pop_back();

   TruncationInfo Info;
   std::tie(Info, std::ignore) = ExpandLeftEnvironment(*CNext, *C, HamL.back(), HamR.front(), *HNext, *H, SInfo);

   int TotalStates = C->Basis1().total_dimension();

   MaxStates = std::max(MaxStates, TotalStates);

   if (Verbose > 1)
   {
      std::cout << "Timestep=" << TStep
                << " Site=" << Site
                << " NewStates=" << Info.KeptStates()
                << " TotalStates=" << TotalStates
                << std::endl;
   }

   // Update the effective Hamiltonian.
   HamL.push_back(contract_from_left(*HNext, herm(*CNext), HamL.back(), *CNext));
}

void
TDVP::ExpandRight()
{
   auto CNext = C;
   ++CNext;
   auto HNext = H;
   ++HNext;

   HamR.pop_front();

   TruncationInfo Info;
   std::tie(Info, std::ignore) = ExpandRightEnvironment(*C, *CNext, HamL.back(), HamR.front(), *H, *HNext, SInfo);

   int TotalStates = C->Basis2().total_dimension();

   MaxStates = std::max(MaxStates, TotalStates);

   if (Verbose > 1)
   {
      std::cout << "Timestep=" << TStep
                << " Site=" << Site
                << " NewStates=" << Info.KeptStates()
                << " TotalStates=" << TotalStates
                << std::endl;
   }

   // Update the effective Hamiltonian.
   HamR.push_front(contract_from_right(herm(*HNext), *CNext, HamR.front(), herm(*CNext)));
}

void
TDVP::SweepLeft(std::complex<double> Tau, bool Expand)
{
   while (Site > LeftStop)
   {
      if (Expand && C->Basis1().total_dimension() < SInfo.MaxStates)
         this->ExpandLeft();
      this->EvolveCurrentSite(Tau);
      this->IterateLeft(Tau);
   }

   this->EvolveCurrentSite(Tau);
}

void
TDVP::SweepRight(std::complex<double> Tau, bool Expand)
{
   while (Site < RightStop)
   {
      if (Expand && C->Basis2().total_dimension() < SInfo.MaxStates)
         this->ExpandRight();
      this->EvolveCurrentSite(Tau);
      this->IterateRight(Tau);
   }

   this->EvolveCurrentSite(Tau);
}

void
TDVP::CalculateEps1()
{
   // Calculate error measure epsilon_1 and add to sum.
   StateComponent Y = contract_from_right(herm(*H), NullSpace1(*C), HamR.front(), herm(*C));
   double Eps1Sq = norm_frob_sq(scalar_prod(HamL.back(), herm(Y)));
   Eps1SqSum += Eps1Sq;

   if (Verbose > 1)
   {
      std::cout << "Timestep=" << TStep
                << " Site=" << Site
                << " Eps1Sq=" << Eps1Sq
                << std::endl;
   }
}

void
TDVP::CalculateEps12()
{
   // Calculate the left half of epsilon_2.
   StateComponent HamLBack = HamL.back();
   HamL.pop_back();

   LinearWavefunction::const_iterator CPrev = C;
   --CPrev;
   BasicTriangularMPO::const_iterator HPrev = H;
   --HPrev;

   StateComponent X = contract_from_left(*HPrev, herm(NullSpace2(*CPrev)), HamL.back(), *CPrev);

   HamL.push_back(HamLBack);

   // Perform SVD to right-orthogonalize current site for NullSpace1.
   StateComponent CRightOrtho = *C;
   OrthogonalizeBasis1(CRightOrtho);

   // Calculate error measures epsilon_1 and epsilon_2 and add to sums.
   StateComponent Y = contract_from_right(herm(*H), NullSpace1(CRightOrtho), HamR.front(), herm(*C));
   double Eps1Sq = norm_frob_sq(scalar_prod(HamL.back(), herm(Y)));
   double Eps2Sq = norm_frob_sq(scalar_prod(X, herm(Y)));
   Eps1SqSum += Eps1Sq;
   Eps2SqSum += Eps2Sq;

   if (Verbose > 1)
   {
      std::cout << "Timestep=" << TStep
                << " Site=" << Site
                << " Eps1Sq=" << Eps1Sq
                << " Eps2Sq=" << Eps2Sq
                << std::endl;
   }
}

void
TDVP::SweepRightFinal(std::complex<double> Tau, bool Expand)
{
   MaxStates = 0;

   if (Expand && C->Basis2().total_dimension() < SInfo.MaxStates)
      this->ExpandRight();
   this->EvolveCurrentSite(Tau);
   this->CalculateEps1();

   while (Site < RightStop)
   {
      this->IterateRight(Tau);
      if (Expand && Site < RightStop && C->Basis2().total_dimension() < SInfo.MaxStates)
         this->ExpandRight();
      this->EvolveCurrentSite(Tau);
      this->CalculateEps12();
   }
}

void
TDVP::Evolve(bool Expand)
{
   Time = InitialTime + ((double) TStep)*Timestep;
   ++TStep;

   Eps1SqSum = 0.0;
   Eps2SqSum = 0.0;

   std::vector<double>::const_iterator Alpha = Comp.Alpha.cbegin();
   std::vector<double>::const_iterator Beta = Comp.Beta.cbegin();

<<<<<<< HEAD
   this->UpdateHamiltonianLeft(Time, (*Alpha)*Timestep);
   this->SweepLeftExpand((*Alpha)*Timestep);
   Time += (*Alpha)*Timestep;
   ++Alpha;
=======
   this->UpdateHamiltonianLeft(Time, (*Gamma)*Timestep);
   this->SweepLeft((*Gamma)*Timestep, Expand);
   Time += (*Gamma)*Timestep;
   ++Gamma;
>>>>>>> eaae1a57

   while (Alpha != Comp.Alpha.cend())
   {
<<<<<<< HEAD
      this->UpdateHamiltonianRight(Time, (*Beta)*Timestep);
      this->SweepRightExpand((*Beta)*Timestep);
      Time += (*Beta)*Timestep;
      ++Beta;

      this->UpdateHamiltonianLeft(Time, (*Alpha)*Timestep);
      this->SweepLeftExpand((*Alpha)*Timestep);
      Time += (*Alpha)*Timestep;
      ++Alpha;
=======
      this->UpdateHamiltonianRight(Time, (*Gamma)*Timestep);
      this->SweepRight((*Gamma)*Timestep, Expand);
      Time += (*Gamma)*Timestep;
      ++Gamma;

      this->UpdateHamiltonianLeft(Time, (*Gamma)*Timestep);
      this->SweepLeft((*Gamma)*Timestep, Expand);
      Time += (*Gamma)*Timestep;
      ++Gamma;
>>>>>>> eaae1a57
   }

   this->UpdateHamiltonianRight(Time, (*Beta)*Timestep);

   if (Epsilon)
<<<<<<< HEAD
      this->SweepRightExpandFinal((*Beta)*Timestep);
   else
      this->SweepRightExpand((*Beta)*Timestep);
=======
      this->SweepRightFinal((*Gamma)*Timestep, Expand);
   else
      this->SweepRight((*Gamma)*Timestep, Expand);
>>>>>>> eaae1a57

   Time += (*Beta)*Timestep;
}

void
TDVP::IterateLeft2(std::complex<double> Tau)
{
   // Form two-site centre block.
   --Site;

   LinearWavefunction::iterator CPrev = C;
   --C;
   StateComponent C2 = local_tensor_prod(*C, *CPrev);

   BasicTriangularMPO::const_iterator HPrev = H;
   --H;
   OperatorComponent H2 = local_tensor_prod(*H, *HPrev);

   HamL.pop_back();

   // Evolve two-site centre block.
   int Iter = MaxIter;
   double Err = ErrTol;

   C2 = LanczosExponential(C2, HEff1(HamL.back(), H2, HamR.front()), Iter, -I*Tau, Err, LogAmplitude);

   // Perform SVD on new C2.
   AMatSVD SL(C2, Tensor::ProductBasis<BasisList, BasisList>(C->LocalBasis(), CPrev->LocalBasis()));
   TruncationInfo Info;
   AMatSVD::const_iterator Cutoff = TruncateFixTruncationErrorAbsolute(SL.begin(), SL.end(), SInfo, Info);
   RealDiagonalOperator D;
   SL.ConstructMatrices(SL.begin(), Cutoff, *C, D, *CPrev);
   *C = prod(*C, D);

   if (Verbose > 1)
   {
      std::cout << "Timestep=" << TStep
                << " Sites=" << Site << "," << Site+1
                << " C2 Iter=" << Iter
                << " Err=" << Err
                << " States=" << Info.KeptStates()
		<< " TruncErr=" << Info.TruncationError()
                << std::endl;
   }

   TruncErrSum += Info.TruncationError();

   // Update the effective Hamiltonian.
   HamR.push_front(contract_from_right(herm(*HPrev), *CPrev, HamR.front(), herm(*CPrev)));

   // Evolve the current site backwards in time.
   Iter = MaxIter;
   Err = ErrTol;

   *C = LanczosExponential(*C, HEff1(HamL.back(), *H, HamR.front()), Iter, I*Tau, Err, LogAmplitude);

   if (Verbose > 1)
   {
      std::cout << "Timestep=" << TStep
                << " Site=" << Site
                << " C Iter=" << Iter
                << " Err=" << Err
                << std::endl;
   }
}

void
TDVP::EvolveLeftmostSite2(std::complex<double> Tau)
{
   // Form two-site centre block.
   LinearWavefunction::iterator CPrev = C;
   --CPrev;
   StateComponent C2 = local_tensor_prod(*CPrev, *C);

   BasicTriangularMPO::const_iterator HPrev = H;
   --HPrev;
   OperatorComponent H2 = local_tensor_prod(*HPrev, *H);

   HamL.pop_back();

   // Evolve two-site centre block.
   int Iter = MaxIter;
   double Err = ErrTol;

   C2 = LanczosExponential(C2, HEff1(HamL.back(), H2, HamR.front()), Iter, -I*Tau, Err, LogAmplitude);

   // Perform SVD on new C2.
   AMatSVD SL(C2, Tensor::ProductBasis<BasisList, BasisList>(CPrev->LocalBasis(), C->LocalBasis()));
   TruncationInfo Info;
   AMatSVD::const_iterator Cutoff = TruncateFixTruncationErrorAbsolute(SL.begin(), SL.end(), SInfo, Info);
   RealDiagonalOperator D;
   SL.ConstructMatrices(SL.begin(), Cutoff, *CPrev, D, *C);
   *C = prod(D, *C);

   if (Verbose > 1)
   {
      std::cout << "Timestep=" << TStep
                << " Sites=" << Site-1 << "," << Site
                << " C2 Iter=" << Iter
                << " Err=" << Err
                << " States=" << Info.KeptStates()
		<< " TruncErr=" << Info.TruncationError()
                << std::endl;
   }

   MaxStates = Info.KeptStates();
   TruncErrSum += Info.TruncationError();

   // Update the effective Hamiltonian.
   HamL.push_back(contract_from_left(*HPrev, herm(*CPrev), HamL.back(), *CPrev));
}

void
TDVP::IterateRight2(std::complex<double> Tau)
{
   // Evolve the current site backwards in time.
   int Iter = MaxIter;
   double Err = ErrTol;

   *C = LanczosExponential(*C, HEff1(HamL.back(), *H, HamR.front()), Iter, I*Tau, Err, LogAmplitude);

   if (Verbose > 1)
   {
      std::cout << "Timestep=" << TStep
                << " Site=" << Site
                << " C Iter=" << Iter
                << " Err=" << Err
                << std::endl;
   }

   // Form two-site centre block.
   ++Site;

   LinearWavefunction::iterator CPrev = C;
   ++C;
   StateComponent C2 = local_tensor_prod(*CPrev, *C);

   BasicTriangularMPO::const_iterator HPrev = H;
   ++H;
   OperatorComponent H2 = local_tensor_prod(*HPrev, *H);

   HamR.pop_front();

   // Evolve two-site centre block.
   Iter = MaxIter;
   Err = ErrTol;

   C2 = LanczosExponential(C2, HEff1(HamL.back(), H2, HamR.front()), Iter, -I*Tau, Err, LogAmplitude);

   // Perform SVD on new C2.
   AMatSVD SL(C2, Tensor::ProductBasis<BasisList, BasisList>(CPrev->LocalBasis(), C->LocalBasis()));
   TruncationInfo Info;
   AMatSVD::const_iterator Cutoff = TruncateFixTruncationErrorAbsolute(SL.begin(), SL.end(), SInfo, Info);
   RealDiagonalOperator D;
   SL.ConstructMatrices(SL.begin(), Cutoff, *CPrev, D, *C);
   *C = prod(D, *C);

   if (Verbose > 1)
   {
      std::cout << "Timestep=" << TStep
                << " Sites=" << Site-1 << "," << Site
                << " C2 Iter=" << Iter
                << " Err=" << Err
                << " States=" << Info.KeptStates()
		<< " TruncErr=" << Info.TruncationError()
                << std::endl;
   }

   MaxStates = std::max(MaxStates, Info.KeptStates());
   TruncErrSum += Info.TruncationError();

   // Update the effective Hamiltonian.
   HamL.push_back(contract_from_left(*HPrev, herm(*CPrev), HamL.back(), *CPrev));
}

void
TDVP::SweepLeft2(std::complex<double> Tau)
{
   while (Site > LeftStop + 1)
      this->IterateLeft2(Tau);

   this->EvolveLeftmostSite2(Tau);
}

void
TDVP::SweepRight2(std::complex<double> Tau)
{
   this->EvolveLeftmostSite2(Tau);

   while (Site < RightStop)
      this->IterateRight2(Tau);
}

void
TDVP::Evolve2()
{
   Time = InitialTime + ((double) TStep)*Timestep;
   ++TStep;

   TruncErrSum = 0.0;

   std::vector<double>::const_iterator Alpha = Comp.Alpha.cbegin();
   std::vector<double>::const_iterator Beta = Comp.Beta.cbegin();

   while (Alpha != Comp.Alpha.cend())
   {
      this->UpdateHamiltonianLeft(Time, (*Alpha)*Timestep);

      this->SweepLeft2((*Alpha)*Timestep);
      Time += (*Alpha)*Timestep;
      ++Alpha;

      this->UpdateHamiltonianRight(Time, (*Beta)*Timestep);
      if (Ham.is_time_dependent())
      {
         ++H;
         HamR.pop_front();
      }

      this->SweepRight2((*Beta)*Timestep);
      Time += (*Beta)*Timestep;
      ++Beta;
   }

   if (Epsilon)
      this->CalculateEps();
}

void
TDVP::CalculateEps()
{
   Eps1SqSum = 0.0;
   Eps2SqSum = 0.0;

   // Handle corner case where we have a one-site MPS (e.g. an IBC with a one-site window).
   if (LeftStop == RightStop)
      return;

   // Create a local copy so we can perform a single right-to-left sweep
   // without having to go back to the right.
   LinearWavefunction PsiLocal = Psi;
   LinearWavefunction::iterator CLocal = PsiLocal.end();
   --CLocal;
   BasicTriangularMPO::const_iterator HLocal = HamMPO.end();
   --HLocal;
   std::deque<StateComponent> HamLLocal = HamL;
   std::deque<StateComponent> HamRLocal = HamR;
   int SiteLocal = RightStop;

   // Perform SVD to left-orthogonalize current site for NullSpace2.
   StateComponent CLeftOrtho = *CLocal;
   OrthogonalizeBasis2(CLeftOrtho);

   // Calculate error measure epsilon_1 and add to sum.
   StateComponent X = contract_from_left(*HLocal, herm(NullSpace2(CLeftOrtho)), HamLLocal.back(), *CLocal);
   double Eps1Sq = norm_frob_sq(scalar_prod(X, herm(HamRLocal.front())));
   Eps1SqSum += Eps1Sq;

   if (Verbose > 1)
   {
      std::cout << "Timestep=" << TStep
                << " Site=" << SiteLocal
                << " Eps1Sq=" << Eps1Sq
                << std::endl;
   }

   while (SiteLocal > LeftStop)
   {
      // Perform SVD to right-orthogonalize current site.
      MatrixOperator U;
      RealDiagonalOperator D;
      std::tie(U, D) = OrthogonalizeBasis1(*CLocal);

      // Calculate the right half of epsilon_2 (see below).
      StateComponent Y = contract_from_right(herm(*HLocal), NullSpace1(*CLocal), HamRLocal.front(), herm(*CLocal));

      // Update the effective Hamiltonian.
      HamRLocal.push_front(contract_from_right(herm(*HLocal), *CLocal, HamRLocal.front(), herm(*CLocal)));

      // Move to the next site.
      --SiteLocal;
      --HLocal;
      --CLocal;

      *CLocal = prod(*CLocal, U*D);

      HamLLocal.pop_back();

      // Perform SVD to left-orthogonalize current site for NullSpace2.
      CLeftOrtho = *CLocal;
      OrthogonalizeBasis2(CLeftOrtho);

      // Calculate error measures epsilon_1 and epsilon_2 and add to sums.
      StateComponent X = contract_from_left(*HLocal, herm(NullSpace2(CLeftOrtho)), HamLLocal.back(), *CLocal);
      Eps1Sq = norm_frob_sq(scalar_prod(X, herm(HamRLocal.front())));
      double Eps2Sq = norm_frob_sq(scalar_prod(X, herm(Y)));
      Eps1SqSum += Eps1Sq;
      Eps2SqSum += Eps2Sq;

      if (Verbose > 1)
      {
         std::cout << "Timestep=" << TStep
                   << " Site=" << SiteLocal
                   << " Eps1Sq=" << Eps1Sq
                   << " Eps2Sq=" << Eps2Sq
                   << std::endl;
      }
   }
}

void
TDVP::UpdateHamiltonianLeft(std::complex<double> t, std::complex<double> dt)
{
   if (!Ham.is_time_dependent())
      return;

   HamMPO = Ham(t, dt);
   H = HamMPO.end();
   --H;

   if (Verbose > 1)
      std::cout << "Recalculating left Hamiltonian environment..." << std::endl;

   HamL = std::deque<StateComponent>();
   HamL.push_back(Initial_E(HamMPO, Psi.Basis1()));

   LinearWavefunction::iterator CLocal = Psi.begin();
   BasicTriangularMPO::const_iterator HLocal = HamMPO.begin();
   int SiteLocal = LeftStop;

   while (SiteLocal < RightStop)
   {
      if (Verbose > 1)
         std::cout << "Site " << SiteLocal << std::endl;
      HamL.push_back(contract_from_left(*HLocal, herm(*CLocal), HamL.back(), *CLocal));
      ++HLocal, ++CLocal, ++SiteLocal;
   }
}

void
TDVP::UpdateHamiltonianRight(std::complex<double> t, std::complex<double> dt)
{
   if (!Ham.is_time_dependent())
      return;

   HamMPO = Ham(t, dt);
   H = HamMPO.begin();

   if (Verbose > 1)
      std::cout << "Recalculating right Hamiltonian environment..." << std::endl;

   HamR = std::deque<StateComponent>();
   HamR.push_front(Initial_F(HamMPO, Psi.Basis2()));

   LinearWavefunction::iterator CLocal = Psi.end();
   BasicTriangularMPO::const_iterator HLocal = HamMPO.end();
   int SiteLocal = RightStop + 1;

   while (SiteLocal > LeftStop + 1)
   {
      --HLocal, --CLocal, --SiteLocal;
      if (Verbose > 1)
         std::cout << "Site " << SiteLocal << std::endl;
      HamR.push_front(contract_from_right(herm(*HLocal), *CLocal, HamR.front(), herm(*CLocal)));
   }
}<|MERGE_RESOLUTION|>--- conflicted
+++ resolved
@@ -284,141 +284,6 @@
    HamR.pop_front();
 }
 
-<<<<<<< HEAD
-void
-TDVP::SweepLeft(std::complex<double> Tau)
-{
-   while (Site > LeftStop)
-   {
-      this->EvolveCurrentSite(Tau);
-      this->IterateLeft(Tau);
-   }
-
-   this->EvolveCurrentSite(Tau);
-}
-
-void
-TDVP::SweepRight(std::complex<double> Tau)
-{
-   this->EvolveCurrentSite(Tau);
-
-   while (Site < RightStop)
-   {
-      this->IterateRight(Tau);
-      this->EvolveCurrentSite(Tau);
-   }
-}
-
-void
-TDVP::CalculateEps1()
-{
-   // Calculate error measure epsilon_1 and add to sum.
-   StateComponent Y = contract_from_right(herm(*H), NullSpace1(*C), HamR.front(), herm(*C));
-   double Eps1Sq = norm_frob_sq(scalar_prod(HamL.back(), herm(Y)));
-   Eps1SqSum += Eps1Sq;
-
-   if (Verbose > 1)
-   {
-      std::cout << "Timestep=" << TStep
-                << " Site=" << Site
-                << " Eps1Sq=" << Eps1Sq
-                << std::endl;
-   }
-}
-
-void
-TDVP::CalculateEps12()
-{
-   // Calculate the left half of epsilon_2.
-   StateComponent HamLBack = HamL.back();
-   HamL.pop_back();
-
-   LinearWavefunction::const_iterator CPrev = C;
-   --CPrev;
-   BasicTriangularMPO::const_iterator HPrev = H;
-   --HPrev;
-
-   StateComponent X = contract_from_left(*HPrev, herm(NullSpace2(*CPrev)), HamL.back(), *CPrev);
-
-   HamL.push_back(HamLBack);
-
-   // Perform SVD to right-orthogonalize current site for NullSpace1.
-   StateComponent CRightOrtho = *C;
-   OrthogonalizeBasis1(CRightOrtho);
-
-   // Calculate error measures epsilon_1 and epsilon_2 and add to sums.
-   StateComponent Y = contract_from_right(herm(*H), NullSpace1(CRightOrtho), HamR.front(), herm(*C));
-   double Eps1Sq = norm_frob_sq(scalar_prod(HamL.back(), herm(Y)));
-   double Eps2Sq = norm_frob_sq(scalar_prod(X, herm(Y)));
-   Eps1SqSum += Eps1Sq;
-   Eps2SqSum += Eps2Sq;
-
-   if (Verbose > 1)
-   {
-      std::cout << "Timestep=" << TStep
-                << " Site=" << Site
-                << " Eps1Sq=" << Eps1Sq
-                << " Eps2Sq=" << Eps2Sq
-                << std::endl;
-   }
-}
-
-void
-TDVP::SweepRightFinal(std::complex<double> Tau)
-{
-   this->EvolveCurrentSite(Tau);
-   this->CalculateEps1();
-
-   while (Site < RightStop)
-   {
-      this->IterateRight(Tau);
-      this->EvolveCurrentSite(Tau);
-      this->CalculateEps12();
-   }
-}
-
-void
-TDVP::Evolve()
-{
-   Time = InitialTime + ((double) TStep)*Timestep;
-   ++TStep;
-
-   Eps1SqSum = 0.0;
-   Eps2SqSum = 0.0;
-
-   std::vector<double>::const_iterator Alpha = Comp.Alpha.cbegin();
-   std::vector<double>::const_iterator Beta = Comp.Beta.cbegin();
-
-   this->UpdateHamiltonianLeft(Time, (*Alpha)*Timestep);
-   this->SweepLeft((*Alpha)*Timestep);
-   Time += (*Alpha)*Timestep;
-   ++Alpha;
-
-   while (Alpha != Comp.Alpha.cend())
-   {
-      this->UpdateHamiltonianRight(Time, (*Beta)*Timestep);
-      this->SweepRight((*Beta)*Timestep);
-      Time += (*Beta)*Timestep;
-      ++Beta;
-
-      this->UpdateHamiltonianLeft(Time, (*Alpha)*Timestep);
-      this->SweepLeft((*Alpha)*Timestep);
-      Time += (*Alpha)*Timestep;
-      ++Alpha;
-   }
-
-   this->UpdateHamiltonianRight(Time, (*Beta)*Timestep);
-
-   if (Epsilon)
-      this->SweepRightFinal((*Beta)*Timestep);
-   else
-      this->SweepRight((*Beta)*Timestep);
-
-   Time += (*Beta)*Timestep;
-}
-
-=======
->>>>>>> eaae1a57
 std::pair<TruncationInfo, VectorBasis>
 ExpandLeftEnvironment(StateComponent& CLeft, StateComponent& CRight,
                       StateComponent const& E, StateComponent const& F,
@@ -715,55 +580,30 @@
    std::vector<double>::const_iterator Alpha = Comp.Alpha.cbegin();
    std::vector<double>::const_iterator Beta = Comp.Beta.cbegin();
 
-<<<<<<< HEAD
    this->UpdateHamiltonianLeft(Time, (*Alpha)*Timestep);
-   this->SweepLeftExpand((*Alpha)*Timestep);
+   this->SweepLeft((*Alpha)*Timestep, Expand);
    Time += (*Alpha)*Timestep;
    ++Alpha;
-=======
-   this->UpdateHamiltonianLeft(Time, (*Gamma)*Timestep);
-   this->SweepLeft((*Gamma)*Timestep, Expand);
-   Time += (*Gamma)*Timestep;
-   ++Gamma;
->>>>>>> eaae1a57
 
    while (Alpha != Comp.Alpha.cend())
    {
-<<<<<<< HEAD
       this->UpdateHamiltonianRight(Time, (*Beta)*Timestep);
-      this->SweepRightExpand((*Beta)*Timestep);
+      this->SweepRight((*Beta)*Timestep, Expand);
       Time += (*Beta)*Timestep;
       ++Beta;
 
       this->UpdateHamiltonianLeft(Time, (*Alpha)*Timestep);
-      this->SweepLeftExpand((*Alpha)*Timestep);
+      this->SweepLeft((*Alpha)*Timestep, Expand);
       Time += (*Alpha)*Timestep;
       ++Alpha;
-=======
-      this->UpdateHamiltonianRight(Time, (*Gamma)*Timestep);
-      this->SweepRight((*Gamma)*Timestep, Expand);
-      Time += (*Gamma)*Timestep;
-      ++Gamma;
-
-      this->UpdateHamiltonianLeft(Time, (*Gamma)*Timestep);
-      this->SweepLeft((*Gamma)*Timestep, Expand);
-      Time += (*Gamma)*Timestep;
-      ++Gamma;
->>>>>>> eaae1a57
    }
 
    this->UpdateHamiltonianRight(Time, (*Beta)*Timestep);
 
    if (Epsilon)
-<<<<<<< HEAD
-      this->SweepRightExpandFinal((*Beta)*Timestep);
+      this->SweepRightFinal((*Beta)*Timestep, Expand);
    else
-      this->SweepRightExpand((*Beta)*Timestep);
-=======
-      this->SweepRightFinal((*Gamma)*Timestep, Expand);
-   else
-      this->SweepRight((*Gamma)*Timestep, Expand);
->>>>>>> eaae1a57
+      this->SweepRight((*Beta)*Timestep, Expand);
 
    Time += (*Beta)*Timestep;
 }
