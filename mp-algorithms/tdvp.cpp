// -*- C++ -*-
//----------------------------------------------------------------------------
// Matrix Product Toolkit http://physics.uq.edu.au/people/ianmcc/mptoolkit/
//
// mp-algorithms/tdvp.cpp
//
// Copyright (C) 2004-2016 Ian McCulloch <ianmcc@physics.uq.edu.au>
// Copyright (C) 2021-2022 Jesse Osborne <j.osborne@uqconnect.edu.au>
//
// This program is free software: you can redistribute it and/or modify
// it under the terms of the GNU General Public License as published by
// the Free Software Foundation, either version 3 of the License, or
// (at your option) any later version.
//
// Reseach publications making use of this software should include
// appropriate citations and acknowledgements as described in
// the file CITATIONS in the main source directory.
//----------------------------------------------------------------------------
// ENDHEADER

#include "tdvp.h"
#include "lanczos-exponential-new.h"
#include "tensor/regularize.h"
#include "tensor/tensor_eigen.h"
#include "linearalgebra/eigen.h"
#include "lattice/infinite-parser.h"
#include "parser/parser.h"

std::complex<double> const I(0.0, 1.0);

struct HEff1
{
   HEff1(StateComponent const& E_, OperatorComponent const& H_, StateComponent const& F_)
      : E(E_), H(H_), F(F_)
   {
   }

   StateComponent operator()(StateComponent const& x) const
   {
      StateComponent R = operator_prod_inner(H, E, x, herm(F));
      return R;
   }

   StateComponent const& E;
   OperatorComponent const& H;
   StateComponent const& F;
};

struct HEff2
{
   HEff2(StateComponent const& E_, StateComponent const& F_)
      : E(E_), F(F_)
   {
   }

   MatrixOperator operator()(MatrixOperator const& x) const
   {
      MatrixOperator R = operator_prod(E, x, herm(F));
      return R;
   }

   StateComponent const& E;
   StateComponent const& F;
};

std::map<std::string, Composition>
Compositions = {
   {"secondorder", Composition(2, "Standard second-order symmetric composition", {0.5, 0.5})},
   {"triplejump4", Composition(4, "Fourth-order triple jump composition",
         {0.6756035959798289, 0.6756035959798289,
         -0.8512071919596577, -0.8512071919596577,
         0.6756035959798289, 0.6756035959798289})},
   {"suzukifractal4", Composition(4, "Fourth-order Suzuki fractal composition",
         {0.20724538589718786, 0.20724538589718786,
         0.20724538589718786, 0.20724538589718786,
         -0.3289815435887514, -0.3289815435887514,
         0.20724538589718786, 0.20724538589718786,
         0.20724538589718786, 0.20724538589718786})},
   {"mclachlan4-10", Composition(4, "Fourth-order 10-term McLachlan composition",
         {0.08926945422647525, 0.31073054577352477,
         -0.40806658841042026, 0.3080665884104203,
         0.2, 0.2,
         0.3080665884104203, -0.40806658841042026,
         0.31073054577352477, 0.08926945422647525})},
   {"symmetric4-10", Composition(4, "Symmetric fourth-order 10-term Barthel-Zhang composition",
         {0.12843317950293848, 0.12843317950293848,
         0.3388120161527937, 0.3388120161527937,
         -0.4344903913114644, -0.4344903913114644,
         0.3388120161527937, 0.3388120161527937,
         0.12843317950293848, 0.12843317950293848})},
   {"optimized4-10", Composition(4, "Optimized fourth-order 10-term Barthel-Zhang composition",
         {0.09584850274120368, 0.3306761585746725,
         -0.40878731749631037, 0.2883920480412131,
         0.19387060813922113, 0.19387060813922113,
         0.2883920480412131, -0.40878731749631037,
         0.3306761585746725, 0.09584850274120368})},
   {"lazy-10", Composition(4, "Lazy 10-term composition",
         {0.1, 0.1,
         0.1, 0.1,
         0.1, 0.1,
         0.1, 0.1,
         0.1, 0.1})}
};

Hamiltonian::Hamiltonian(std::string HamStr, int Size_,
                         std::string Magnus_, std::string TimeVar_)
   : Size(Size_), Magnus(Magnus_), TimeVar(TimeVar_)
{
   std::tie(HamOperator, Lattice) = ParseOperatorStringAndLattice(HamStr);

   // Attempt to convert the operator into an MPO.  If it works, then the
   // Hamiltonian is time-independent. If it fails, assume it failed because
   // the time variable isn't defined yet.  If there is some other error in the
   // operator, we'll catch it later.
   try
   {
      HamMPO = ParseTriangularOperator(Lattice, HamOperator);
      if (Size != 0)
         HamMPO = repeat(HamMPO, Size / HamMPO.size());
      TimeDependent = false;
   }
   catch (Parser::ParserError& e)
   {
      //if (Verbose > 1)
      //   std::cerr << "Parser error converting the Hamiltonian to an MPO - assuming the Hamiltonian is time-dependent." << std::endl;
      TimeDependent = true;
   }
   catch (...)
   {
      throw;
   }
}

BasicTriangularMPO
Hamiltonian::operator()(std::complex<double> t, std::complex<double> dt) const
{
   if (TimeDependent == false)
      return HamMPO;
   else
   {
      BasicTriangularMPO HamMPO_;

      if (dt == 0.0)
         HamMPO_ = ParseTriangularOperator(Lattice, HamOperator, {{TimeVar, t}});
      else if (Magnus == "2")
      {
         std::complex<double> Time = t + 0.5*dt;
         HamMPO_ = ParseTriangularOperator(Lattice, HamOperator, {{TimeVar, Time}});
      }
      else if (Magnus == "4")
      {
         std::complex<double> t1 = t + (0.5 - std::sqrt(3.0)/6.0) * dt;
         std::complex<double> t2 = t + (0.5 + std::sqrt(3.0)/6.0) * dt;
         BasicTriangularMPO A1 = ParseTriangularOperator(Lattice, HamOperator, {{TimeVar, t1}});
         BasicTriangularMPO A2 = ParseTriangularOperator(Lattice, HamOperator, {{TimeVar, t2}});
         HamMPO_ = 0.5 * (A1 + A2) - I * dt * (std::sqrt(3.0) / 12.0) * commutator(A1, A2);
      }

      if (Size != 0)
         HamMPO_ = repeat(HamMPO_, Size / HamMPO_.size());

      return HamMPO_;
   }
}

void
Hamiltonian::set_size(int Size_)
{
   Size = Size_;

   if (Size != 0 && TimeDependent == false)
      HamMPO = repeat(HamMPO, Size / HamMPO.size());
}

TDVP::TDVP(Hamiltonian const& Ham_, TDVPSettings const& Settings_)
   : Ham(Ham_), InitialTime(Settings_.InitialTime), Timestep(Settings_.Timestep),
     Comp(Settings_.Comp), MaxIter(Settings_.MaxIter), ErrTol(Settings_.ErrTol),
     SInfo(Settings_.SInfo), Epsilon(Settings_.Epsilon), ForceExpand(Settings_.ForceExpand),
     Normalize(Settings_.Normalize), Verbose(Settings_.Verbose)
{
}

TDVP::TDVP(FiniteWavefunctionLeft const& Psi_, Hamiltonian const& Ham_, TDVPSettings const& Settings_)
   : TDVP(Ham_, Settings_)
{
   // Initialize Psi and Ham.
   Time = InitialTime;
   std::complex<double> dt = Comp.Gamma.back()*Timestep;
   HamMPO = Ham(Time-dt, dt);

   if (Verbose > 0)
      std::cout << "Constructing Hamiltonian block operators..." << std::endl;
   H = HamMPO.begin();
   HamL.push_back(Initial_E(HamMPO, Psi_.Basis1()));
   for (FiniteWavefunctionLeft::const_mps_iterator I = Psi_.begin(); I != Psi_.end(); ++I)
   {
      if (Verbose > 1)
         std::cout << "Site " << (HamL.size()) << std::endl;
      HamL.push_back(contract_from_left(*H, herm(*I), HamL.back(), *I));
      Psi.push_back(*I);
      MaxStates = std::max(MaxStates, (*I).Basis2().total_dimension());
      ++H;
   }
   HamR.push_front(Initial_F(HamMPO, Psi_.Basis2()));
   Psi.set_back(prod(Psi.get_back(), Psi_.lambda_r()));

   // Initialize to the right-most site.
   HamL.pop_back();
   C = Psi.end();
   --C;
   --H;
   Site = Psi.size() - 1;

   LeftStop = 0;
   RightStop = Psi.size() - 1;
}

FiniteWavefunctionLeft
TDVP::Wavefunction() const
{
   return FiniteWavefunctionLeft::Construct(Psi);
}

std::complex<double>
TDVP::Energy() const
{
   return inner_prod(contract_from_left(*H, herm(*C), HamL.back(), *C), HamR.front());
}

void
TDVP::EvolveCurrentSite(std::complex<double> Tau)
{
   // Evolve current site.
   int Iter = MaxIter;
   double Err = ErrTol;

   *C = LanczosExponential(*C, HEff1(HamL.back(), *H, HamR.front()), Iter, -I*Tau, Err, LogAmplitude);

   if (Verbose > 1)
   {
      std::cout << "Timestep=" << TStep
                << " Site=" << Site
                << " C Iter=" << Iter
                << " Err=" << Err
                << std::endl;
   }
}

void
TDVP::IterateLeft(std::complex<double> Tau)
{
   // Perform SVD to right-orthogonalize current site.
   MatrixOperator U;
   RealDiagonalOperator D;

   std::tie(U, D) = OrthogonalizeBasis1(*C);

   // Update the effective Hamiltonian.
   HamR.push_front(contract_from_right(herm(*H), *C, HamR.front(), herm(*C)));

   // Evolve the UD term backwards in time.
   int Iter = MaxIter;
   double Err = ErrTol;
   MatrixOperator UD = U*D;

   UD = LanczosExponential(UD, HEff2(HamL.back(), HamR.front()), Iter, I*Tau, Err, LogAmplitude);

   if (Verbose > 1)
   {
      std::cout << "Timestep=" << TStep
                << " Site=" << Site
                << " UD Iter=" << Iter
                << " Err=" << Err
                << std::endl;
   }

   // Move to the next site.
   --Site;
   --H;
   --C;

   *C = prod(*C, UD);

   HamL.pop_back();
}

void
TDVP::IterateRight(std::complex<double> Tau)
{
   // Perform SVD to left-orthogonalize current site.
   MatrixOperator Vh;
   RealDiagonalOperator D;

   std::tie(D, Vh) = OrthogonalizeBasis2(*C);

   // Update the effective Hamiltonian.
   HamL.push_back(contract_from_left(*H, herm(*C), HamL.back(), *C));

   // Evolve the DVh term backwards in time.
   int Iter = MaxIter;
   double Err = ErrTol;
   MatrixOperator DVh = D*Vh;

   DVh = LanczosExponential(DVh, HEff2(HamL.back(), HamR.front()), Iter, I*Tau, Err, LogAmplitude);

   if (Verbose > 1)
   {
      std::cout << "Timestep=" << TStep
                << " Site=" << Site
                << " DVh Iter=" << Iter
                << " Err=" << Err
                << std::endl;
   }

   // Move to the next site.
   ++Site;
   ++H;
   ++C;

   *C = prod(DVh, *C);

   HamR.pop_front();
}

void
TDVP::SweepLeft(std::complex<double> Tau)
{
   while (Site > LeftStop)
   {
      this->EvolveCurrentSite(Tau);
      this->IterateLeft(Tau);
   }

   this->EvolveCurrentSite(Tau);
}

void
TDVP::SweepRight(std::complex<double> Tau)
{
   this->EvolveCurrentSite(Tau);

   while (Site < RightStop)
   {
      this->IterateRight(Tau);
      this->EvolveCurrentSite(Tau);
   }
}

void
TDVP::CalculateEps1()
{
   // Calculate error measure epsilon_1 and add to sum.
   StateComponent Y = contract_from_right(herm(*H), NullSpace1(*C), HamR.front(), herm(*C));
   double Eps1Sq = norm_frob_sq(scalar_prod(HamL.back(), herm(Y)));
   Eps1SqSum += Eps1Sq;

   if (Verbose > 1)
   {
      std::cout << "Timestep=" << TStep
                << " Site=" << Site
                << " Eps1Sq=" << Eps1Sq
                << std::endl;
   }
}

void
TDVP::CalculateEps12()
{
   // Calculate the left half of epsilon_2.
   StateComponent HamLBack = HamL.back();
   HamL.pop_back();

   LinearWavefunction::const_iterator CPrev = C;
   --CPrev;
   BasicTriangularMPO::const_iterator HPrev = H;
   --HPrev;

   StateComponent X = contract_from_left(*HPrev, herm(NullSpace2(*CPrev)), HamL.back(), *CPrev);

   HamL.push_back(HamLBack);

   // Perform SVD to right-orthogonalize current site for NullSpace1.
   StateComponent CRightOrtho = *C;
   OrthogonalizeBasis1(CRightOrtho);

   // Calculate error measures epsilon_1 and epsilon_2 and add to sums.
   StateComponent Y = contract_from_right(herm(*H), NullSpace1(CRightOrtho), HamR.front(), herm(*C));
   double Eps1Sq = norm_frob_sq(scalar_prod(HamL.back(), herm(Y)));
   double Eps2Sq = norm_frob_sq(scalar_prod(X, herm(Y)));
   Eps1SqSum += Eps1Sq;
   Eps2SqSum += Eps2Sq;

   if (Verbose > 1)
   {
      std::cout << "Timestep=" << TStep
                << " Site=" << Site
                << " Eps1Sq=" << Eps1Sq
                << " Eps2Sq=" << Eps2Sq
                << std::endl;
   }
}

void
TDVP::SweepRightFinal(std::complex<double> Tau)
{
   this->EvolveCurrentSite(Tau);
   this->CalculateEps1();

   while (Site < RightStop)
   {
      this->IterateRight(Tau);
      this->EvolveCurrentSite(Tau);
      this->CalculateEps12();
   }
}

void
TDVP::Evolve()
{
   Time = InitialTime + ((double) TStep)*Timestep;
   ++TStep;

   Eps1SqSum = 0.0;
   Eps2SqSum = 0.0;

   std::vector<double>::const_iterator Gamma = Comp.Gamma.cbegin();
   std::vector<double>::const_iterator GammaEnd = Comp.Gamma.cend();
   --GammaEnd;

   this->UpdateHamiltonianLeft(Time, (*Gamma)*Timestep);
   this->SweepLeft((*Gamma)*Timestep);
   Time += (*Gamma)*Timestep;
   ++Gamma;

   while(Gamma != GammaEnd)
   {
      this->UpdateHamiltonianRight(Time, (*Gamma)*Timestep);
      this->SweepRight((*Gamma)*Timestep);
      Time += (*Gamma)*Timestep;
      ++Gamma;

      this->UpdateHamiltonianLeft(Time, (*Gamma)*Timestep);
      this->SweepLeft((*Gamma)*Timestep);
      Time += (*Gamma)*Timestep;
      ++Gamma;
   }

   this->UpdateHamiltonianRight(Time, (*Gamma)*Timestep);

   if (Epsilon)
      this->SweepRightFinal((*Gamma)*Timestep);
   else
      this->SweepRight((*Gamma)*Timestep);

   Time += (*Gamma)*Timestep;
}

void
TDVP::ExpandLeftBond()
{
   // Construct the projection of H|Psi> onto the space of two-site variations.
   LinearWavefunction::iterator CNext = C;
   --CNext;
   BasicTriangularMPO::const_iterator HNext = H;
   --HNext;

   HamL.pop_back();

   StateComponent NL = NullSpace2(*CNext);

   // Perform SVD to right-orthogonalize current site for NullSpace1.
   StateComponent CRightOrtho = *C;
   OrthogonalizeBasis1(CRightOrtho);

   StateComponent NR = NullSpace1(CRightOrtho);

   StateComponent X = contract_from_left(*HNext, herm(NL), HamL.back(), *CNext);
   StateComponent Y = contract_from_right(herm(*H), NR, HamR.front(), herm(*C));

   // Take the truncated SVD of P_2 H |Psi>.
   CMatSVD P2H(scalar_prod(X, herm(Y)));
   TruncationInfo Info;
   StatesInfo SInfoLocal = SInfo;
   // Subtract the current bond dimension from the number of additional states to be added.
   SInfoLocal.MinStates = std::max(0, SInfoLocal.MinStates - (*C).Basis1().total_dimension());
   SInfoLocal.MaxStates = std::max(0, SInfoLocal.MaxStates - (*C).Basis1().total_dimension());

   CMatSVD::const_iterator Cutoff;
   if (ForceExpand)
   {
      Cutoff = P2H.begin();
      for (int i = 0; Cutoff != P2H.end() && i < SInfoLocal.MaxStates; ++i)
         ++Cutoff;
   }
   else
      Cutoff = TruncateFixTruncationErrorAbsolute(P2H.begin(), P2H.end(), SInfoLocal, Info);

   MatrixOperator U, Vh;
   RealDiagonalOperator D;
<<<<<<< HEAD
   SL.ConstructMatrices(SL.begin(), Cutoff, U, D, Vh);
=======
   P2H.ConstructMatrices(P2H.begin(), Cutoff, U, D, Vh);
>>>>>>> bc7ca2b0

   // Construct new basis.
   SumBasis<VectorBasis> NewBasis((*CNext).Basis2(), U.Basis2());
   // Construct a unitary to regularize the new basis.
   MatrixOperator UReg = Regularize(NewBasis);

   MaxStates = std::max(MaxStates, NewBasis.total_dimension());

   // Add the new states to CNext, and add zeros to C.
   *CNext = tensor_row_sum(*CNext, prod(NL, U), NewBasis);
   *CNext = prod(*CNext, herm(UReg));

   StateComponent Z = StateComponent((*C).LocalBasis(), Vh.Basis1(), (*C).Basis2());
   *C = tensor_col_sum(*C, Z, NewBasis);
   *C = prod(UReg, *C);

   if (Verbose > 1)
   {
      std::cout << "Timestep=" << TStep
                << " Site=" << Site
                << " NewStates=" << Info.KeptStates()
                << " TotalStates=" << NewBasis.total_dimension()
                << std::endl;
   }

   // Update the effective Hamiltonian.
   HamL.push_back(contract_from_left(*HNext, herm(*CNext), HamL.back(), *CNext));
}

void
TDVP::SweepLeftExpand(std::complex<double> Tau)
{
   while (Site > LeftStop)
   {
      if ((*C).Basis1().total_dimension() < SInfo.MaxStates)
         this->ExpandLeftBond();
      this->EvolveCurrentSite(Tau);
      this->IterateLeft(Tau);
   }

   this->EvolveCurrentSite(Tau);
}

void
TDVP::EvolveExpand()
{
   Time = InitialTime + ((double) TStep)*Timestep;
   ++TStep;

   Eps1SqSum = 0.0;
   Eps2SqSum = 0.0;

   std::vector<double>::const_iterator Gamma = Comp.Gamma.cbegin();
   std::vector<double>::const_iterator GammaEnd = Comp.Gamma.cend();
   --GammaEnd;

   this->UpdateHamiltonianLeft(Time, (*Gamma)*Timestep);
   this->SweepLeftExpand((*Gamma)*Timestep);
   Time += (*Gamma)*Timestep;
   ++Gamma;

   while (Gamma != GammaEnd)
   {
      this->UpdateHamiltonianRight(Time, (*Gamma)*Timestep);
      this->SweepRight((*Gamma)*Timestep);
      Time += (*Gamma)*Timestep;
      ++Gamma;

      this->UpdateHamiltonianLeft(Time, (*Gamma)*Timestep);
      this->SweepLeftExpand((*Gamma)*Timestep);
      Time += (*Gamma)*Timestep;
      ++Gamma;
   }
   
   this->UpdateHamiltonianRight(Time, (*Gamma)*Timestep);

   if (Epsilon)
      this->SweepRightFinal((*Gamma)*Timestep);
   else
      this->SweepRight((*Gamma)*Timestep);

   Time += (*Gamma)*Timestep;
}

void
TDVP::IterateLeft2(std::complex<double> Tau)
{
   // Form two-site centre block.
   --Site;

   LinearWavefunction::iterator CPrev = C;
   --C;
   StateComponent C2 = local_tensor_prod(*C, *CPrev);

   BasicTriangularMPO::const_iterator HPrev = H;
   --H;
   OperatorComponent H2 = local_tensor_prod(*H, *HPrev);

   HamL.pop_back();

   // Evolve two-site centre block.
   int Iter = MaxIter;
   double Err = ErrTol;

   C2 = LanczosExponential(C2, HEff1(HamL.back(), H2, HamR.front()), Iter, -I*Tau, Err, LogAmplitude);

   // Perform SVD on new C2.
   AMatSVD SL(C2, Tensor::ProductBasis<BasisList, BasisList>((*C).LocalBasis(), (*CPrev).LocalBasis()));
   TruncationInfo Info;
   AMatSVD::const_iterator Cutoff = TruncateFixTruncationErrorAbsolute(SL.begin(), SL.end(), SInfo, Info);
   RealDiagonalOperator D;
   SL.ConstructMatrices(SL.begin(), Cutoff, *C, D, *CPrev);
   *C = prod(*C, D);

   if (Verbose > 1)
   {
      std::cout << "Timestep=" << TStep
                << " Sites=" << Site << "," << Site+1
                << " C2 Iter=" << Iter
                << " Err=" << Err
                << " States=" << Info.KeptStates()
		<< " TruncErr=" << Info.TruncationError()
                << std::endl;
   }

   TruncErrSum += Info.TruncationError();

   // Update the effective Hamiltonian.
   HamR.push_front(contract_from_right(herm(*HPrev), *CPrev, HamR.front(), herm(*CPrev)));

   // Evolve the current site backwards in time.
   Iter = MaxIter;
   Err = ErrTol;

   *C = LanczosExponential(*C, HEff1(HamL.back(), *H, HamR.front()), Iter, I*Tau, Err, LogAmplitude);

   if (Verbose > 1)
   {
      std::cout << "Timestep=" << TStep
                << " Site=" << Site
                << " C Iter=" << Iter
                << " Err=" << Err
                << std::endl;
   }
}

void
TDVP::EvolveLeftmostSite2(std::complex<double> Tau)
{
   // Form two-site centre block.
   LinearWavefunction::iterator CPrev = C;
   --CPrev;
   StateComponent C2 = local_tensor_prod(*CPrev, *C);

   BasicTriangularMPO::const_iterator HPrev = H;
   --HPrev;
   OperatorComponent H2 = local_tensor_prod(*HPrev, *H);

   HamL.pop_back();

   // Evolve two-site centre block.
   int Iter = MaxIter;
   double Err = ErrTol;

   C2 = LanczosExponential(C2, HEff1(HamL.back(), H2, HamR.front()), Iter, -I*Tau, Err, LogAmplitude);

   // Perform SVD on new C2.
   AMatSVD SL(C2, Tensor::ProductBasis<BasisList, BasisList>((*CPrev).LocalBasis(), (*C).LocalBasis()));
   TruncationInfo Info;
   AMatSVD::const_iterator Cutoff = TruncateFixTruncationErrorAbsolute(SL.begin(), SL.end(), SInfo, Info);
   RealDiagonalOperator D;
   SL.ConstructMatrices(SL.begin(), Cutoff, *CPrev, D, *C);
   *C = prod(D, *C);

   if (Verbose > 1)
   {
      std::cout << "Timestep=" << TStep
                << " Sites=" << Site-1 << "," << Site
                << " C2 Iter=" << Iter
                << " Err=" << Err
                << " States=" << Info.KeptStates()
		<< " TruncErr=" << Info.TruncationError()
                << std::endl;
   }

   MaxStates = Info.KeptStates();
   TruncErrSum += Info.TruncationError();

   // Update the effective Hamiltonian.
   HamL.push_back(contract_from_left(*HPrev, herm(*CPrev), HamL.back(), *CPrev));
}

void
TDVP::IterateRight2(std::complex<double> Tau)
{
   // Evolve the current site backwards in time.
   int Iter = MaxIter;
   double Err = ErrTol;

   *C = LanczosExponential(*C, HEff1(HamL.back(), *H, HamR.front()), Iter, I*Tau, Err, LogAmplitude);

   if (Verbose > 1)
   {
      std::cout << "Timestep=" << TStep
                << " Site=" << Site
                << " C Iter=" << Iter
                << " Err=" << Err
                << std::endl;
   }

   // Form two-site centre block.
   ++Site;

   LinearWavefunction::iterator CPrev = C;
   ++C;
   StateComponent C2 = local_tensor_prod(*CPrev, *C);

   BasicTriangularMPO::const_iterator HPrev = H;
   ++H;
   OperatorComponent H2 = local_tensor_prod(*HPrev, *H);

   HamR.pop_front();

   // Evolve two-site centre block.
   Iter = MaxIter;
   Err = ErrTol;

   C2 = LanczosExponential(C2, HEff1(HamL.back(), H2, HamR.front()), Iter, -I*Tau, Err, LogAmplitude);

   // Perform SVD on new C2.
   AMatSVD SL(C2, Tensor::ProductBasis<BasisList, BasisList>((*CPrev).LocalBasis(), (*C).LocalBasis()));
   TruncationInfo Info;
   AMatSVD::const_iterator Cutoff = TruncateFixTruncationErrorAbsolute(SL.begin(), SL.end(), SInfo, Info);
   RealDiagonalOperator D;
   SL.ConstructMatrices(SL.begin(), Cutoff, *CPrev, D, *C);
   *C = prod(D, *C);

   if (Verbose > 1)
   {
      std::cout << "Timestep=" << TStep
                << " Sites=" << Site-1 << "," << Site
                << " C2 Iter=" << Iter
                << " Err=" << Err
                << " States=" << Info.KeptStates()
		<< " TruncErr=" << Info.TruncationError()
                << std::endl;
   }

   MaxStates = std::max(MaxStates, Info.KeptStates());
   TruncErrSum += Info.TruncationError();

   // Update the effective Hamiltonian.
   HamL.push_back(contract_from_left(*HPrev, herm(*CPrev), HamL.back(), *CPrev));
}

void
TDVP::SweepLeft2(std::complex<double> Tau)
{
   while (Site > LeftStop + 1)
      this->IterateLeft2(Tau);

   this->EvolveLeftmostSite2(Tau);
}

void
TDVP::SweepRight2(std::complex<double> Tau)
{
   this->EvolveLeftmostSite2(Tau);

   while (Site < RightStop)
      this->IterateRight2(Tau);
}

void
TDVP::Evolve2()
{
   Time = InitialTime + ((double) TStep)*Timestep;
   ++TStep;

   TruncErrSum = 0.0;

   std::vector<double>::const_iterator Gamma = Comp.Gamma.cbegin();

   while(Gamma != Comp.Gamma.cend())
   {
      this->UpdateHamiltonianLeft(Time, (*Gamma)*Timestep);

      this->SweepLeft2((*Gamma)*Timestep);
      Time += (*Gamma)*Timestep;
      ++Gamma;

      this->UpdateHamiltonianRight(Time, (*Gamma)*Timestep);
      if (Ham.is_time_dependent())
      {
         ++H;
         HamR.pop_front();
      }

      this->SweepRight2((*Gamma)*Timestep);
      Time += (*Gamma)*Timestep;
      ++Gamma;
   }
   
   if (Epsilon)
      this->CalculateEps();
}

void
TDVP::CalculateEps()
{
   Eps1SqSum = 0.0;
   Eps2SqSum = 0.0;

   // Handle corner case where we have a one-site MPS (e.g. an IBC with a one-site window).
   if (LeftStop == RightStop)
      return;

   // Create a local copy so we can perform a single right-to-left sweep
   // without having to go back to the right.
   LinearWavefunction PsiLocal = Psi;
   LinearWavefunction::iterator CLocal = PsiLocal.end();
   --CLocal;
   BasicTriangularMPO::const_iterator HLocal = HamMPO.end();
   --HLocal;
   std::deque<StateComponent> HamLLocal = HamL;
   std::deque<StateComponent> HamRLocal = HamR;
   int SiteLocal = RightStop;

   // Perform SVD to left-orthogonalize current site for NullSpace2.
   StateComponent CLeftOrtho = *CLocal;
   OrthogonalizeBasis2(CLeftOrtho);

   // Calculate error measure epsilon_1 and add to sum.
   StateComponent X = contract_from_left(*HLocal, herm(NullSpace2(CLeftOrtho)), HamLLocal.back(), *CLocal);
   double Eps1Sq = norm_frob_sq(scalar_prod(X, herm(HamRLocal.front())));
   Eps1SqSum += Eps1Sq;

   if (Verbose > 1)
   {
      std::cout << "Timestep=" << TStep
                << " Site=" << SiteLocal
                << " Eps1Sq=" << Eps1Sq
                << std::endl;
   }

   while (SiteLocal > LeftStop)
   {
      // Perform SVD to right-orthogonalize current site.
      MatrixOperator U;
      RealDiagonalOperator D;
      std::tie(U, D) = OrthogonalizeBasis1(*CLocal);

      // Calculate the right half of epsilon_2 (see below).
      StateComponent Y = contract_from_right(herm(*HLocal), NullSpace1(*CLocal), HamRLocal.front(), herm(*CLocal));

      // Update the effective Hamiltonian.
      HamRLocal.push_front(contract_from_right(herm(*HLocal), *CLocal, HamRLocal.front(), herm(*CLocal)));

      // Move to the next site.
      --SiteLocal;
      --HLocal;
      --CLocal;

      *CLocal = prod(*CLocal, U*D);

      HamLLocal.pop_back();

      // Perform SVD to left-orthogonalize current site for NullSpace2.
      CLeftOrtho = *CLocal;
      OrthogonalizeBasis2(CLeftOrtho);

      // Calculate error measures epsilon_1 and epsilon_2 and add to sums.
      StateComponent X = contract_from_left(*HLocal, herm(NullSpace2(CLeftOrtho)), HamLLocal.back(), *CLocal);
      Eps1Sq = norm_frob_sq(scalar_prod(X, herm(HamRLocal.front())));
      double Eps2Sq = norm_frob_sq(scalar_prod(X, herm(Y)));
      Eps1SqSum += Eps1Sq;
      Eps2SqSum += Eps2Sq;

      if (Verbose > 1)
      {
         std::cout << "Timestep=" << TStep
                   << " Site=" << SiteLocal
                   << " Eps1Sq=" << Eps1Sq
                   << " Eps2Sq=" << Eps2Sq
                   << std::endl;
      }
   }
}

void
TDVP::UpdateHamiltonianLeft(std::complex<double> t, std::complex<double> dt)
{
   if (!Ham.is_time_dependent())
      return;

   HamMPO = Ham(t, dt);
   H = HamMPO.end();
   --H;

   if (Verbose > 1)
      std::cout << "Recalculating left Hamiltonian environment..." << std::endl;

   HamL = std::deque<StateComponent>();
   HamL.push_back(Initial_E(HamMPO, Psi.Basis1()));

   LinearWavefunction::iterator CLocal = Psi.begin();
   BasicTriangularMPO::const_iterator HLocal = HamMPO.begin();
   int SiteLocal = LeftStop;

   while (SiteLocal < RightStop)
   {
      if (Verbose > 1)
         std::cout << "Site " << SiteLocal << std::endl;
      HamL.push_back(contract_from_left(*HLocal, herm(*CLocal), HamL.back(), *CLocal));
      ++HLocal, ++CLocal, ++SiteLocal;
   }
}

void
TDVP::UpdateHamiltonianRight(std::complex<double> t, std::complex<double> dt)
{
   if (!Ham.is_time_dependent())
      return;

   HamMPO = Ham(t, dt);
   H = HamMPO.begin();

   if (Verbose > 1)
      std::cout << "Recalculating right Hamiltonian environment..." << std::endl;

   HamR = std::deque<StateComponent>();
   HamR.push_front(Initial_F(HamMPO, Psi.Basis2()));

   LinearWavefunction::iterator CLocal = Psi.end();
   BasicTriangularMPO::const_iterator HLocal = HamMPO.end();
   int SiteLocal = RightStop + 1;

   while (SiteLocal > LeftStop + 1)
   {
      --HLocal, --CLocal, --SiteLocal;
      if (Verbose > 1)
         std::cout << "Site " << SiteLocal << std::endl;
      HamR.push_front(contract_from_right(herm(*HLocal), *CLocal, HamR.front(), herm(*CLocal)));
   }
}<|MERGE_RESOLUTION|>--- conflicted
+++ resolved
@@ -497,11 +497,7 @@
 
    MatrixOperator U, Vh;
    RealDiagonalOperator D;
-<<<<<<< HEAD
-   SL.ConstructMatrices(SL.begin(), Cutoff, U, D, Vh);
-=======
    P2H.ConstructMatrices(P2H.begin(), Cutoff, U, D, Vh);
->>>>>>> bc7ca2b0
 
    // Construct new basis.
    SumBasis<VectorBasis> NewBasis((*CNext).Basis2(), U.Basis2());
