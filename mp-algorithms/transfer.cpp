// -*- C++ -*-
//----------------------------------------------------------------------------
// Matrix Product Toolkit http://mptoolkit.qusim.net/
//
// mp-algorithms/transfer.cpp
//
// Copyright (C) 2015-2024 Ian McCulloch <ian@qusim.net>
// Copyright (C) 2022-2023 Jesse Osborne <j.osborne@uqconnect.edu.au>
//
// This program is free software: you can redistribute it and/or modify
// it under the terms of the GNU General Public License as published by
// the Free Software Foundation, either version 3 of the License, or
// (at your option) any later version.
//
// Research publications making use of this software should include
// appropriate citations and acknowledgements as described in
// the file CITATIONS in the main source directory.
//----------------------------------------------------------------------------
// ENDHEADER

#include "transfer.h"
#include "mps/packunpack.h"
#include "mp-algorithms/arnoldi.h"
#include "common/statistics.h"
#include "wavefunction/operator_actions.h"
#include "linearalgebra/arpack_wrapper.h"

// utility functions

typedef std::complex<double> complex;

void swap_vectors(int n, std::complex<double>* x, std::complex<double>* y)
{
   std::vector<std::complex<double>> Temp(x, x+n);
   LinearAlgebra::fast_copy(y, y+n, x);
   LinearAlgebra::fast_copy(&Temp[0], &Temp[0]+n, y);
}

void
MatchEigenvectors(int n,
                  LinearAlgebra::Vector<std::complex<double>>& LeftValues,
                  std::vector<std::complex<double>>& LeftVectors,
                  LinearAlgebra::Vector<std::complex<double>>& RightValues,
                  std::vector<std::complex<double>>& RightVectors, double tol, bool IgnoreFinalMismatch)
{
   CHECK_EQUAL(LeftValues.size(), RightValues.size());

   for (unsigned i = 0; i < LeftValues.size(); ++i)
   {
      // find the right eigenvalue closest to LeftValues[i]
      unsigned Pos = i;
      double Dist = norm_frob(LeftValues[i] - RightValues[Pos]);
      for (unsigned j = i+1; j < RightValues.size(); ++j)
      {
         double jDist = norm_frob(LeftValues[i] - RightValues[j]);
         if (jDist < Dist)
         {
            Pos = j;
            Dist = jDist;
         }
      }
      if (Dist > tol && (i < LeftValues.size()-1 || !IgnoreFinalMismatch))
         std::cerr << "MatchEigenvalues: warning: left & right eigenvalues differ by > tol.  Left="
                   << LeftValues[i] << ", Right=" << RightValues[Pos] << ", delta=" << Dist << '\n';
      std::swap(RightValues[i], RightValues[Pos]);
      swap_vectors(n, &RightVectors[n*i], &RightVectors[n*Pos]);
   }
}

template <typename Func>
struct PackApplyFunc
{
   PackApplyFunc(PackStateComponent const& Pack_, Func f_) : Pack(Pack_), f(f_) {}

   void operator()(std::complex<double> const* In, std::complex<double>* Out) const
   {
      StateComponent x = Pack.unpack(In);
      x = f(x);
      Pack.pack(x, Out);
   }
   PackStateComponent const& Pack;
   Func f;
};

template <typename Func>
PackApplyFunc<Func>
MakePackApplyFunc(PackStateComponent const& Pack_, Func f_)
{
   return PackApplyFunc<Func>(Pack_, f_);
}

template <typename Func>
struct PackApplyFuncMatrix
{
   PackApplyFuncMatrix(PackMatrixOperator const& Pack_, Func f_) : Pack(Pack_), f(f_) {}

   void operator()(std::complex<double> const* In, std::complex<double>* Out) const
   {
      MatrixOperator x = Pack.unpack(In);
      x = f(x);
      Pack.pack(x, Out);
   }
   PackMatrixOperator const& Pack;
   Func f;
};

template <typename Func>
PackApplyFuncMatrix<Func>
MakePackApplyFunc(PackMatrixOperator const& Pack_, Func f_)
{
   return PackApplyFuncMatrix<Func>(Pack_, f_);
}

std::tuple<std::complex<double>, MatrixOperator>
get_left_transfer_eigenvector(LinearWavefunction const& Psi1, LinearWavefunction const& Psi2, QuantumNumber const& QShift, ProductMPO const& StringOp, double tol, int Verbose)
{
   int ncv = 0;
<<<<<<< HEAD
   TRACE(StringOp.Basis1());  // FIXME: this is the error here, the StringOp is invalid
=======
   //TRACE(StringOp.Basis1());  // FIXME: this is the error here, the StringOp is invalid
>>>>>>> 607ea2b2
   CHECK_EQUAL(Psi1.size(), Psi2.size());
   CHECK_EQUAL(Psi1.size() % StringOp.size(), 0);
   PackStateComponent Pack(StringOp.Basis1(), Psi1.Basis1(), Psi2.Basis1());
   int n = Pack.size();
   int NumEigen = 1;

   //TRACE(StringOp.Basis1())(Psi1.Basis1())(Psi2.Basis1())(n);
   std::vector<std::complex<double>> OutVec;
      LinearAlgebra::Vector<std::complex<double>> LeftEigen =
         LinearAlgebra::DiagonalizeARPACK(MakePackApplyFunc(Pack, LeftMultiplyOperator(Psi1, QShift, StringOp, Psi2, QShift,
            Psi1.size(), Verbose-1)), n, NumEigen, nullptr, tol, &OutVec, ncv, false, Verbose);

   StateComponent LeftVector = Pack.unpack(&(OutVec[0]));

   return std::make_tuple(LeftEigen[0], LeftVector[0]);
}

std::tuple<std::complex<double>, MatrixOperator>
get_left_transfer_eigenvector(LinearWavefunction const& Psi1, LinearWavefunction const& Psi2, QuantumNumber const& QShift, ProductMPO const& StringOp, MatrixOperator InitialGuess, double tol, int Verbose)
{
   int ncv = 0;
   CHECK_EQUAL(Psi1.size(), Psi2.size());
   CHECK_EQUAL(Psi1.size() % StringOp.size(), 0);
   PackStateComponent Pack(StringOp.Basis1(), Psi1.Basis1(), Psi2.Basis1());
   int n = Pack.size();
   int NumEigen = 1;
   std::vector<std::complex<double>> Initial(n);
   PackMatrixOperator(InitialGuess).pack(InitialGuess, Initial.data());

   std::vector<std::complex<double>> OutVec;
      LinearAlgebra::Vector<std::complex<double>> LeftEigen =
         LinearAlgebra::DiagonalizeARPACK(MakePackApplyFunc(Pack, LeftMultiplyOperator(Psi1, QShift, StringOp, Psi2, QShift,
            Psi1.size(), Verbose-1)), n, NumEigen, Initial.data(), tol, &OutVec, ncv, false, Verbose);

   StateComponent LeftVector = Pack.unpack(&(OutVec[0]));

   return std::make_tuple(LeftEigen[0], LeftVector[0]);
}

std::tuple<std::complex<double>, MatrixOperator>
get_left_transfer_eigenvector(LinearWavefunction const& Psi1, LinearWavefunction const& Psi2, QuantumNumber const& QShift, double tol, int Verbose)
{
   QuantumNumbers::QuantumNumber q(Psi1.GetSymmetryList());
   return get_left_transfer_eigenvector(Psi1, Psi2, QShift, ProductMPO::make_identity(ExtractLocalBasis(Psi1), q), tol, Verbose);
}

std::tuple<std::complex<double>, MatrixOperator>
get_left_transfer_eigenvector(LinearWavefunction const& Psi1, LinearWavefunction const& Psi2, QuantumNumber const& QShift, MatrixOperator InitialGuess, double tol, int Verbose)
{
   return get_left_transfer_eigenvector(Psi1, Psi2, QShift, ProductMPO::make_identity(ExtractLocalBasis(Psi1), InitialGuess.TransformsAs()), InitialGuess, tol, Verbose);
}

std::tuple<std::vector<std::complex<double>>, std::vector<MatrixOperator>>
get_left_transfer_eigenvectors(int N, LinearWavefunction const& Psi1, LinearWavefunction const& Psi2, QuantumNumber const& QShift, ProductMPO const& StringOp, double tol, int Verbose)
{
   int ncv = 0;
   CHECK_EQUAL(Psi1.size(), Psi2.size());
   CHECK_EQUAL(Psi1.size() % StringOp.size(), 0);
   PackStateComponent Pack(StringOp.Basis1(), Psi1.Basis1(), Psi2.Basis1());
   int n = Pack.size();
   int NumEigen = N;

   std::vector<std::complex<double>> OutVec;
      LinearAlgebra::Vector<std::complex<double>> LeftEigen =
         LinearAlgebra::DiagonalizeARPACK(MakePackApplyFunc(Pack, LeftMultiplyOperator(Psi1, QShift, StringOp, Psi2, QShift,
            Psi1.size(), Verbose-1)), n, NumEigen, nullptr, tol, &OutVec, ncv, false, Verbose);

   std::vector<MatrixOperator> LeftVectors(N);
   for (int i = 0; i < N; ++i)
   {
      StateComponent C = Pack.unpack(&(OutVec[n*i]));
      LeftVectors[i] = C[0];
   }
   std::vector<std::complex<double>> Eigen(LeftEigen.begin(), LeftEigen.end());
   return std::make_tuple(Eigen, LeftVectors);

}

std::tuple<std::vector<std::complex<double>>, std::vector<MatrixOperator>>
get_left_transfer_eigenvectors(int N, LinearWavefunction const& Psi1, LinearWavefunction const& Psi2, QuantumNumber const& QShift, ProductMPO const& StringOp, MatrixOperator InitialGuess, double tol, int Verbose)
{
   int ncv = 0;
   CHECK_EQUAL(InitialGuess.Basis1(), Psi1.Basis1());
   CHECK_EQUAL(InitialGuess.Basis2(), Psi2.Basis1());
   CHECK_EQUAL(InitialGuess.TransformsAs(), StringOp.Basis1()[0]);
   CHECK_EQUAL(Psi1.size(), Psi2.size());
   CHECK_EQUAL(Psi1.size() % StringOp.size(), 0);
   PackStateComponent Pack(StringOp.Basis1(), Psi1.Basis1(), Psi2.Basis1());
   int n = Pack.size();
   int NumEigen = N;
   std::vector<std::complex<double>> Initial(n);
   PackMatrixOperator(InitialGuess).pack(InitialGuess, Initial.data());

   std::vector<std::complex<double>> OutVec;
      LinearAlgebra::Vector<std::complex<double>> LeftEigen =
         LinearAlgebra::DiagonalizeARPACK(MakePackApplyFunc(Pack, LeftMultiplyOperator(Psi1, QShift, StringOp, Psi2, QShift,
            Psi1.size(), Verbose-1)), n, NumEigen, Initial.data(), tol, &OutVec, ncv, false, Verbose);

   std::vector<MatrixOperator> LeftVectors(N);
   for (int i = 0; i < N; ++i)
   {
      StateComponent C = Pack.unpack(&(OutVec[n*i]));
      LeftVectors[i] = C[0];
   }
   std::vector<std::complex<double>> Eigen(LeftEigen.begin(), LeftEigen.end());
   return std::make_tuple(Eigen, LeftVectors);

}

std::tuple<std::vector<std::complex<double>>, std::vector<MatrixOperator>>
get_left_transfer_eigenvectors(int N, LinearWavefunction const& Psi1, LinearWavefunction const& Psi2, QuantumNumber const& QShift, double tol, int Verbose)
{
   return get_left_transfer_eigenvectors(N, Psi1, Psi2, QShift, ProductMPO::make_identity(ExtractLocalBasis(Psi1)), tol, Verbose);
}

std::tuple<std::vector<std::complex<double>>, std::vector<MatrixOperator>>
get_left_transfer_eigenvectors(int N, LinearWavefunction const& Psi1, LinearWavefunction const& Psi2, QuantumNumber const& QShift, MatrixOperator InitialGuess, double tol, int Verbose)
{
   return get_left_transfer_eigenvectors(N, Psi1, Psi2, QShift, ProductMPO::make_identity(ExtractLocalBasis(Psi1), InitialGuess.TransformsAs()), InitialGuess, tol, Verbose);
}


//
// right
//

std::tuple<std::complex<double>, MatrixOperator>
get_right_transfer_eigenvector(LinearWavefunction const& Psi1, LinearWavefunction const& Psi2, QuantumNumber const& QShift, ProductMPO const& StringOp, MatrixOperator InitialGuess, double tol, int Verbose)
{
   int ncv = 0;
   CHECK_EQUAL(Psi1.size(), Psi2.size());
   CHECK_EQUAL(Psi1.size() % StringOp.size(), 0);
   PackStateComponent Pack(StringOp.Basis1(), Psi1.Basis2(), Psi2.Basis2());
   int n = Pack.size();
   int NumEigen = 1;
   std::vector<std::complex<double>> Initial(n);
   PackMatrixOperator(InitialGuess).pack(InitialGuess, Initial.data());

   std::vector<std::complex<double>> OutVec;
   LinearAlgebra::Vector<std::complex<double>> RightEigen =
      LinearAlgebra::DiagonalizeARPACK(MakePackApplyFunc(Pack,
                                                         RightMultiplyOperator(Psi1, QShift,
                                                                              StringOp,
                                                                              Psi2, QShift, Psi1.size(), Verbose-1)),
                                          n, NumEigen, Initial.data(), tol, &OutVec, ncv, false, Verbose);

   StateComponent RightVector = Pack.unpack(&(OutVec[0]));

   return std::make_tuple(RightEigen[0], RightVector[0]);
}


std::tuple<std::complex<double>, MatrixOperator>
get_right_transfer_eigenvector(LinearWavefunction const& Psi1, LinearWavefunction const& Psi2, QuantumNumber const& QShift, ProductMPO const& StringOp, double tol, int Verbose)
{
   int ncv = 0;
   CHECK_EQUAL(Psi1.size(), Psi2.size());
   CHECK_EQUAL(Psi1.size() % StringOp.size(), 0);
   PackStateComponent Pack(StringOp.Basis1(), Psi1.Basis2(), Psi2.Basis2());
   int n = Pack.size();
   int NumEigen = 1;

   std::vector<std::complex<double>> OutVec;
   LinearAlgebra::Vector<std::complex<double>> RightEigen =
      LinearAlgebra::DiagonalizeARPACK(MakePackApplyFunc(Pack,
                                                         RightMultiplyOperator(Psi1, QShift,
                                                                              StringOp,
                                                                              Psi2, QShift, Psi1.size(), Verbose-1)),
                                          n, NumEigen, nullptr, tol, &OutVec, ncv, false, Verbose);

   StateComponent RightVector = Pack.unpack(&(OutVec[0]));

   return std::make_tuple(RightEigen[0], RightVector[0]);
}

std::tuple<std::complex<double>, MatrixOperator>
get_right_transfer_eigenvector(LinearWavefunction const& Psi1, LinearWavefunction const& Psi2, QuantumNumber const& QShift, double tol, int Verbose)
{
   return get_right_transfer_eigenvector(Psi1, Psi2, QShift, ProductMPO::make_identity(ExtractLocalBasis(Psi1)), tol, Verbose);
}

std::tuple<std::complex<double>, MatrixOperator>
get_right_transfer_eigenvector(LinearWavefunction const& Psi1, LinearWavefunction const& Psi2, QuantumNumber const& QShift, MatrixOperator InitialGuess, double tol, int Verbose)
{
   return get_right_transfer_eigenvector(Psi1, Psi2, QShift, ProductMPO::make_identity(ExtractLocalBasis(Psi1), InitialGuess.TransformsAs()), InitialGuess, tol, Verbose);
}

std::tuple<std::complex<double>, MatrixOperator, MatrixOperator>
get_transfer_eigenpair(LinearWavefunction const& Psi1, LinearWavefunction const& Psi2, QuantumNumber const& QShift,
                       ProductMPO const& StringOp, double tol, int Verbose)
{
   std::complex<double> eLeft, eRight;
   MatrixOperator Left, Right;
   std::tie(eLeft, Left) = get_left_transfer_eigenvector(Psi1, Psi2, QShift, StringOp, tol, Verbose);
   std::tie(eRight, Right) = get_right_transfer_eigenvector(Psi1, Psi2, QShift, StringOp, tol, Verbose);
   CHECK(norm_frob(eLeft-conj(eRight)) < 1E-10)(eLeft)(eRight);
   // normalize
   Right *= 1.0 / norm_frob(Right);
   Left *= 1.0 / inner_prod(delta_shift(Right, QShift), Left);
   return std::make_tuple(eLeft, Left, Right);
}

std::tuple<std::complex<double>, MatrixOperator, MatrixOperator>
get_transfer_eigenpair(LinearWavefunction const& Psi1, LinearWavefunction const& Psi2, QuantumNumber const& QShift, QuantumNumber const& q, double tol, int Verbose)
{
   return get_transfer_eigenpair(Psi1, Psi2, QShift, ProductMPO::make_identity(ExtractLocalBasis(Psi1), q), tol, Verbose);
}

std::tuple<std::complex<double>, MatrixOperator, MatrixOperator>
get_transfer_eigenpair(LinearWavefunction const& Psi1, LinearWavefunction const& Psi2, QuantumNumber const& QShift, double tol, int Verbose)
{
   return get_transfer_eigenpair(Psi1, Psi2, QShift, QuantumNumbers::QuantumNumber(Psi1.GetSymmetryList()), tol, Verbose);
}

std::tuple<std::complex<double>, MatrixOperator, MatrixOperator>
get_transfer_eigenpair(InfiniteWavefunctionLeft const& Psi1, InfiniteWavefunctionLeft const& Psi2,
                       QuantumNumber const& q, double tol, int Verbose)
{
   return get_transfer_eigenpair(get_left_canonical(Psi1).first, get_left_canonical(Psi2).first, Psi1.qshift(), ProductMPO::make_identity(ExtractLocalBasis(Psi1), q), tol, Verbose);
}

std::tuple<std::complex<double>, MatrixOperator, MatrixOperator>
get_transfer_unit_eigenpair(LinearWavefunction const& Psi1, LinearWavefunction const& Psi2, QuantumNumber const& QShift,
                            ProductMPO const& StringOp, double tol, double UnityEpsilon, int Verbose)
{
   std::complex<double> eLeft, eRight;
   MatrixOperator Left, Right;

   std::tie(eLeft, Left) = get_left_transfer_eigenvector(Psi1, Psi2, QShift, StringOp, tol, Verbose);

   // If the norm of the left eigenvalue is less than one, return early.
   if (std::abs(std::abs(eLeft) - 1.0) > UnityEpsilon)
      return std::make_tuple(eLeft, MatrixOperator(), MatrixOperator());

   std::tie(eRight, Right) = get_right_transfer_eigenvector(Psi1, Psi2, QShift, StringOp, tol, Verbose);

   CHECK(norm_frob(eLeft-conj(eRight)) < 1E-10)(eLeft)(eRight);
   // normalize
   Right *= 1.0 / norm_frob(Right);
   Left *= 1.0 / inner_prod(delta_shift(Right, QShift), Left);
   return std::make_tuple(eLeft, Left, Right);
}

std::tuple<std::complex<double>, MatrixOperator, MatrixOperator>
get_transfer_unit_eigenpair(LinearWavefunction const& Psi1, LinearWavefunction const& Psi2, QuantumNumber const& QShift,
                            QuantumNumber const& q, double tol, double UnityEpsilon, int Verbose)
{
   return get_transfer_unit_eigenpair(Psi1, Psi2, QShift, ProductMPO::make_identity(ExtractLocalBasis(Psi1), q), tol, UnityEpsilon, Verbose);
}

std::tuple<std::complex<double>, MatrixOperator, MatrixOperator>
get_transfer_unit_eigenpair(LinearWavefunction const& Psi1, LinearWavefunction const& Psi2, QuantumNumber const& QShift,
                            double tol, double UnityEpsilon, int Verbose)
{
   return get_transfer_unit_eigenpair(Psi1, Psi2, QShift, QuantumNumbers::QuantumNumber(Psi1.GetSymmetryList()), tol, UnityEpsilon, Verbose);
}

LinearAlgebra::Vector<std::complex<double>>
get_transfer_spectrum(LinearWavefunction const& Psi1, LinearWavefunction const& Psi2,
                    QuantumNumber const& QShift,
                    ProductMPO const& StringOp,
                    int NumEigen,
                    LinearAlgebra::Vector<MatrixOperator>* LeftVectors,
                    LinearAlgebra::Vector<MatrixOperator>* RightVectors,
                    double tol, int ncv, int Verbose)
{
   CHECK_EQUAL(Psi1.size(), Psi2.size());
   CHECK_EQUAL(Psi1.size() % StringOp.size(), 0);
   PackStateComponent PackL(StringOp.Basis1(), Psi1.Basis1(), Psi2.Basis1());
   PackStateComponent PackR(StringOp.Basis1(), Psi1.Basis2(), Psi2.Basis2());
   std::size_t n = PackL.size();

   if (Verbose >= 1)
   {
      std::cerr << "Calculating left eigenvalues\n";
   }

   // There is a problem here matching eigenvalues between the left and the right eigenvalues in the case
   // where the last eigenvalue is one of a complex conjugate pair. In that case, it is not uncommon that the final
   // left eigenvalue is the conjugate pair of the final right eigenvalue, and we get a warning that the eigenvalues
   // don't match.  The fix for this is to calculate n+1 eigenvalues, and throw the last one away at the end.
   std::vector<std::complex<double>> LeftVec;
   std::vector<std::complex<double>>* OutVecL
      = LeftVectors ? &LeftVec : NULL;
   LinearAlgebra::Vector<std::complex<double>>  LeftEigen =
   LinearAlgebra::DiagonalizeARPACK(MakePackApplyFunc(PackL, LeftMultiplyOperator(Psi1, QShift, StringOp, Psi2, QShift,
      Psi1.size(), Verbose-1)), n, NumEigen+1, nullptr, tol, OutVecL, ncv, true, Verbose);

   if (RightVectors)
   {
      if (Verbose >= 1)
      {
         std::cerr << "Calculating right eigenvalues\n";
      }
      std::vector<std::complex<double>> RightVec;
      LinearAlgebra::Vector<std::complex<double>> RightEigen =
      LinearAlgebra::DiagonalizeARPACK(MakePackApplyFunc(PackR, RightMultiplyOperator(Psi1, QShift, StringOp, Psi2, QShift,
      Psi1.size(), Verbose-1)), n, NumEigen+1, nullptr, tol, &RightVec, ncv, true, Verbose);

      // The right vectors are the hermitian conjugate, not the transpose.  So conjugate eigenvalues
      RightEigen = conj(RightEigen);
      *RightVectors = LinearAlgebra::Vector<MatrixOperator>(RightEigen.size());

      // If we have both left & right eigenvectors, then match the corresponding eigenvalues
      if (LeftVectors)
         MatchEigenvectors(n, LeftEigen, LeftVec, RightEigen, RightVec, tol*10, true);

      // Unpack the eigenvectors into the output array.
      // note that we do not conjugate the eigenvector, since we want this to be a 'column vector',
      // that we will use on the left-hand side of an inner product (eg inner_prod(left, right)).
      for (unsigned i = 0; i < RightEigen.size(); ++i)
      {
         (*RightVectors)[i] = PackR.unpack(&(RightVec[n*i]))[0];
      }
   }

   // eigenvectors
   if (LeftVectors)
   {
      *LeftVectors = LinearAlgebra::Vector<MatrixOperator>(LeftEigen.size());
      for (unsigned i = 0; i < LeftEigen.size(); ++i)
      {
         (*LeftVectors)[i] = PackL.unpack(&((*OutVecL)[n*i]))[0];
      }
   }

   // If we calculate both sets of eigenvectors, normalize them so that <left|rtight> = 1
   if (LeftVectors && RightVectors)
   {
      // We should have LeftVectors.size() == RightVectors.size(), but maybe not in some obscure case
      int Num = std::min(LeftVectors->size(), RightVectors->size());
      for (unsigned i = 0; i < Num; ++i)
      {
         // We want to ensure inner_prod(LeftVectors[i], RightVectors[i]) == 1.0
         (*RightVectors)[i] *= 1.0 / norm_frob((*RightVectors)[i]);
         (*LeftVectors)[i] *= 1.0 / inner_prod(delta_shift((*RightVectors)[i], QShift), (*LeftVectors)[i]);
      }
   }

   return LeftEigen;
}

LinearAlgebra::Vector<std::complex<double>>
get_transfer_spectrum(LinearWavefunction const& Psi1, LinearWavefunction const& Psi2,
             QuantumNumber const& QShift,
             int NumEigen,
             LinearAlgebra::Vector<MatrixOperator>* LeftVectors,
             LinearAlgebra::Vector<MatrixOperator>* RightVectors,
             double tol, int ncv, int Verbose)
{
   QuantumNumbers::QuantumNumber q(Psi1.GetSymmetryList());
   return get_transfer_spectrum(Psi1, Psi2, QShift, ProductMPO::make_identity(ExtractLocalBasis(Psi1), q), NumEigen, LeftVectors, RightVectors, tol, ncv, Verbose);
}

LinearAlgebra::Vector<std::complex<double>>
get_transfer_spectrum(LinearWavefunction const& Psi, QuantumNumber const& QShift,
                    ProductMPO const& StringOp,
                    int NumEigen,
                    LinearAlgebra::Vector<MatrixOperator>* LeftVectors,
                    LinearAlgebra::Vector<MatrixOperator>* RightVectors,
                    double tol, int ncv, int Verbose)
{
   return get_transfer_spectrum(Psi, Psi, QShift, StringOp, NumEigen, LeftVectors, RightVectors, tol, ncv, Verbose);
}

LinearAlgebra::Vector<std::complex<double>>
get_transfer_spectrum(LinearWavefunction const& Psi, QuantumNumber const& QShift,
             int NumEigen,
             LinearAlgebra::Vector<MatrixOperator>* LeftVectors,
             LinearAlgebra::Vector<MatrixOperator>* RightVectors,
             double tol, int ncv, int Verbose)
{
   QuantumNumbers::QuantumNumber q(Psi.GetSymmetryList());
   return get_transfer_spectrum(Psi, QShift, ProductMPO::make_identity(ExtractLocalBasis(Psi), q), NumEigen, LeftVectors, RightVectors, tol, ncv, Verbose);
}

LinearAlgebra::Vector<std::complex<double>>
get_transfer_spectrum(InfiniteWavefunctionLeft const& Psi1, InfiniteWavefunctionLeft const& Psi2,
           QuantumNumber const& q,
           int NumEigen,
           LinearAlgebra::Vector<MatrixOperator>* LeftVectors,
           LinearAlgebra::Vector<MatrixOperator>* RightVectors,
           double tol, int ncv, int Verbose)
{
   return get_transfer_spectrum(get_left_canonical(Psi1).first, get_left_canonical(Psi2).first, Psi1.qshift(), ProductMPO::make_identity(ExtractLocalBasis(Psi1), q), NumEigen, LeftVectors, RightVectors, tol, ncv, Verbose);
}<|MERGE_RESOLUTION|>--- conflicted
+++ resolved
@@ -115,11 +115,7 @@
 get_left_transfer_eigenvector(LinearWavefunction const& Psi1, LinearWavefunction const& Psi2, QuantumNumber const& QShift, ProductMPO const& StringOp, double tol, int Verbose)
 {
    int ncv = 0;
-<<<<<<< HEAD
-   TRACE(StringOp.Basis1());  // FIXME: this is the error here, the StringOp is invalid
-=======
    //TRACE(StringOp.Basis1());  // FIXME: this is the error here, the StringOp is invalid
->>>>>>> 607ea2b2
    CHECK_EQUAL(Psi1.size(), Psi2.size());
    CHECK_EQUAL(Psi1.size() % StringOp.size(), 0);
    PackStateComponent Pack(StringOp.Basis1(), Psi1.Basis1(), Psi2.Basis1());
