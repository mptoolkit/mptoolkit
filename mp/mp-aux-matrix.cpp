--- conflicted
+++ resolved
@@ -191,15 +191,12 @@
 	 ("rho", prog_opt::value(&RhoFile), "Construct the density matrix --rho <filename>")
 	 ("partition", prog_opt::value(&Partition), "Partition of the wavefunction cell,site (not yet implemented)")
 	 ("force,f", prog_opt::bool_switch(&Force), "Overwrite files if they already exist")
-<<<<<<< HEAD
          ("tol", prog_opt::value(&Tol),
           FormatDefault("Tolerance of the Arnoldi eigensolver", Tol).c_str())
-=======
 	 ("polar", prog_opt::bool_switch(&Polar), "Write the matrix elements in <magnitude> <argument> format")
 
 	 ("radians", prog_opt::bool_switch(&Radians),
 	  "print the argument in radians instead of degrees [implies --polar]")
->>>>>>> c8b15f9b
 	 ("epsilon,e", prog_opt::value(&Epsilon), "ignore matrix elements smaller than this epsilon")
 	 ("verbose,v", prog_opt_ext::accum_value(&Verbose), "increase verbosity")
          ;
