--- conflicted
+++ resolved
@@ -724,11 +724,7 @@
       RightHamiltonian.front() = HMix * F + (1.0 - HMix) * RightHamiltonian.front();
    }
 
-<<<<<<< HEAD
-   // Subtract off the energy
-=======
    // Subtract off the energy.  Since the hamiltonian is E * herm(F) we need to conjugate here
->>>>>>> 607ea2b2
    RightHamiltonian.front().front() -= std::conj(Solver_.LastEnergy()) * RightHamiltonian.front().back();
 
    this->CheckConsistency();
