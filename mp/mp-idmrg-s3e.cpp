// -*- C++ -*-
//----------------------------------------------------------------------------
// Matrix Product Toolkit http://physics.uq.edu.au/people/ianmcc/mptoolkit/
//
// mp/mp-idmrg-s3e.cpp
//
// Copyright (C) 2015-2022 Ian McCulloch <ianmcc@physics.uq.edu.au>
//
// This program is free software: you can redistribute it and/or modify
// it under the terms of the GNU General Public License as published by
// the Free Software Foundation, either version 3 of the License, or
// (at your option) any later version.
//
// Reseach publications making use of this software should include
// appropriate citations and acknowledgements as described in
// the file CITATIONS in the main source directory.
//----------------------------------------------------------------------------
// ENDHEADER
//
// iDMRG with single-site subspace expansion
//
// A note on initialization.
// The wavefunction is stored in the left-canonical form, of A-matrices.
// We also have the lambdaR matrix on the right hand side.
// For determining the left Hamiltonian matrix elements, lambdaR isn't used
// since the wavefunction is defined by the infinite string AAAAA....
// Thus, lambdaR is only a short-cut for (1) determining the density matrix in the left canonical basis,
// and (2) speeding up finding the right-canonical form.
//
// To find the right canonical form, we insert lambdaR and othogonalize matrices to right-orthogonalized,
// ending up with AAAAA lambdaR = U lambdaL BBBBB
// The U is the matrix left over from the SVD.  In principle, this commutes with lambdaL, but there is
// no guarantee that U.Basis1() == U.Basis2() (they may be in a different order, for example),
// and similarly in principle lambdaL == lambdaR, but there may be numerical differences, ordering of
// singular values etc.
//
// So, to find the right Hamiltonian matrix elements, we shift the B matrix to the right hand side.
// Now, we have the identity
// U lambdaL BBBBB = AAAAA lambdaR
// so upon shifting U to the other side, we are changing to the basis
// lambdaL (U^\dagger U) BBBBB U = U^\dagger AAAAA (U U^\dagger) lambdaR U
//
// Hence we can also interpret U as the unitary that maps the basis of lambdaR into the basis of lambdaL.
// Having obtained the matrix elements of the right Hamiltonian in this basis (BBBBB U), we could either shift
// back to the original basis, or shift the left Hamiltonian to this basis.
// To shift the right Hamiltonian back to the original basis, we need to convert back to the
// BBBBB basis, which is effected by U BBBBB U^\dagger, so we need to act on the right Hamiltonian with
// this operator, H -> U * H * U^\dagger
//
// Alternatively, we could shift the left Hamiltonian to the new basis.  To do this, we write
// U^\dagger AAAAA U U^\dagger lambdaR U = lambdaL BBBBB U
//
// And we see that we transform AAAAA -> U^\dagger AAAAA U
// lambdaR -> U^\dagger lambdaR U
// and the Hamiltonian matrix elements will change by H -> U^\dagger H U

#include "mpo/basic_triangular_mpo.h"
#include "wavefunction/infinitewavefunctionleft.h"
#include "wavefunction/mpwavefunction.h"
#include "quantumnumbers/all_symmetries.h"
#include "mp-algorithms/lanczos.h"
#include "pheap/pheap.h"
#include "mp/copyright.h"
#include "common/environment.h"
#include "common/terminal.h"
#include "common/proccontrol.h"
#include "common/formatting.h"
#include "common/prog_options.h"
#include <iostream>
#include "common/environment.h"
#include "common/unique.h"
#include "common/statistics.h"
#include "common/prog_opt_accum.h"
#include "mp-algorithms/gmres.h"
#include "tensor/tensor_eigen.h"
#include "tensor/regularize.h"
#include "mp-algorithms/stateslist.h"
#include "wavefunction/operator_actions.h"

#include "interface/inittemp.h"
#include "mp-algorithms/random_wavefunc.h"

#if !defined(NDEBUG)
#include "mp-algorithms/triangular_mpo_solver.h"
#endif

#include "lattice/infinitelattice.h"
#include "lattice/unitcelloperator.h"
#include "lattice/infinite-parser.h"
#include "mp-algorithms/triangular_mpo_solver.h"
#include "mp-algorithms/eigensolver.h"

namespace prog_opt = boost::program_options;

using statistics::moving_average;
using statistics::moving_exponential;

double const iTol = 1E-7;

MatrixOperator GlobalU;

bool EarlyTermination = false;  // we set this to true if we get a checkpoint


LinearAlgebra::DiagonalMatrix<double>
InvertDiagonal(LinearAlgebra::DiagonalMatrix<double> const& D, double Tol = 1E-15)
{
   LinearAlgebra::DiagonalMatrix<double> Result(size1(D), size2(D));
   for (unsigned i = 0; i < size1(D); ++i)
   {
      Result.diagonal()[i] = norm_frob(D.diagonal()[i]) < Tol ? 0.0 : 1.0 / D.diagonal()[i];
   }
   return Result;
}

double const Alpha = 100;

// function to calculate
// (D1 * U) * Inverse(D2)
// where D1 and D2 are diagonal, and U is unitary.
// U may be non-square, in which case it is only row or column unitary.
// This depends on whether we are increasing or reducing the number of states.
#if 0
MatrixOperator
Solve_DU_DInv(MatrixOperator const& DU, RealDiagonalOperator const& D)
{
   int Dim1 = DU.Basis1().total_dimension();
   int Dim2 = DU.Basis2().total_dimension();
   MatrixOperator Result = DU * InvertDiagonal(D,1E-8);
   TRACE(norm_frob_sq(Result)/(Dim1*Dim2));
   return Result;
}
#else
MatrixOperator
Solve_DU_DInv(MatrixOperator const& DU, RealDiagonalOperator const& D)
{
   DU.check_structure();

   MatrixOperator Result(DU.Basis1(), D.Basis1());
   for (MatrixOperator::const_iterator I = iterate(DU); I; ++I)
   {
      for (MatrixOperator::const_inner_iterator J = iterate(I); J; ++J)
      {
         LinearAlgebra::Matrix<std::complex<double> > Component = (*J) * InvertDiagonal(D(J.index2(),J.index2()),iTol);
         Result(J.index1(), J.index2()) = Component;
         //TRACE(norm_frob_sq(Component) / (size1(Component)*size2(Component)));
         //TRACE(Component);
      }
   }
   return Result;
}
#endif

MatrixOperator
Solve_DInv_UD(RealDiagonalOperator const& D, MatrixOperator const& UD)
{
   int Dim1 = UD.Basis1().total_dimension();
   int Dim2 = UD.Basis2().total_dimension();
   MatrixOperator Result = InvertDiagonal(D,iTol) * UD;
   TRACE(norm_frob_sq(Result)/sqrt(Dim1*Dim2));
   return Result;
}


// solves D*U*InvertDiagonal(E)
#if 0
MatrixOperator
Solve_D_U_DInv(RealDiagonalOperator const& D, MatrixOperator const& U, RealDiagonalOperator const& E)
{
   return D*U*InvertDiagonal(E,iTol);
}

MatrixOperator
Solve_DInv_U_D(RealDiagonalOperator const& D, MatrixOperator const& U, RealDiagonalOperator const& E)
{
   return InvertDiagonal(D,iTol)*U*E;
}

#else
MatrixOperator
Solve_D_U_DInv(RealDiagonalOperator const& D, MatrixOperator const& U, RealDiagonalOperator const& E)
{
   MatrixOperator Result(D.Basis1(), E.Basis1());
   for (MatrixOperator::const_iterator I = iterate(U); I; ++I)
   {
      for (MatrixOperator::const_inner_iterator J = iterate(I); J; ++J)
      {
         int Dim1 = D.Basis1().dim(J.index1());
         int Dim2 = E.Basis1().dim(J.index2());

         LinearAlgebra::DiagonalMatrix<double>
            DD = D(J.index1(), J.index1()) + LinearAlgebra::DiagonalMatrix<double>(Dim1, Dim1, Alpha);
         LinearAlgebra::DiagonalMatrix<double>
            EE = E(J.index2(), J.index2()) + LinearAlgebra::DiagonalMatrix<double>(Dim2, Dim2, Alpha);

         LinearAlgebra::Matrix<std::complex<double>> Component =
            DD * (*J) * InvertDiagonal(EE, iTol);
         Result(J.index1(), J.index2()) = Component;
         //TRACE(norm_frob_sq(Component) / (size1(Component)*size2(Component)));
         //TRACE(Component);
      }
   }
   return Result;
}

MatrixOperator
Solve_DInv_U_D(RealDiagonalOperator const& D, MatrixOperator const& U, RealDiagonalOperator const& E)
{
   MatrixOperator Result(D.Basis1(), E.Basis1());
   for (MatrixOperator::const_iterator I = iterate(U); I; ++I)
   {
      for (MatrixOperator::const_inner_iterator J = iterate(I); J; ++J)
      {
         int Dim1 = D.Basis1().dim(J.index1());
         int Dim2 = E.Basis1().dim(J.index2());

         LinearAlgebra::DiagonalMatrix<double>
            DD = D(J.index1(), J.index1()) + LinearAlgebra::DiagonalMatrix<double>(Dim1, Dim1, Alpha);
         LinearAlgebra::DiagonalMatrix<double>
            EE = E(J.index2(), J.index2()) + LinearAlgebra::DiagonalMatrix<double>(Dim2, Dim2, Alpha);

         LinearAlgebra::Matrix<std::complex<double>> Component =
            InvertDiagonal(DD, iTol) * (*J) * EE;
         Result(J.index1(), J.index2()) = Component;
         //TRACE(norm_frob_sq(Component) / (size1(Component)*size2(Component)));
         //TRACE(Component);
      }
   }
   return Result;
}



#endif




struct ProductLeft
{
   typedef StateComponent result_type;
   typedef StateComponent argument_type;

   ProductLeft(LinearWavefunction const& Psi_, BasicTriangularMPO const& Op_,
               QuantumNumber const& QShift_)
      : Psi(Psi_), Op(Op_), QShift(QShift_)
   {
   }

   StateComponent operator()(StateComponent const& In) const
   {
      StateComponent Guess = delta_shift(In, QShift);
      BasicTriangularMPO::const_iterator HI = Op.begin();
      for (LinearWavefunction::const_iterator I = Psi.begin(); I != Psi.end(); ++I, ++HI)
      {
         Guess = contract_from_left(*HI, herm(*I), Guess, *I);
      }
      DEBUG_CHECK(HI == Op.end());
      return Guess; //delta_shift(Guess, adjoint(QShift));
   }

   LinearWavefunction const& Psi;
   BasicTriangularMPO const& Op;
   QuantumNumber QShift;
};

struct ProductRight
{
   typedef StateComponent result_type;
   typedef StateComponent argument_type;

   ProductRight(LinearWavefunction const& Psi_, BasicTriangularMPO const& Op_,
                QuantumNumber const& QShift_)
      : Psi(Psi_), Op(Op_), QShift(QShift_)
   {
   }

   StateComponent operator()(StateComponent const& In) const
   {
      StateComponent Guess = In;
      LinearWavefunction::const_iterator I = Psi.end();
      BasicTriangularMPO::const_iterator HI = Op.end();
      while (I != Psi.begin())
      {
         --I;
         --HI;
         Guess = contract_from_right(herm(*HI), *I, Guess, herm(*I));
         //Guess = operator_prod(conj(*HI), *I, Guess, herm(*I));
      }
      DEBUG_CHECK(HI == Op.begin());
      return delta_shift(Guess, adjoint(QShift));
   }

   LinearWavefunction const& Psi;
   BasicTriangularMPO const& Op;
   QuantumNumber QShift;
};

// Does Iter iterations of the MPO solver, without assuming that Psi
// is perfectly orthogonal - that is, Rho and Identity are approximations.
// The number of GMRES iterations is fixed by Iter, which is typically rather small.
// On input, E is an approximation for the final solution,

std::complex<double>
PartialSolveSimpleMPO_Left(StateComponent& E, StateComponent const& OldE,
                           LinearWavefunction const& Psi,
                           QuantumNumber const& QShift, BasicTriangularMPO const& Op,
                           MatrixOperator const& Rho, int Iter)
{
}

struct MPSMultiply
{
   MPSMultiply(StateComponent const& E_, OperatorComponent const& H_, StateComponent const& F_)
      : E(E_), H(H_), F(F_)
   {
   }

   StateComponent operator()(StateComponent const& Psi) const
   {
      StateComponent R = operator_prod_inner(H, E, Psi, herm(F));
      return R;
   }

   StateComponent const& E;
   OperatorComponent const& H;
   StateComponent const& F;
};

struct MixInfo
{
   double MixFactor;
   double RandomMixFactor;
};

//#define SSC

// Apply subspace expansion / truncation on the left (C.Basis1()).
// Returns a matrix Lambda (diagonal) and a unitary
// Postcondition: U' Lambda' C' = C (up to truncation!)
std::pair<MatrixOperator, RealDiagonalOperator>
SubspaceExpandBasis1(StateComponent& C, OperatorComponent const& H, StateComponent const& RightHam,
                     MixInfo const& Mix, StatesInfo const& States, TruncationInfo& Info,
                     StateComponent const& LeftHam)
{
   // truncate - FIXME: this is the s3e step
#if defined(SSC)
   MatrixOperator Lambda;
   SimpleStateComponent CX;
   std::tie(Lambda, CX) = ExpandBasis1_(C);
#else
   MatrixOperator Lambda = ExpandBasis1(C);
#endif

   MatrixOperator Rho = scalar_prod(herm(Lambda), Lambda);
   if (Mix.MixFactor > 0)
   {
#if defined(SSC)
      StateComponent RH = contract_from_right(herm(H), CX, RightHam, herm(CX));
#else
      StateComponent RH = contract_from_right(herm(H), C, RightHam, herm(C));
#endif
      MatrixOperator RhoMix;
      MatrixOperator RhoL = scalar_prod(Lambda, herm(Lambda));

      // Skip the identity and the Hamiltonian
      for (unsigned i = 1; i < RH.size()-1; ++i)
      {
         double Prefactor = norm_frob_sq(herm(Lambda) * LeftHam[i]);
         if (Prefactor == 0)
            Prefactor = 1;
         RhoMix += Prefactor * triple_prod(herm(RH[i]), Rho, RH[i]);
      }
      // check for a zero mixing term - can happen if there are no interactions that span
      // the current bond
      double RhoTrace = trace(RhoMix).real();
      if (RhoTrace != 0)
         Rho += (Mix.MixFactor / RhoTrace) * RhoMix;
   }
   if (Mix.RandomMixFactor > 0)
   {
      MatrixOperator RhoMix = MakeRandomMatrixOperator(Rho.Basis1(), Rho.Basis2());
      RhoMix = herm(RhoMix) * RhoMix;
      Rho += (Mix.RandomMixFactor / trace(RhoMix)) * RhoMix;
   }

   //TRACE(Rho);

   DensityMatrix<MatrixOperator> DM(Rho);
   DensityMatrix<MatrixOperator>::const_iterator DMPivot =
      TruncateFixTruncationErrorRelative(DM.begin(), DM.end(),
                                         States,
                                         Info);
   MatrixOperator U = DM.ConstructTruncator(DM.begin(), DMPivot);
   Lambda = Lambda * herm(U);

   //TRACE(Lambda);

#if defined(SSC)
   C = U*CX; //prod(U, CX);
#else
   C = prod(U, C);
#endif

   MatrixOperator Vh;
   RealDiagonalOperator D;
   SingularValueDecompositionKeepBasis2(Lambda, U, D, Vh);

   //TRACE(U)(D)(Vh);

   C = prod(Vh, C);
   return std::make_pair(U, D);
}

// Apply subspace expansion / truncation on the right (C.Basis2()).
// Returns Lambda matrix (diagonal) and a unitary matrix
// Postcondition: C' Lambda' U' = C (up to truncation!)
std::pair<RealDiagonalOperator, MatrixOperator>
SubspaceExpandBasis2(StateComponent& C, OperatorComponent const& H, StateComponent const& LeftHam,
                     MixInfo const& Mix, StatesInfo const& States, TruncationInfo& Info,
                     StateComponent const& RightHam)
{
   // truncate - FIXME: this is the s3e step
   MatrixOperator Lambda = ExpandBasis2(C);

   MatrixOperator Rho = scalar_prod(Lambda, herm(Lambda));
   if (Mix.MixFactor > 0)
   {
      StateComponent LH = contract_from_left(H, herm(C), LeftHam, C);
      MatrixOperator RhoMix;

      MatrixOperator RhoR = scalar_prod(herm(Lambda), Lambda);

      for (unsigned i = 1; i < LH.size()-1; ++i)
      {
         double Prefactor = norm_frob_sq(Lambda * RightHam[i]);
         if (Prefactor == 0)
            Prefactor = 1;
         RhoMix += Prefactor * triple_prod(LH[i], Rho, herm(LH[i]));
      }
      double RhoTrace = trace(RhoMix).real();
      if (RhoTrace != 0)
         Rho += (Mix.MixFactor / RhoTrace) * RhoMix;
   }
   if (Mix.RandomMixFactor > 0)
   {
      MatrixOperator RhoMix = MakeRandomMatrixOperator(Rho.Basis1(), Rho.Basis2());
      RhoMix = herm(RhoMix) * RhoMix;
      Rho += (Mix.RandomMixFactor / trace(RhoMix)) * RhoMix;
   }
   DensityMatrix<MatrixOperator> DM(Rho);
   DensityMatrix<MatrixOperator>::const_iterator DMPivot =
      TruncateFixTruncationErrorRelative(DM.begin(), DM.end(),
                                         States,
                                         Info);
   MatrixOperator U = DM.ConstructTruncator(DM.begin(), DMPivot);

   Lambda = U * Lambda;
   C = prod(C, herm(U));

   MatrixOperator Vh;
   RealDiagonalOperator D;
   SingularValueDecompositionKeepBasis1(Lambda, U, D, Vh);

   C = prod(C, U);

   return std::make_pair(D, Vh);
}

class iDMRG
{
   public:
      // Construct an iDMRG object.  It is assumed that Psi_ is in left-canonical form, with
      // LambdaR being the lambda matrix on the right edge.
      iDMRG(LinearWavefunction const& Psi_, RealDiagonalOperator const& LambdaR,
            MatrixOperator const& UR,
            QuantumNumber const& QShift_, BasicTriangularMPO const& Hamiltonian_,
            StateComponent const& LeftHam, StateComponent const& RightHam,
            std::complex<double> InitialEnergy = 0.0, int Verbose = 0);

      void SetMixInfo(MixInfo const& m);

      void SetInitialFidelity(double f)
      {
         Solver_.SetInitialFidelity(Psi.size(), f);
      }

      LocalEigensolver& Solver() { return Solver_; }

      void SweepRight(StatesInfo const& SInfo, double HMix = 0);
      void SweepLeft(StatesInfo const& SInfo, double HMix = 0, bool NoUpdate = false);

      // call after a SweepRight() to make Psi an infinite wavefunction
      void Finish(StatesInfo const& SInfo);

      // returns the wavefunction, which is in center-regular form
      // (all MPS orthogonalized except for one site, and Psi.Basis1() == Psi.Basis2())
      LinearWavefunction const& Wavefunction() const { return Psi; }

      // Above functions are implemented in terms of:

      // construct initial hamiltonian, called by the constructor
      void Initialize(RealDiagonalOperator const& LambdaR, MatrixOperator const& UR,
                      std::complex<double> InitialEnergy);

      void Solve();

      // at the left boundary of the unit cell, construct and save the RightHamiltonian for later use
      void SaveRightBlock(StatesInfo const& States);

      // at the right boundary of the unit cell, construct and save the LeftHamiltonian for later use
      void SaveLeftBlock(StatesInfo const& States);

      // at the left boundary of the unit cell, update the LeftHamiltonian and C to SaveLeftHamiltonian
      // At the end of this step, the wavefunction is in a 'regular' form with
      // C.Basis1() == Psi.Basis2()
      void UpdateLeftBlock(double HMix = 0);

      void UpdateRightBlock(double HMix = 0);

      void TruncateAndShiftLeft(StatesInfo const& States);
      void TruncateAndShiftRight(StatesInfo const& States);

      void ShowInfo(char c);

      void CheckConsistency() const;

      //void SubspaceExpandLeft();
      //void SubspaceExpandRight();


      //   private:
      BasicTriangularMPO Hamiltonian;
      LinearWavefunction Psi;
      QuantumNumber QShift;

      std::deque<StateComponent> LeftHamiltonian;
      std::deque<StateComponent> RightHamiltonian;

      LinearWavefunction::iterator C;
      BasicTriangularMPO::const_iterator H;

      int Verbose;

      // iterators pointing to the edges of the unit cell.
      // FirstSite = Psi.begin()
      // LastSite = Psi.end() - 1
      LinearWavefunction::const_iterator FirstSite, LastSite;

      LocalEigensolver Solver_;

      StateComponent SaveLeftHamiltonian;
      RealDiagonalOperator SaveLambda2;
      MatrixOperator SaveU2;

      StateComponent SaveRightHamiltonian;
      MatrixOperator SaveU1;
      RealDiagonalOperator SaveLambda1;

      MixInfo    MixingInfo;
      TruncationInfo Info;

      int SweepNumber;
};

iDMRG::iDMRG(LinearWavefunction const& Psi_, RealDiagonalOperator const& LambdaR, MatrixOperator const& UR,
             QuantumNumber const& QShift_, BasicTriangularMPO const& Hamiltonian_,
             StateComponent const& LeftHam, StateComponent const& RightHam,
             std::complex<double> InitialEnergy, int Verbose_)
   : Hamiltonian(Hamiltonian_), Psi(Psi_), QShift(QShift_),
     LeftHamiltonian(1, LeftHam), RightHamiltonian(1, RightHam), Verbose(Verbose_), SweepNumber(1)
{
   this->Initialize(LambdaR, UR, InitialEnergy);
}

void
iDMRG::Initialize(RealDiagonalOperator const& LambdaR, MatrixOperator const& UR, std::complex<double> InitialEnergy)
{
   // the starting point is at the right hand side, so fill out the LeftHamiltonian
   // fill out the LeftHamiltonian
   C = Psi.begin();
   H = Hamiltonian.begin();

   FirstSite = Psi.begin();
   LastSite = Psi.end();
   --LastSite;

   CHECK_EQUAL(LeftHamiltonian.back().Basis2(), C->Basis1());

   // Generate the left Hamiltonian matrices at each site, up to (but not including) the last site.
   while (C != LastSite)
   {
      LeftHamiltonian.push_back(contract_from_left(*H, herm(*C), LeftHamiltonian.back(), *C));
      ++C;
      ++H;
   }

   // make *C the 'centre MPS' by incorporating LambdaR into it
   *C = prod(*C, LambdaR);

   // The InitialEnergy is the energy per unit cell.  At this point,
   // the Hamiltonian we have represents the sum of interactions across
   // one unit cell, but the boundary interactions are counted at both boundaries.
   // So this gives an energy that is (UnitCellSize+1) times the energy per site.
   // To compensate, we subtract a term off the RightHamiltonian
   // so that the initial energy is correct.

   if (InitialEnergy != 0.0)
   {
      if (Verbose > 0)
         std::cerr << "Correcting initial energy to " << InitialEnergy << '\n';

      StateComponent R = operator_prod_inner(*H, LeftHamiltonian.back(), *C, herm(RightHamiltonian.front()));
      std::complex<double> E = inner_prod(*C, R) / inner_prod(*C, *C);

      if (Verbose > 0)
      {
         std::cerr << "Raw initial energy was " << E << '\n';
         if (Verbose > 1)
            std::cerr << "Initial wavefunction norm is " << norm_frob(*C) << '\n';
         StateComponent Resid = R - E*(*C);
         std::cerr << "Initial residual norm is " << norm_frob(Resid) << '\n';
      }

      RightHamiltonian.front().front() += (InitialEnergy - E) * RightHamiltonian.front().back();
   }

   // We are going to start by sweeping left, so we need to initialize the
   // left blocks such that UpdateLeftBlock() will function
   SaveLeftHamiltonian = LeftHamiltonian.front();
   SaveRightHamiltonian = RightHamiltonian.front();
   SaveLambda2 = LambdaR; //MatrixOperator::make_identity(Psi.Basis1());
   SaveU2 = UR;

   SaveU1 = adjoint(UR);
   SaveLambda1 = delta_shift(LambdaR, QShift); // MatrixOperator::make_identity(Psi.Basis2());

   this->CheckConsistency();
}

//
// we need to store SaveLamda1 as a combination of a RealDiagonalOperator and
// a unitary MatrixOperator.
//

void
iDMRG::UpdateLeftBlock(double HMix)
{
   if (Verbose > 2)
   {
      std::cerr << "Updating left Hamiltonian.  Old basis has "
                << LeftHamiltonian.back().Basis1().total_dimension()
                << " states, new basis has states = "
                << SaveLeftHamiltonian.Basis1().total_dimension() << "\n";
   }

   StateComponent E = LeftHamiltonian.back();
   LeftHamiltonian = std::deque<StateComponent>(1, delta_shift(SaveLeftHamiltonian, QShift));

   MatrixOperator T = Solve_D_U_DInv(delta_shift(SaveLambda2, QShift), delta_shift(SaveU2, QShift), SaveLambda1);

   T = T * herm(SaveU1);

   (*C) = prod(T, *C);

   // normalize
   *C *= 1.0 / norm_frob(*C);

   //HMix = 0;
   if (HMix != 0)
   {
      // Adjust basis of E
      MatrixOperator V = delta_shift(SaveU2, QShift) * herm(SaveU1);
      E = triple_prod(V, E, herm(V));
      LeftHamiltonian.back() = HMix * E + (1.0 - HMix) * LeftHamiltonian.back();
   }

   // Subtract off the energy
   LeftHamiltonian.back().back() -= Solver_.LastEnergy() * LeftHamiltonian.back().front();

   this->CheckConsistency();
}

void
iDMRG::UpdateRightBlock(double HMix)
{
   if (Verbose > 2)
   {
      std::cerr << "Updating right Hamiltonian.  Old basis has "
                << RightHamiltonian.front().Basis1().total_dimension()
                << " states, new basis has states = "
                << SaveRightHamiltonian.Basis1().total_dimension() << "\n";
   }

   StateComponent F = RightHamiltonian.front();
   RightHamiltonian = std::deque<StateComponent>(1, delta_shift(SaveRightHamiltonian, adjoint(QShift)));

   //TRACE(SaveLambda2)(SaveU1)(SaveLambda1);
   MatrixOperator T = Solve_DInv_U_D(SaveLambda2, delta_shift(SaveU1, adjoint(QShift)),
                                     delta_shift(SaveLambda1, adjoint(QShift)));

   T = herm(SaveU2) * T;
   //TRACE(T);

   (*C) = prod(*C, T);

   // normalize
   *C *= 1.0 / norm_frob(*C);

   //HMix = 0;
   if (HMix != 0)
   {
      // Adjust basis of F
      MatrixOperator V = herm(SaveU2) * delta_shift(SaveU1, adjoint(QShift));
      V = T;
      F = triple_prod(herm(V), F, V);

      for (unsigned n = 0; n < F.size(); ++n)
      {
         TRACE(norm_frob(F[n] - RightHamiltonian.front()[n]));
      }

      RightHamiltonian.front() = HMix * F + (1.0 - HMix) * RightHamiltonian.front();
   }

<<<<<<< HEAD
   // Subtract off the energy
=======
   // Subtract off the energy.  Since the hamiltonian is E * herm(F) we need to conjugate here
>>>>>>> 8122f495
   RightHamiltonian.front().front() -= std::conj(Solver_.LastEnergy()) * RightHamiltonian.front().back();

   this->CheckConsistency();
}

void
iDMRG::SaveLeftBlock(StatesInfo const& States)
{
   //TRACE(LeftHamiltonian.back());
   // When we save the block, we need to end up with
   // C.Basis2() == SaveLeftHamiltonian.Basis()
   CHECK(C == LastSite);
   StateComponent L = *C;
   std::tie(SaveLambda2, SaveU2) = SubspaceExpandBasis2(L, *H, LeftHamiltonian.back(),
                                                          MixingInfo, States, Info, RightHamiltonian.front());

   if (Verbose > 1)
   {
      std::cerr << "Saving left block for idmrg, states=" << Info.KeptStates()
                << " L.Basis2() is " << L.Basis2().total_dimension() << '\n';
   }
   SaveLeftHamiltonian = contract_from_left(*H, herm(L), LeftHamiltonian.back(), L);
   this->CheckConsistency();

   //TRACE(SaveLeftHamiltonian);
}

void
iDMRG::SaveRightBlock(StatesInfo const& States)
{
   CHECK(C == FirstSite);
   StateComponent R = *C;
   std::tie(SaveU1, SaveLambda1) = SubspaceExpandBasis1(R, *H, RightHamiltonian.front(),
                                                          MixingInfo, States, Info, LeftHamiltonian.back());

   //   TRACE(SaveU1);

   if (Verbose > 1)
   {
      std::cerr << "Saving right block for idmrg, states=" << Info.KeptStates() << '\n';
   }
   SaveRightHamiltonian = contract_from_right(herm(*H), R, RightHamiltonian.front(), herm(R));
   this->CheckConsistency();
}

void
iDMRG::TruncateAndShiftLeft(StatesInfo const& States)
{
   this->CheckConsistency();
   // Truncate right
   MatrixOperator U;
   RealDiagonalOperator Lambda;
   std::tie(U, Lambda) = SubspaceExpandBasis1(*C, *H, RightHamiltonian.front(), MixingInfo, States, Info,
                                                LeftHamiltonian.back());

   if (Verbose > 1)
   {
      std::cerr << "Truncating left basis, states=" << Info.KeptStates() << '\n';
   }
   // update blocks
   RightHamiltonian.push_front(contract_from_right(herm(*H), *C, RightHamiltonian.front(), herm(*C)));
   LeftHamiltonian.pop_back();

   // next site
   --H;
   --C;

   *C = prod(*C, U*Lambda);

   // normalize
   *C *= 1.0 / norm_frob(*C);

   this->CheckConsistency();
}

void
iDMRG::CheckConsistency() const
{
   CHECK_EQUAL(LeftHamiltonian.back().Basis2(), C->Basis1());
   CHECK_EQUAL(RightHamiltonian.front().Basis1(), C->Basis2());
   CHECK_EQUAL(LeftHamiltonian.back().LocalBasis(), H->Basis1());
   CHECK_EQUAL(RightHamiltonian.front().LocalBasis(), H->Basis2());
   CHECK_EQUAL(H->LocalBasis2(), C->LocalBasis());
}

void
iDMRG::TruncateAndShiftRight(StatesInfo const& States)
{
   // Truncate right
   RealDiagonalOperator Lambda;
   MatrixOperator U;
   std::tie(Lambda, U) = SubspaceExpandBasis2(*C, *H, LeftHamiltonian.back(), MixingInfo, States, Info,
                                                RightHamiltonian.front());
   if (Verbose > 1)
   {
      std::cerr << "Truncating right basis, states=" << Info.KeptStates() << '\n';
   }
   // update blocks
   LeftHamiltonian.push_back(contract_from_left(*H, herm(*C), LeftHamiltonian.back(), *C));
   RightHamiltonian.pop_front();

   // next site
   ++H;
   ++C;

   *C = prod(Lambda*U, *C);

   // normalize
   *C *= 1.0 / norm_frob(*C);

   this->CheckConsistency();
}

void
iDMRG::SweepRight(StatesInfo const& States, double HMix)
{
   this->UpdateLeftBlock(HMix);
   this->Solve();
   this->SaveRightBlock(States);
   this->ShowInfo('P');

   while (C != LastSite)
   {
      this->TruncateAndShiftRight(States);
      this->Solve();
      this->ShowInfo('R');
   }

   SweepNumber++;
}

void
iDMRG::SweepLeft(StatesInfo const& States, double HMix, bool NoUpdate)
{
   if (!NoUpdate)
      this->UpdateRightBlock(HMix);
   this->Solve();
   this->SaveLeftBlock(States);
   this->ShowInfo('Q');

   while (C != FirstSite)
   {
      this->TruncateAndShiftLeft(States);
      this->Solve();
      this->ShowInfo('L');
   }

   SweepNumber++;
}

void
iDMRG::Finish(StatesInfo const& States)
{
   CHECK(C == LastSite);

   // The final truncation.
   // This is actually quite important to get a translationally invariant wavefunction
   RealDiagonalOperator Lambda;
   MatrixOperator U;
   std::tie(Lambda, U) = SubspaceExpandBasis2(*C, *H, LeftHamiltonian.back(), MixingInfo, States, Info,
                                                RightHamiltonian.front());

   if (Verbose > 1)
   {
      std::cerr << "Truncating right basis, states=" << Info.KeptStates() << '\n';
   }

   this->ShowInfo('F');

   (*C) = prod(*C, Solve_D_U_DInv(Lambda, U*herm(SaveU2), SaveLambda2));

   CHECK_EQUAL(Psi.Basis1(), delta_shift(Psi.Basis2(), QShift));
}

void
iDMRG::Solve()
{
   Solver_.Solve(*C, LeftHamiltonian.back(), *H, RightHamiltonian.front());
}

void
iDMRG::ShowInfo(char c)
{
   std::cout << c
             << " Sweep=" << SweepNumber
<<<<<<< HEAD
             << " Energy=" << formatting::format_complex(Solver_.LastEnergy())
             << " States=" << Info.KeptStates()
=======
             << " Energy=";
   if (Solver_.is_complex())
      std::cout << formatting::format_complex(Solver_.LastEnergy());
   else
      std::cout << Solver_.LastEnergyReal();
   std::cout << " States=" << Info.KeptStates()
>>>>>>> 8122f495
             << " TruncError=" << Info.TruncationError()
             << " Entropy=" << Info.KeptEntropy()
             << " FidelityLoss=" << Solver_.LastFidelityLoss()
      //                         << " FidelityAv=" << FidelityAv.value()
             << " Iter=" << Solver_.LastIter()
             << " Tol=" << Solver_.LastTol()
             << '\n';
}

int main(int argc, char** argv)
{
   ProcControl::Initialize(argv[0], 0, 0, true, false);
   try
   {
      int NumIter = 20;
      int MinIter = 4;
      int MinStates = 1;
      std::string States = "";
      double TruncCutoff = 0;
      double EigenCutoff = 1E-16;
      std::string FName;
      std::string HamStr;
      bool Force = false;
      bool TwoSite = true;
      bool OneSite = false;
      int WavefuncUnitCellSize = 0;
      double MixFactor = 0.02;
      double RandomMixFactor = 0.0;
      bool NoFixedPoint = false;
      bool NoOrthogonalize = false;
      bool Create = false;
      bool ExactDiag = false;
      double FidelityScale = 1.0;
      int Verbose = 0;
      bool Quiet = false;
      bool DoRandom = false; // true if we want to start an iteration from a random centre matrix
      std::string TargetState;
      std::vector<std::string> BoundaryState;
      double EvolveDelta = 0.0;
      double InitialFidelity = 1E-7;
      //double ArnoldiTol = 1E-14;
      double GMRESTol = 1E-13;    // tolerance for GMRES for the initial H matrix elements.
                                  // ** 2016-01-25: 1e-14 seems too small, failed to converge with final tol 1.5e-14, increasing to 2e-14
                                  // ** 2016-02-23: increasing again to 3e-14 on an example that fails to converge
                                  // ** 2016-03-16: increased to 1e-13.  It perhaps needs to scale with the unit cell size?
      double MaxTol = 4E-4;  // never use an eigensolver tolerance larger than this
      double MinTol = 1E-16; // lower bound for the eigensolver tolerance - seems we dont really need it
      double HMix = 0;  // Hamiltonian length-scale mixing factor
      double ShiftInvertEnergy = 0;

      prog_opt::options_description desc("Allowed options", terminal::columns());
      desc.add_options()
         ("help", "show this help message")
         ("Hamiltonian,H", prog_opt::value(&HamStr),
          "model Hamiltonian, of the form lattice:operator")
         ("wavefunction,w", prog_opt::value(&FName),
          "wavefunction to apply DMRG (required)")
         ("force,f", prog_opt::bool_switch(&Force), "Allow overwriting output files")
         //("two-site", prog_opt::bool_switch(&TwoSite), "Modify two sites at once (default)") // not currently implemented
         //("one-site", prog_opt::bool_switch(&OneSite), "Modify one site at a time")
#if defined(ENABLE_ONE_SITE_SCHEME)
         ("onesiteboundary", prog_opt::bool_switch(&UseOneSiteScheme), "Modify one site also at the boundary")
#endif
         ("states,m", prog_opt::value(&States),
          FormatDefault("number of states, or a StatesList", States).c_str())
         ("min-states", prog_opt::value<int>(&MinStates),
          FormatDefault("Minimum number of states to keep", MinStates).c_str())
         ("trunc,r", prog_opt::value<double>(&TruncCutoff),
          FormatDefault("Truncation error cutoff", TruncCutoff).c_str())
         ("eigen-cutoff,d", prog_opt::value(&EigenCutoff),
          FormatDefault("Cutoff threshold for density matrix eigenvalues", EigenCutoff).c_str())
         ("mix-factor", prog_opt::value(&MixFactor),
          FormatDefault("Mixing coefficient for the density matrix", MixFactor).c_str())
         ("random-mix-factor", prog_opt::value(&RandomMixFactor),
          FormatDefault("Random mixing for the density matrix", RandomMixFactor).c_str())
         ("hmix", prog_opt::value(&HMix),
          FormatDefault("Hamiltonian mixing factor", HMix).c_str())
         ("evolve", prog_opt::value(&EvolveDelta),
          "Instead of Lanczos, do imaginary time evolution with this timestep")
         ("random,a", prog_opt::bool_switch(&Create),
          "Create a new wavefunction starting from a random state")
         ("unitcell,u", prog_opt::value(&WavefuncUnitCellSize),
          "Only if --create is specified, the size of the wavefunction unit cell")
         ("startrandom", prog_opt::bool_switch(&DoRandom),
          "Start the first iDMRG iteration from a random centre matrix")
         ("exactdiag,e", prog_opt::bool_switch(&ExactDiag),
          "Start from an effective exact diagonalization of the unit cell")
         ("target,q", prog_opt::value(&TargetState),
          "the target quantum number per unit cell")
         ("boundary", prog_opt::value(&BoundaryState),
          "use this boundary quantum number for initializing the unit cell "
          "(useful for integer spin chains, can be used multiple times)")
         ("create,b", prog_opt::bool_switch(&NoFixedPoint),
          "Construct a new wavefunction from a random state or single-cell diagonalization")
         ("no-orthogonalize", prog_opt::bool_switch(&NoOrthogonalize),
          "Don't orthogonalize the wavefunction before saving")
         ("maxiter", prog_opt::value<int>(&NumIter),
          FormatDefault("Maximum number of Lanczos iterations per step (Krylov subspace size)", NumIter).c_str())
         ("miniter", prog_opt::value<int>(&MinIter),
          FormatDefault("Minimum number of Lanczos iterations per step", MinIter).c_str())
         ("maxtol", prog_opt::value(&MaxTol),
          FormatDefault("Maximum tolerance of the eigensolver", MaxTol).c_str())
         ("fidelityscale", prog_opt::value(&FidelityScale),
          FormatDefault("The tolerance of the eigensolver is min(maxtol, fidelityscale * sqrt(fidelity))",
                        FidelityScale).c_str())
         ("initialfidelity", prog_opt::value(&InitialFidelity),
          FormatDefault("Initial value for the fidelity to set the eigensolver tolerance, for the first iteration",
                        InitialFidelity).c_str())
         ("seed", prog_opt::value<unsigned long>(), "random seed")
         ("gmrestol", prog_opt::value(&GMRESTol),
          FormatDefault("tolerance for GMRES linear solver for the initial H matrix elements", GMRESTol).c_str())
	 ("solver", prog_opt::value<std::string>(),
	  "Eigensolver to use.  Supported values are lanzcos [default], arnoldi, arnoldi-lowest, shift-invert")
	 ("shift-invert-energy", prog_opt::value(&ShiftInvertEnergy),
	  "For the shift-invert solver, the target energy")

         ("verbose,v", prog_opt_ext::accum_value(&Verbose), "increase verbosity (can be used more than once)")
          ;

      prog_opt::options_description opt;
      opt.add(desc);

      prog_opt::variables_map vm;
      prog_opt::positional_options_description p;
      prog_opt::store(prog_opt::command_line_parser(argc, argv).
                      options(opt).positional(p).run(), vm);
      prog_opt::notify(vm);

      if (vm.count("help") || vm.count("wavefunction") == 0)
      {
         print_copyright(std::cerr, "tools", basename(argv[0]));
         std::cerr << "usage: " << basename(argv[0]) << " [options]\n";
         std::cerr << desc << '\n';
         return 1;
      }

      std::cout.precision(getenv_or_default("MP_PRECISION", 14));
      std::cerr.precision(getenv_or_default("MP_PRECISION", 14));

      if (!Quiet)
         print_preamble(std::cout, argc, argv);

      std::cout << "Starting iDMRG.  Hamiltonian = " << HamStr << '\n';
      std::cout << "Wavefunction = " << FName << std::endl;

      unsigned int RandSeed = vm.count("seed") ? (vm["seed"].as<unsigned long>() % RAND_MAX)
         : (ext::get_unique() % RAND_MAX);
      srand(RandSeed);

      if (vm.count("one-site"))
         TwoSite = !OneSite;

      bool StartFromFixedPoint = !NoFixedPoint; // we've reversed the option

      if (!StartFromFixedPoint && !ExactDiag)
         Create = true;  // start from random state

      // The main MPWavefunction object.  We use this for initialization (if we are starting from
      // an existing wavefunction), and it will be the final wavefunction that we save to disk.
      MPWavefunction Wavefunction;

      // The parameters for the iDMRG that we need to initialize
      LinearWavefunction Psi;
      QuantumNumber QShift;

      RealDiagonalOperator R;
      MatrixOperator UR;

      // Initialize the filesystem

      if (ExactDiag || Create)
      {
         pheap::Initialize(FName, 1, mp_pheap::PageSize(), mp_pheap::CacheSize(), false, Force);
      }
      else
      {
         long CacheSize = getenv_or_default("MP_CACHESIZE", 655360);
         pvalue_ptr<MPWavefunction> PsiPtr = pheap::OpenPersistent(FName, CacheSize);
         Wavefunction = *PsiPtr;

         InfiniteWavefunctionLeft StartingWavefunction = Wavefunction.get<InfiniteWavefunctionLeft>();

         std::tie(Psi, R) = get_left_canonical(StartingWavefunction);
         UR = MatrixOperator::make_identity(R.Basis2());
         QShift = StartingWavefunction.qshift();
      }

      // Hamiltonian
      InfiniteLattice Lattice;
      BasicTriangularMPO HamMPO;

      // get the Hamiltonian from the attributes, if it wasn't supplied
      if (HamStr.empty())
      {
         if (Wavefunction.Attributes().count("Hamiltonian") == 0)
         {
            std::cerr << "fatal: no Hamiltonian specified, use -H option or set wavefunction attribute Hamiltonian.\n";
            return 1;
         }
         HamStr = Wavefunction.Attributes()["Hamiltonian"].as<std::string>();
      }
      else
         Wavefunction.Attributes()["Hamiltonian"] = HamStr;

      std::tie(HamMPO, Lattice) = ParseTriangularOperatorAndLattice(HamStr);
      int const UnitCellSize = HamMPO.size(); //Lattice.GetUnitCell().size();
      if (WavefuncUnitCellSize == 0)
         WavefuncUnitCellSize = UnitCellSize;

      optimize(HamMPO);

      // load the wavefunction
      if (ExactDiag)
      {
         QShift = QuantumNumbers::QuantumNumber(HamMPO[0].GetSymmetryList(), TargetState);
         std::cout << "Target quantum number = " << QShift << '\n';

         std::vector<BasisList> BL = ExtractLocalBasis1(HamMPO.data());
         std::vector<BasisList> FullBL = BL;
         while (int(FullBL.size()) < WavefuncUnitCellSize)
            std::copy(BL.begin(), BL.end(), std::back_inserter(FullBL));
         if (WavefuncUnitCellSize != int(FullBL.size()))
         {
            std::cout << "mp-idmrg: fatal: the wavefunction unit cell must be a multiple of the Hamiltonian unit cell.\n";
            return 1;
         }
         std::cout << "Creating exact diagonalization basis.  Wvaefunction unit cell size = "
                   << WavefuncUnitCellSize << '\n';

         QuantumNumbers::QuantumNumberList BoundaryQ;
         if (BoundaryState.empty())
         {
            BoundaryQ.push_back(QuantumNumbers::QuantumNumber(HamMPO[0].GetSymmetryList()));
         }
         else
         {
            for (unsigned i = 0; i < BoundaryState.size(); ++i)
            {
               std::cout << "Adding boundary quantum number " << BoundaryState[i] << '\n';
               BoundaryQ.push_back(QuantumNumbers::QuantumNumber(HamMPO[0].GetSymmetryList(), BoundaryState[i]));
            }
         }

         QuantumNumbers::QuantumNumberList LeftBoundary;
         for (unsigned i = 0; i < BoundaryQ.size(); ++i)
         {
            LeftBoundary.push_back(transform_targets(QShift, BoundaryQ[i])[0]);
         }

         if (LeftBoundary.size() == 0)
         {
            std::cerr << "fatal: the target quntum number is incompatible with the boundary quantum number"
               " for this unit cell.\n";
            return 1;
         }

         VectorBasis B1(HamMPO.front().GetSymmetryList());
         for (unsigned i = 0; i < LeftBoundary.size(); ++i)
         {
            B1.push_back(LeftBoundary[i], 1);
         }
         VectorBasis B2(HamMPO.front().GetSymmetryList());
         for (unsigned i = 0; i < BoundaryQ.size(); ++i)
         {
            B2.push_back(BoundaryQ[i], 1);
         }

         Psi.push_back(ConstructFromLeftBasis(FullBL[0], B1));
         for (int i = 1; i < WavefuncUnitCellSize; ++i)
         {
            Psi.push_back(ConstructFromLeftBasis(FullBL[i], Psi.get_back().Basis2()));
         }

         UR = MakeRandomMatrixOperator(Psi.Basis2(), B2);

         // adjust for periodic basis
         StateComponent x = prod(Psi.get_back(), UR);
         std::tie(R, UR);
         MatrixOperator X = Multiply(TruncateBasis2(x)); // the Basis2 is already 1-dim.  This just orthogonalizes x
         MatrixOperator U;
         SingularValueDecomposition(X, U, R, UR);
         x = prod(x, U);
         Psi.set_back(x);
      }
      else if (Create)
      {
         QShift = QuantumNumbers::QuantumNumber(HamMPO[0].GetSymmetryList(), TargetState);
         std::cout << "Target quantum number = " << QShift << '\n';

         std::cout << "Creating wavefunction.  Wavefunction unit cell size = " << WavefuncUnitCellSize << '\n';
         if (WavefuncUnitCellSize % UnitCellSize != 0)
         {
            std::cout << "mp-idmrg: fatal: the wavefunction unit cell must be a multiple of the Hamiltonian unit cell.\n";
            return 1;
         }
         std::vector<BasisList> BL = ExtractLocalBasis1(HamMPO.data());
         std::vector<BasisList> FullBL = BL;
         while (int(FullBL.size()) < WavefuncUnitCellSize)
            std::copy(BL.begin(), BL.end(), std::back_inserter(FullBL));

         QuantumNumber LBoundary, RBoundary;
         if (BoundaryState.empty())
         {
            RBoundary = QuantumNumber(HamMPO[0].GetSymmetryList());
            LBoundary = QShift;
         }
         else
         {
            RBoundary = QuantumNumber(HamMPO[0].GetSymmetryList(), BoundaryState[0]);
            std::cout << "Right boundary quantum number is " << RBoundary << '\n';
            if (BoundaryState.size() > 1)
            {
               std::cout << "WARNING: ignoring addititional boundary quantum numbers in random wavefunction\n";
            }
            QuantumNumbers::QuantumNumberList QL = transform_targets(QShift, RBoundary);
            if (QL.size() > 1)
            {
               PANIC("Don't know how to handle non-scalar non-abelian target state")(RBoundary)(QShift);
            }
            LBoundary = QL[0];
            std::cout << "Left boundary quantum number is " << LBoundary << '\n';
         }
         Psi = CreateRandomWavefunction(FullBL, LBoundary, 3, RBoundary);
         MatrixOperator X = left_orthogonalize(MatrixOperator::make_identity(Psi.Basis1()), Psi);
         MatrixOperator U;
         SingularValueDecomposition(X, U, R, UR);
         Psi.set_back(prod(Psi.get_back(), U));
      }

      WavefuncUnitCellSize = Psi.size();
      std::cout << "Wavefunction unit cell size = " << WavefuncUnitCellSize << '\n';
      if (WavefuncUnitCellSize % HamMPO.size() != 0)
      {
         std::cout << "mp-idmrg: fatal: the wavefunction unit cell must be a multiple of the Hamiltonian unit cell.\n";
         return 1;
      }

      if (vm.count("evolve"))
         std::cout << "Evolving with timestep " << EvolveDelta << '\n';

      StatesInfo SInfo;
      SInfo.MinStates = MinStates;
      SInfo.MaxStates = 0;
      SInfo.TruncationCutoff = TruncCutoff;
      SInfo.EigenvalueCutoff = EigenCutoff;
      std::cout << SInfo << '\n';

      StatesList MyStates(States);
      std::cout << MyStates << '\n';

      std::complex<double> InitialEnergy = 0.0;

      // replicate the HamMPO until it has the same size as the unit cell
      HamMPO = repeat(HamMPO, WavefuncUnitCellSize / HamMPO.size());
      CHECK_EQUAL(int(HamMPO.size()), WavefuncUnitCellSize);

      // Check that the local basis for the wavefunction and hamiltonian are compatible
      if (ExtractLocalBasis(Psi) != ExtractLocalBasis1(HamMPO))
      {
         std::cerr << "fatal: Hamiltonian is defined on a different local basis to the wavefunction.\n";
         return 1;
      }

      if (ExtractLocalBasis1(HamMPO) != ExtractLocalBasis2(HamMPO))
      {
         std::cerr << "fatal: Hamiltonian has different domain and co-domain.\n";
         return 1;
      }


      // Get the initial Hamiltonian matrix elements
      StateComponent BlockHamL = Initial_E(HamMPO, Psi.Basis1());
      if (StartFromFixedPoint)
      {
         std::cout << "Solving fixed-point Hamiltonian..." << std::endl;
         MatrixOperator Rho = delta_shift(scalar_prod(R, herm(R)), QShift);
         InitialEnergy = SolveHamiltonianMPO_Left(BlockHamL, Psi, QShift, HamMPO,
                                             Rho, GMRESTol, Verbose);
         std::cout << "Starting energy (left eigenvalue) = " << InitialEnergy << std::endl;

         //BlockHamL = delta_shift(BlockHamL, QShift);
      }

      StateComponent BlockHamR = Initial_F(HamMPO, Psi.Basis2());
      if (StartFromFixedPoint)
      {
         LinearWavefunction PsiR;
         RealDiagonalOperator D;
         std::tie(D, PsiR) = get_right_canonical(Wavefunction.get<InfiniteWavefunctionLeft>());

         BlockHamR = Initial_F(HamMPO, PsiR.Basis2());

         // check that we are orthogonalized
#if !defined(NDEBUG)
         MatrixOperator X = MatrixOperator::make_identity(PsiR.Basis2());
         X = inject_right(X, PsiR);
         CHECK(norm_frob(X - MatrixOperator::make_identity(PsiR.Basis1())) < 1E-12)(X);
#endif

         MatrixOperator Rho = D*D;

#if !defined(NDEBUG)
         MatrixOperator XX = Rho;
         XX = inject_left(XX, PsiR);
         CHECK(norm_frob(delta_shift(XX,QShift) - Rho) < 1E-12)(norm_frob(delta_shift(XX,QShift) - Rho) )(XX)(Rho);
#endif

         // We obtained Rho from the left side, so we need to delta shift to the right basis
         Rho = delta_shift(Rho, adjoint(QShift));

         std::complex<double> Energy = SolveHamiltonianMPO_Right(BlockHamR, PsiR, QShift, HamMPO,
                                                                 Rho, GMRESTol, Verbose);
         std::cout << "Starting energy (right eigenvalue) = " << Energy << std::endl;

      }

      // initialization complete.

      UR = delta_shift(UR, QShift);

      // Construct the iDMRG object
      iDMRG idmrg(Psi, R, UR, QShift, HamMPO, BlockHamL,
                  BlockHamR, InitialEnergy, Verbose);

      idmrg.MixingInfo.MixFactor = MixFactor;
      idmrg.MixingInfo.RandomMixFactor = RandomMixFactor;
      idmrg.SetInitialFidelity(InitialFidelity);
      idmrg.Solver().MaxTol = MaxTol;
      idmrg.Solver().MinTol = MinTol;
      idmrg.Solver().MinIter = MinIter;
      idmrg.Solver().MaxIter = NumIter;
      idmrg.Solver().FidelityScale = FidelityScale;
      idmrg.Solver().Verbose = Verbose;
      idmrg.Solver().EvolveDelta = EvolveDelta;
      if (vm.count("solver"))
      {
	 idmrg.Solver().SetSolver(vm["solver"].as<std::string>());
      }
      idmrg.Solver().SetShiftInvertEnergy(ShiftInvertEnergy);

      int ReturnCode = 0;

      try
      {
         bool First = true;
         for (int i = 0; i < MyStates.size(); ++i)
         {
            SInfo.MaxStates = MyStates[i].NumStates;

            if (i % 2 == 0)
            {
               idmrg.SweepLeft(SInfo, HMix, First);
               First = false;
            }
            else
            {
               idmrg.SweepRight(SInfo, HMix);
            }
         }
         idmrg.Finish(SInfo);

      }
      catch (ProcControl::Checkpoint& c)
      {
         ReturnCode = c.ReturnCode();
         std::cerr << "Early termination: "
                   << c.Reason() << '\n';
         EarlyTermination = true;
      }
      catch (...)
      {
         throw;      // if we got some other exception, don't even try and recover
      }

      // finished the iterations.
      std::cout << "Orthogonalizing wavefunction...\n";
      Wavefunction.Wavefunction() = InfiniteWavefunctionLeft::Construct(idmrg.Wavefunction(), idmrg.QShift, 0, Verbose+1);

      std::cerr << "Orthogonalization finished.\n";

      // any other attributes?
      Wavefunction.Attributes()["LastEnergy"] = formatting::format_complex(idmrg.Solver().LastEnergy());
      Wavefunction.SetDefaultAttributes();

      // History log
      Wavefunction.AppendHistoryCommand(EscapeCommandline(argc, argv));

      // save wavefunction
      pvalue_ptr<MPWavefunction> P(new MPWavefunction(Wavefunction));
      pheap::ShutdownPersistent(P);

      ProcControl::Shutdown();
      return ReturnCode;
   }
   catch (prog_opt::error& e)
   {
      std::cerr << "Exception while processing command line options: " << e.what() << '\n';
      pheap::Cleanup();
      return 1;
   }
   catch (pheap::PHeapCannotCreateFile& e)
   {
      std::cerr << "Exception: " << e.what() << '\n';
      if (e.Why == "File exists")
         std::cerr << "Note: use --force (-f) option to overwrite.\n";
   }
   catch (std::exception& e)
   {
      std::cerr << "Exception: " << e.what() << '\n';
      pheap::Cleanup();
      return 1;
   }
   catch (...)
   {
      std::cerr << "Unknown exception!\n";
      pheap::Cleanup();
      return 1;
   }
}<|MERGE_RESOLUTION|>--- conflicted
+++ resolved
@@ -723,11 +723,7 @@
       RightHamiltonian.front() = HMix * F + (1.0 - HMix) * RightHamiltonian.front();
    }
 
-<<<<<<< HEAD
-   // Subtract off the energy
-=======
    // Subtract off the energy.  Since the hamiltonian is E * herm(F) we need to conjugate here
->>>>>>> 8122f495
    RightHamiltonian.front().front() -= std::conj(Solver_.LastEnergy()) * RightHamiltonian.front().back();
 
    this->CheckConsistency();
@@ -913,17 +909,8 @@
 {
    std::cout << c
              << " Sweep=" << SweepNumber
-<<<<<<< HEAD
              << " Energy=" << formatting::format_complex(Solver_.LastEnergy())
              << " States=" << Info.KeptStates()
-=======
-             << " Energy=";
-   if (Solver_.is_complex())
-      std::cout << formatting::format_complex(Solver_.LastEnergy());
-   else
-      std::cout << Solver_.LastEnergyReal();
-   std::cout << " States=" << Info.KeptStates()
->>>>>>> 8122f495
              << " TruncError=" << Info.TruncationError()
              << " Entropy=" << Info.KeptEntropy()
              << " FidelityLoss=" << Solver_.LastFidelityLoss()
