--- conflicted
+++ resolved
@@ -350,11 +350,7 @@
       dmrg.Solver().SetPreconditioning(UsePreconditioning);
       dmrg.Solver().SetInitialFidelity(1, InitialFidelity);
 
-<<<<<<< HEAD
-      dmrg.MixFactor = MixFactor;
-=======
       EigenSortByWeight = true; // Global variable in density.cpp, to change the eigenvalue sort function
->>>>>>> 607ea2b2
 
       StatesInfo States;
       States.MinStates = 1;
