--- conflicted
+++ resolved
@@ -53,20 +53,15 @@
 // LargestMagnitude, SmallestMagnitude, LargestReal, SmallestReal, LargestImag, SmallestImag
 template <typename MultFunc>
 Vector<std::complex<double> >
-<<<<<<< HEAD
 DiagonalizeARPACK(MultFunc Mult, int n, int NumEigen, WhichEigenvalues which, double tol = 1e-10,
-                  std::vector<std::complex<double> >* OutputVectors = NULL,
-=======
-DiagonalizeARPACK(MultFunc Mult, int n, int NumEigen, double tol = 1e-10,
                   std::vector<std::complex<double>>* OutputVectors = NULL,
->>>>>>> c0f22b08
                   int ncv = 0, bool Sort = false, int Verbose = 0);
 
 // For backwards compatibility, target the eigenvalues with the largest magnitude if unspecified.
 template <typename MultFunc>
 Vector<std::complex<double> >
 DiagonalizeARPACK(MultFunc Mult, int n, int NumEigen, double tol = 1e-10,
-                  std::vector<std::complex<double> >* OutputVectors = NULL,
+                  std::vector<std::complex<double>>* OutputVectors = NULL,
                   int ncv = 0, bool Sort = false, int Verbose = 0)
 {
    return DiagonalizeARPACK(Mult, n, NumEigen, WhichEigenvalues::LargestMagnitude, tol,
