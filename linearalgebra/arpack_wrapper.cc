// -*- C++ -*-
//----------------------------------------------------------------------------
// Matrix Product Toolkit http://physics.uq.edu.au/people/ianmcc/mptoolkit/
//
// linearalgebra/arpack_wrapper.cc
//
// Copyright (C) 2007-2016 Ian McCulloch <ianmcc@physics.uq.edu.au>
//
// This program is free software: you can redistribute it and/or modify
// it under the terms of the GNU General Public License as published by
// the Free Software Foundation, either version 3 of the License, or
// (at your option) any later version.
//
// Reseach publications making use of this software should include
// appropriate citations and acknowledgements as described in
// the file CITATIONS in the main source directory.
//----------------------------------------------------------------------------
// ENDHEADER

#include "common/arpackf.h"
#include "linearalgebra/vectormemproxy.h"
#include "linearalgebra/matrix.h"
#include "linearalgebra/eigen.h"

namespace LinearAlgebra
{

inline std::string ToStr(WhichEigenvalues w)
{
   switch (w)
   {
      case WhichEigenvalues::LargestMagnitude : return "LM";
      case WhichEigenvalues::SmallestMagnitude : return "SM";
      case WhichEigenvalues::LargestReal : return "LR";
      case WhichEigenvalues::SmallestReal : return "SR";
      case WhichEigenvalues::LargestImag : return "LI";
      case WhichEigenvalues::SmallestImag : return "SI";
      case WhichEigenvalues::LargestAlgebraic : return "LA";
      case WhichEigenvalues::SmallestAlgebraic : return "SA";
      case WhichEigenvalues::BothEnds : return "BE";
   }
   return "";
}

<<<<<<< HEAD
=======
inline bool Compare(WhichEigenvalues w, std::complex<double> a, std::complex<double> b)
{
   switch (w)
   {
      case WhichEigenvalues::LargestMagnitude : return std::abs(a) > std::abs(b);
      case WhichEigenvalues::SmallestMagnitude : return std::abs(a) < std::abs(b);
      case WhichEigenvalues::LargestReal : return std::real(a) > std::real(b);
      case WhichEigenvalues::SmallestReal : return std::real(a) < std::real(b);
      case WhichEigenvalues::LargestImag : return std::imag(a) > std::imag(b);
      case WhichEigenvalues::SmallestImag : return std::imag(a) < std::imag(b);
      case WhichEigenvalues::LargestAlgebraic : return std::real(a) > std::real(b);
      case WhichEigenvalues::SmallestAlgebraic : return std::real(a) < std::real(b);
      case WhichEigenvalues::BothEnds : return false; // Do not sort.
   }
   return false;
}
>>>>>>> 8a13fb8a

template <typename MultFunc>
Vector<std::complex<double>>
DiagonalizeARPACK(MultFunc Mult, int n, int NumEigen, WhichEigenvalues which, double tol,
                  std::vector<std::complex<double>>* OutputVectors,
                  int ncv, bool Sort, int Verbose)
{
   if (Verbose >= 1)
   {
      std::cerr << "Total dimension = " << n << std::endl;
   }
   // save the arpack debug log level so we can restore it later
   int DebugOutputLevelSave = ARPACK::debug().mceupd;
   ARPACK::debug().mceupd = Verbose;

   LinearAlgebra::Vector<std::complex<double>> Result;

   if (NumEigen >= n-1)
   {
      // This is a case that ARPACK doesn't handle - it is apparently not
      // capable of producting more than n-2 eigenvalues.  Instead we handle this
      // case by converting to a dense matrix.
      // 2014-04-01: n-2 because we require NCV-NEV >= 2, and NCV <= N.
      // There is a (harmless?) bug here in that if we only want n-1 eigenvalues
      // then we'll actually get all n of them.
      // 2022-02-17: this bug isn't actually harmless - it means that the caller can get
      // more elements in the array than expected.  Truncate the eigenvalue array if we get more than expected.
      if (Verbose >= 1)
      {
         std::cerr << "Constructing matrix for direct diagonalization" << std::endl;
      }
      LinearAlgebra::Vector<std::complex<double>> e(n, 0.0), Out(n);
      LinearAlgebra::Matrix<std::complex<double>> Mat(n, n);
      for (int k = 0; k < n; ++k)
      {
         e[k] = 1.0;
         Mult(data(e), data(Out));
         Mat(LinearAlgebra::all, k) = Out;
         e[k] = 0.0;
      }
      LinearAlgebra::Matrix<std::complex<double>> LV, RV;
      Result = LinearAlgebra::Diagonalize(Mat, LV, RV);
      if (OutputVectors)
      {
         (*OutputVectors) = std::vector<std::complex<double>>(n*n);
         for (int k =0; k < n; ++k)
         {
            LinearAlgebra::make_vec(&(*OutputVectors)[n*k], n) = RV(k, LinearAlgebra::all);
         }
      }
      // If we are using LAPACK for the diagonalization then we might have more eigenvalues than we need.  In order to ensure
      // that we get the right eigenvalues, we must sort them, even if the caller doesn't require it.
      Sort = true;
   }
   else
   {
      // arpack parameters
      int ido = 0;  // first call
      char bmat = 'I'; // standard eigenvalue problem
      std::string w = ToStr(which);
      int const nev = std::min(NumEigen, n-2); // number of eigenvalues to be computed
      std::vector<std::complex<double> > resid(n);  // residual
      ncv = std::min(std::max(ncv, 2*nev + 10), n);            // length of the arnoldi sequence
      std::vector<std::complex<double> > v(n*ncv);   // arnoldi vectors
      int const ldv = n;
      ARPACK::iparam_t iparam;
      iparam.ishift = 1;      // exact shifts
      iparam.mxiter = 10000;  // maximum number of arnoldi iterations (restarts?)
      iparam.mode = 1;  // ordinary eigenvalue problem
      ARPACK::zn_ipntr_t ipntr;
      std::vector<std::complex<double>> workd(3*n);
      int const lworkl = 3*ncv*ncv + 5*ncv;
      std::vector<std::complex<double>> workl(lworkl);
      std::vector<double> rwork(ncv);
      int info = 0;  // no initial residual

      if (Verbose >= 1)
      {
         std::cerr << "Starting ARPACK mode " << w << std::endl;
         if (Verbose >= 2)
            std::cerr << "n=" << n << ", nev=" << nev << ", ncv=" << ncv << std::endl;
      }

      int NumMultiplies = 0;

      ARPACK::znaupd(&ido, bmat, n, w.c_str(), nev, tol, &resid[0], ncv,
                     &v[0], ldv, &iparam, &ipntr, &workd[0],
                     &workl[0], lworkl, &rwork[0], &info);
      CHECK(info >= 0)(info)(n)(nev)(ncv);

      while (ido != 99)
      {
         if (ido == -1 || ido == 1)
         {
            if (Verbose >= 2)
               std::cerr << '.';
            Mult(&workd[ipntr.x], &workd[ipntr.y]);
            ++NumMultiplies;
         }
         else
         {
            PANIC("unexpected reverse communication operation.")(ido);
         }

         ARPACK::znaupd(&ido, bmat, n, w.c_str(), nev, tol, &resid[0], ncv,
                        &v[0], ldv, &iparam, &ipntr, &workd[0],
                        &workl[0], lworkl, &rwork[0], &info);
         if (info == -9)
         {
            // info == -9 indicates that the starting vector is zero.  Since we have already done a matrix-vector
            // multiply, the only way this can happen is if the matrix itself is zero.  Hence we know what the
            // eigenvalues are.
            Result = LinearAlgebra::Vector<std::complex<double>>(nev, std::complex<double>(0.0, 0.0));
            if (OutputVectors)
            {
               *OutputVectors = std::vector<std::complex<double>>(n*nev);
               // construct an eigenbasis; this is arbitrary but we can choose the standard basis for the first
               // nev eigenvectors
               for (int i = 0; i < nev; ++i)
               {
                  (*OutputVectors)[i*n + i] = 1.0;
               }
            }
            return Result;
         }
         CHECK(info >= 0)(info)(n)(nev)(ncv);
      }

      if (Verbose >= 1)
      {
         std::cerr << "Finished ARPACK, nev=" << nev << ", ncv=" << ncv << ", NumMultiplies=" << NumMultiplies << " " << iparam << std::endl;
      }

      // get the eigenvalues
      bool rvec = OutputVectors != nullptr; // should we calculate eigenvectors?
      char howmny = 'A';
      std::vector<int> select(ncv);
      std::vector<std::complex<double>> d(nev+1);
      std::vector<std::complex<double>> z(OutputVectors ? n*nev : 1); // output array
      int ldz = n;
      std::complex<double> sigma;   // not referenced
      std::vector<std::complex<double>> workev(2*ncv);
      ARPACK::zneupd(rvec, howmny, &select[0], &d[0], &z[0], ldz, sigma, &workev[0],
                     bmat, n, w.c_str(), nev, tol, &resid[0], ncv, &v[0], ldv,
                     &iparam, &ipntr, &workd[0],
                     &workl[0], lworkl, &rwork[0], &info);
      CHECK(info >= 0)("arpack::zneupd")(info)(nev)(ncv);

      Result = LinearAlgebra::Vector<std::complex<double>>(nev);
      for (int i = 0; i < nev; ++i)
      {
         Result[i] = d[i];
      }

      // eigenvectors
      if (OutputVectors)
      {
         OutputVectors->empty();
         std::swap(z, *OutputVectors);
      }
   }

   if (Sort)
   {
      // a simple exchange sort
      for (unsigned i = 0; i < Result.size()-1; ++i)
      {
         for (unsigned j = i+1; j < Result.size(); ++j)
         {
            if (Compare(which, Result[j], Result[i]))
            {
               std::swap(Result[i], Result[j]);
               if (OutputVectors)
               {
                  std::vector<std::complex<double>> Temp(&(*OutputVectors)[n*i],
                                                          &(*OutputVectors)[n*i]+n);
                  LinearAlgebra::fast_copy(&(*OutputVectors)[n*j],
                                           &(*OutputVectors)[n*j]+n,
                                           &(*OutputVectors)[n*i]);
                  LinearAlgebra::fast_copy(&Temp[0], &Temp[0]+n, &(*OutputVectors)[n*j]);
               }
            }
         }
      }
   }

   // If we ended up with more eigenvalues than we wanted, resize the arrays.
   if (Result.size() > NumEigen)
   {
      LinearAlgebra::Vector<std::complex<double>> R2 = Result[LinearAlgebra::range(0,NumEigen)];
      std::swap(Result, R2);
      if (OutputVectors)
         OutputVectors->resize(n*NumEigen);
   }

   // restore the ARPACK debug log level before returning
   ARPACK::debug().mceupd = DebugOutputLevelSave;

   return Result;
}

} // namespace LinearAlgebra<|MERGE_RESOLUTION|>--- conflicted
+++ resolved
@@ -42,8 +42,6 @@
    return "";
 }
 
-<<<<<<< HEAD
-=======
 inline bool Compare(WhichEigenvalues w, std::complex<double> a, std::complex<double> b)
 {
    switch (w)
@@ -60,7 +58,6 @@
    }
    return false;
 }
->>>>>>> 8a13fb8a
 
 template <typename MultFunc>
 Vector<std::complex<double>>
