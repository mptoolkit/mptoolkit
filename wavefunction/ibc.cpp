--- conflicted
+++ resolved
@@ -355,7 +355,8 @@
    A["WindowOffset"] = this->window_offset();
    A["LeftUnitCellSize"] = Left.size();
    A["RightUnitCellSize"] = Left.size();
-<<<<<<< HEAD
+   A["LeftWindowFile"] = this->LeftWindowFile();
+   A["RightWindowFile"] = this->RightWindowFile();
 }
 
 // This class provides an "iterator" which runs over the A-matrices in an IBC
@@ -717,8 +718,4 @@
         StateComponent const& E, StateComponent const& F, int Verbose)
 {
    return overlap(Psi1, ProductMPO::make_identity(ExtractLocalBasis(Psi2.Left)), Psi2, E, F, Verbose);
-=======
-   A["LeftWindowFile"] = this->LeftWindowFile();
-   A["RightWindowFile"] = this->RightWindowFile();
->>>>>>> ac4afaf8
 }