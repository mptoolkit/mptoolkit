--- conflicted
+++ resolved
@@ -360,9 +360,8 @@
    A["WindowOffset"] = this->window_offset();
    A["LeftUnitCellSize"] = Left.size();
    A["RightUnitCellSize"] = Left.size();
-<<<<<<< HEAD
-   A["LeftWindowFile"] = this->LeftWindowFile();
-   A["RightWindowFile"] = this->RightWindowFile();
+   A["LeftFilename"] = this->get_left_filename();
+   A["RightFilename"] = this->get_right_filename();
 }
 
 // This class provides an "iterator" which runs over the A-matrices in an IBC
@@ -724,8 +723,4 @@
         StateComponent const& E, StateComponent const& F, int Verbose)
 {
    return overlap(Psi1, ProductMPO::make_identity(ExtractLocalBasis(Psi2.Left)), Psi2, E, F, Verbose);
-=======
-   A["LeftFilename"] = this->get_left_filename();
-   A["RightFilename"] = this->get_right_filename();
->>>>>>> a437af9b
 }