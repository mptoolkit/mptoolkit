// -*- C++ -*-
//----------------------------------------------------------------------------
// Matrix Product Toolkit http://physics.uq.edu.au/people/ianmcc/mptoolkit/
//
// wavefunction/infinitewavefunctionright.cpp
//
// Copyright (C) 2015-2016 Ian McCulloch <ianmcc@physics.uq.edu.au>
//
// This program is free software: you can redistribute it and/or modify
// it under the terms of the GNU General Public License as published by
// the Free Software Foundation, either version 3 of the License, or
// (at your option) any later version.
//
// Reseach publications making use of this software should include
// appropriate citations and acknowledgements as described in
// the file CITATIONS in the main source directory.
//----------------------------------------------------------------------------
// ENDHEADER

#include "infinitewavefunctionright.h"
#include "infinitewavefunctionleft.h"
#include "tensor/tensor_eigen.h"
#include "mp-algorithms/arnoldi.h"
#include "common/environment.h"

#include "mps/packunpack.h"
#include <fstream>

#include "wavefunction/operator_actions.h"
#include "pheap/pheapstream.h"

// Streaming versions:
// Note: the base class CanonicalWavefunctionBase has a separate version number.
//
// Version 1:
//      CanonicalWavefunctionBase (base class)
//      QuantumNumber              QShift

extern double const ArnoldiTol;
extern double const InverseTol;
extern double const OrthoTol;

std::string InfiniteWavefunctionRight::Type = "InfiniteWavefunctionRight";

PStream::VersionTag
InfiniteWavefunctionRight::VersionT(1);

namespace
{

struct LeftMultiply
{
   typedef MatrixOperator argument_type;
   typedef MatrixOperator result_type;

   LeftMultiply(LinearWavefunction const& L_, QuantumNumber const& QShift_)
      : L(L_), QShift(QShift_) {}

   result_type operator()(argument_type const& x) const
   {
      result_type r = delta_shift(x, QShift);
      for (LinearWavefunction::const_iterator I = L.begin(); I != L.end(); ++I)
      {
         r = operator_prod(herm(*I), r, *I);
      }
      return r;
   }

   LinearWavefunction const& L;
   QuantumNumber QShift;
};

struct RightMultiply
{
   typedef MatrixOperator argument_type;
   typedef MatrixOperator result_type;

   RightMultiply(LinearWavefunction const& R_, QuantumNumber const& QShift_)
      : R(R_), QShift(QShift_) {}

   result_type operator()(argument_type const& x) const
   {
      result_type r = x;
      LinearWavefunction::const_iterator I = R.end();
      while (I != R.begin())
      {
         --I;
         r = operator_prod(*I, r, herm(*I));
      }
      return delta_shift(r, adjoint(QShift));
   }

   LinearWavefunction const& R;
   QuantumNumber QShift;
};

} // namespace

InfiniteWavefunctionRight::InfiniteWavefunctionRight(MatrixOperator const& Lambda,
                                                     LinearWavefunction const& Psi,
                                                     QuantumNumbers::QuantumNumber const& QShift_)
   : QShift(QShift_)
{
   this->Initialize(Lambda, Psi);
}

InfiniteWavefunctionRight::InfiniteWavefunctionRight(MatrixOperator const& Lambda,
                                                     LinearWavefunction const& Psi,
                                                     QuantumNumbers::QuantumNumber const& QShift_,
                                                     MatrixOperator& U)
   : QShift(QShift_)
{
   U = this->Initialize(Lambda, Psi);
}

MatrixOperator
InfiniteWavefunctionRight::Initialize(MatrixOperator const& Lambda,
                                      LinearWavefunction const& Psi_)
{
   LinearWavefunction Psi = Psi_;
   MatrixOperator M = left_orthogonalize(Lambda, Psi);
   MatrixOperator U, Vh;
   RealDiagonalOperator D;

   // we need to assemble the MPS in reverse order, so make a temporary container
   std::list<StateComponent> AMat;
   std::list<RealDiagonalOperator> Lam;

   LinearWavefunction::const_iterator I = Psi.end();
   while (I != Psi.begin())
   {
      --I;
      StateComponent A = prod(*I, M);
      M = ExpandBasis1(A);
      SingularValueDecomposition(M, U, D, Vh);
      AMat.push_front(prod(Vh, A));
      Lam.push_front(D);
      M = U*D;
   }
   U = delta_shift(U, adjoint(QShift));
   AMat.back() = prod(AMat.back(), U);
   Lam.push_back(delta_shift(D, adjoint(QShift)));

   for (auto const& A : AMat)
   {
      this->push_back(A);
   }

   for (auto const& L : Lam)
   {
      this->push_back_lambda(L);
   }

   this->setBasis1(D.Basis1());
   this->setBasis2(U.Basis2());


#if !defined(NDEBUG)
   // check
   LinearWavefunction PsiCheck(this->base_begin(), this->base_end());
   MatrixOperator II = MatrixOperator::make_identity(this->Basis2());
   MatrixOperator ICheck = delta_shift(inject_right(II, PsiCheck), adjoint(QShift));
   TRACE(norm_frob(II-ICheck))("Identity - should be epsilon");

   MatrixOperator Rho = this->lambda(0)*this->lambda(0);
   MatrixOperator RhoCheck = inject_left(Rho, PsiCheck);
   RhoCheck = delta_shift(RhoCheck, QShift);
   TRACE(norm_frob(Rho-RhoCheck))("Rho - should be epsilon");
#endif

   this->debug_check_structure();

   return U;
}

InfiniteWavefunctionRight::InfiniteWavefunctionRight(LinearWavefunction const& Psi,
                                                     QuantumNumbers::QuantumNumber const& QShift_)
   : QShift(QShift_)
{
   LinearWavefunction PsiR = Psi;

   MatrixOperator Guess = MatrixOperator::make_identity(PsiR.Basis2());

   MatrixOperator RightEigen = Guess;

   // get the eigenmatrix.  Do some dodgy explict restarts.
   int Iterations = 20;
   double Tol = ArnoldiTol;
   RightEigen = 0.5 * (RightEigen + adjoint(RightEigen)); // make the eigenvector symmetric
   std::complex<double> EtaR = LinearSolvers::Arnoldi(RightEigen, RightMultiply(PsiR, QShift),
                                                      Iterations, Tol,
                                                      LinearSolvers::LargestAlgebraicReal, false);
   while (Tol < 0)
   {
      std::cerr << "RightEigen: Arnoldi not converged, restarting.  EValue="
                << EtaR << ", Tol=" << Tol << "\n";
      Iterations = 20; Tol = ArnoldiTol;
      RightEigen = 0.5 * (RightEigen + adjoint(RightEigen)); // make the eigenvector symmetric
      EtaR = LinearSolvers::Arnoldi(RightEigen, RightMultiply(PsiR, QShift),
                                    Iterations, Tol, LinearSolvers::LargestAlgebraicReal, false);
   }

   CHECK(EtaR.real() > 0)("Eigenvalue must be positive");

   DEBUG_TRACE(EtaR);

   if (trace(RightEigen).real() < 0)
      RightEigen = -RightEigen;

   DEBUG_CHECK(norm_frob(RightEigen - adjoint(RightEigen)) < 1e-12)
      (norm_frob(RightEigen - adjoint(RightEigen)));

   MatrixOperator D = RightEigen;
   MatrixOperator U = DiagonalizeHermitian(D);
   D = SqrtDiagonal(D, OrthoTol);
   MatrixOperator DInv = InvertDiagonal(D, OrthoTol);

   // RightEigen = triple_prod(U, D*D, herm(U))
   DEBUG_CHECK(norm_frob(RightEigen - triple_prod(herm(U), D*D, U)) < 1e-10)
      (norm_frob(RightEigen - triple_prod(herm(U), D*D, U)));

   MatrixOperator R = adjoint(U)*D;
   MatrixOperator RInv = delta_shift(DInv * U, QShift);

   // Incorporate into the MPS: PsiR -> R^{-1} * PsiR * R
   // We don't need to actually right-orthogonalize everything, that is done in Initialize() anyway
   PsiR.set_back(prod(PsiR.get_back(), R));
   PsiR.set_front(prod(RInv, PsiR.get_front()));

   // Get the left eigenvector, which is the density matrix
   MatrixOperator LeftEigen = Guess;

   // get the eigenmatrix
   Iterations = 20; Tol = ArnoldiTol;
   LeftEigen = 0.5 * (LeftEigen + adjoint(LeftEigen));
   std::complex<double> EtaL = LinearSolvers::Arnoldi(LeftEigen, LeftMultiply(PsiR, QShift),
                                                      Iterations, Tol,
                                                      LinearSolvers::LargestAlgebraicReal, false);
   //   DEBUG_TRACE(norm_frob(LeftEigen - adjoint(LeftEigen)));
   while (Tol < 0)
   {
      std::cerr << "LeftEigen: Arnoldi not converged, restarting.  EValue="
                << EtaL << ", Tol=" << Tol << "\n";
      Iterations = 20; Tol = ArnoldiTol;
      LeftEigen = 0.5 * (LeftEigen + adjoint(LeftEigen));
      EtaL = LinearSolvers::Arnoldi(LeftEigen, LeftMultiply(PsiR, QShift),
                                    Iterations, Tol, LinearSolvers::LargestAlgebraicReal, false);
   }

   D = LeftEigen;
   U = DiagonalizeHermitian(D);
   D = SqrtDiagonal(D, OrthoTol);

   // normalize
   D *= 1.0 / norm_frob(D);

   DEBUG_CHECK(norm_frob(LeftEigen - triple_prod(herm(U), D*D, U)) < 1e-10)
      (norm_frob(LeftEigen - triple_prod(herm(U), D*D, U)));

   // incorporate U into the MPS

   PsiR.set_front(prod(U, PsiR.get_front()));
   PsiR.set_back(prod(PsiR.get_back(), adjoint(U)));

   // And now we have the right-orthogonalized form and the left-most lambda matrix
   this->Initialize(D, PsiR);
}

InfiniteWavefunctionRight::InfiniteWavefunctionRight(InfiniteWavefunctionLeft const& Psi)
   : InfiniteWavefunctionRight(LinearWavefunction(Psi.base_begin(), Psi.base_end()), Psi.qshift())
{
}

void read_version(PStream::ipstream& in, InfiniteWavefunctionRight& Psi, int Version)
{
   if (Version == 1)
   {
      int BaseVersion = Psi.CanonicalWavefunctionBase::ReadStream(in);
      in >> Psi.QShift;
      CHECK(BaseVersion >= 3);
   }
   else
   {
      PANIC("This program is too old to read this wavefunction, expected Version <= 2")(Version);
   }

   Psi.debug_check_structure();
}

PStream::ipstream&
operator>>(PStream::ipstream& in, InfiniteWavefunctionRight& Psi)
{
   int Version = in.read<int>();
   PStream::VersionSentry Sentry(in, InfiniteWavefunctionRight::VersionT, Version);
   read_version(in, Psi, Version);
   return in;
}

PStream::opstream& operator<<(PStream::opstream& out, InfiniteWavefunctionRight const& Psi)
{
   out << InfiniteWavefunctionRight::VersionT.default_version();

   Psi.CanonicalWavefunctionBase::WriteStream(out);

   out << Psi.QShift;

   return out;
}

std::pair<RealDiagonalOperator, LinearWavefunction>
get_right_canonical(InfiniteWavefunctionRight const& Psi)
{
   return std::make_pair(Psi.lambda(0), LinearWavefunction(Psi.base_begin(), Psi.base_end()));
}

std::tuple<LinearWavefunction, RealDiagonalOperator, MatrixOperator>
get_left_canonical(InfiniteWavefunctionRight const& Psi)
{
   LinearWavefunction Result;
   RealDiagonalOperator D = Psi.lambda_l();
   MatrixOperator Vh = MatrixOperator::make_identity(D.Basis2());
   for (auto const& I : Psi)
   {
      StateComponent A = prod(D*Vh, I);
      std::tie(D,Vh) = OrthogonalizeBasis2(A);
      Result.push_back(A);
   }

   return std::make_tuple(Result, D, Vh);
}

void
InfiniteWavefunctionRight::rotate_left(int Count)
{
   // Rotation is fairly straightforward, we just rotate the vectors around
   if (Count < 0)
   {
      this->rotate_right(-Count);
      return;
   }

   Count = Count % this->size();
   if (Count == 0)
      return;

   // the first Count elements are going to get shifted to the right hand side, so we need to
   // delta_shift them
   for (mps_iterator I = this->begin_(); I != this->begin_()+Count; ++I)
   {
      I->delta_shift(adjoint(this->qshift()));
   }
   // now do the actual rotation
   std::rotate(this->base_begin_(), this->base_begin_()+Count, this->base_end_());

   // for the Lambda matrices, start by removing the double-counted boundary lambda
   this->pop_back_lambda();
   // and delta-shift
   for (lambda_iterator I = this->lambda_begin_(); I != this->lambda_begin_()+Count; ++I)
   {
      I->delta_shift(adjoint(this->qshift()));
   }
   // and rotate
   std::rotate(this->lambda_base_begin_(), this->lambda_base_begin_()+Count,
               this->lambda_base_end_());
   // and put back the boundary lambda
   this->push_back_lambda(delta_shift(this->lambda_l(), adjoint(this->qshift())));

   // set the right and right basis
   this->setBasis1(lambda_l().Basis1());
   this->setBasis2(lambda_r().Basis2());

   this->debug_check_structure();
}

void
InfiniteWavefunctionRight::rotate_right(int Count)
{
   if (Count < 0)
   {
      this->rotate_left(-Count);
      return;
   }

   Count = Count % this->size();
   if (Count == 0)
      return;

   this->rotate_left(this->size() - Count);
}

void
InfiniteWavefunctionRight::SetDefaultAttributes(AttributeList& A) const
{
   A["WavefunctionType"] = "InfiniteRightCanonical";
   A["UnitCellSize"] = this->size();
   A["QShift"] = this->qshift();
}

void
InfiniteWavefunctionRight::check_structure() const
{
   this->CanonicalWavefunctionBase::check_structure();

   CHECK_EQUAL(this->Basis1(), delta_shift(this->Basis2(), this->qshift()));
}

void inplace_conj(InfiniteWavefunctionRight& Psi)
{
   for (InfiniteWavefunctionRight::mps_iterator I = Psi.begin_(); I != Psi.end_(); ++I)
   {
      *I = conj(*I);
   }
}

void inplace_qshift(InfiniteWavefunctionRight& Psi, QuantumNumbers::QuantumNumber const& Shift)
{
   Psi.setBasis1(delta_shift(Psi.Basis1(), Shift));
   Psi.setBasis2(delta_shift(Psi.Basis2(), Shift));

   for (InfiniteWavefunctionRight::mps_iterator I = Psi.begin_(); I != Psi.end_(); ++I)
   {
      *I = delta_shift(*I, Shift);
   }

   for (InfiniteWavefunctionRight::lambda_iterator I = Psi.lambda_begin_(); I != Psi.lambda_end_(); ++I)
   {
      *I = delta_shift(*I, Shift);
   }

   Psi.check_structure();
}


InfiniteWavefunctionRight
reflect(InfiniteWavefunctionLeft const& Psi)
{
   PANIC("not implemented");
}

<<<<<<< HEAD
std::tuple<std::complex<double>, int, StateComponent>
overlap(InfiniteWavefunctionRight const& x, ProductMPO const& StringOp,
        InfiniteWavefunctionRight const& y,
        QuantumNumbers::QuantumNumber const& Sector, int Iter, double Tol, int Verbose)
{
   int Length = statistics::lcm(x.size(), y.size(), StringOp.size());

   LinearWavefunction xPsi = get_right_canonical(x).second;
   LinearWavefunction yPsi = get_right_canonical(y).second;

   ProductMPO Str = StringOp * ProductMPO::make_identity(StringOp.LocalBasis1List(), Sector);

   StateComponent Init = MakeRandomStateComponent(Str.Basis2(), x.Basis2(), y.Basis2());

   int Iterations = Iter;
   int TotalIterations = 0;
   double MyTol = Tol;
   if (Verbose > 1)
   {
      std::cerr << "Starting Arnoldi, Tol=" << MyTol << ", Iterations=" << Iter << '\n';
   }
   std::complex<double> Eta = LinearSolvers::Arnoldi(Init,
                                                     RightMultiplyOperator(xPsi, x.qshift(), Str,
                                                                           yPsi, y.qshift(), Length),
                                                     Iterations,
                                                     MyTol,
                                                     LinearSolvers::LargestMagnitude, false, Verbose);
   TotalIterations += Iterations;
   DEBUG_TRACE(Eta)(Iterations);

   while (MyTol < 0)
   {
      if (Verbose > 0)
         std::cerr << "Restarting Arnoldi, eta=" << Eta << ", Tol=" << -MyTol << '\n';
      Iterations = Iter;
      MyTol = Tol;
      Eta = LinearSolvers::Arnoldi(Init, RightMultiplyOperator(xPsi, x.qshift(), Str,
                                                               yPsi, y.qshift(), Length),
                                   Iterations, MyTol, LinearSolvers::LargestMagnitude, false, Verbose);
      TotalIterations += Iterations;
      DEBUG_TRACE(Eta)(Iterations);
   }
   if (Verbose > 0)
      std::cerr << "Converged.  TotalIterations=" << TotalIterations
                << ", Tol=" << MyTol << '\n';

   return std::make_tuple(Eta, Length, Init);
}

std::pair<std::complex<double>, StateComponent>
overlap(InfiniteWavefunctionRight const& x,  InfiniteWavefunctionRight const& y,
        QuantumNumbers::QuantumNumber const& Sector, int Iter, double Tol, int Verbose)
{
   CHECK_EQUAL(x.size(), y.size());
   std::tuple<std::complex<double>, int, StateComponent> Result =
      overlap(x, ProductMPO::make_identity(ExtractLocalBasis(y)), y, Sector, Iter, Tol, Verbose);
   return std::make_pair(std::get<0>(Result), std::get<2>(Result));
=======
void inplace_reflect(InfiniteWavefunctionRight& Psi)
{
   PANIC("not implemented");
>>>>>>> ac4afaf8
}<|MERGE_RESOLUTION|>--- conflicted
+++ resolved
@@ -437,7 +437,11 @@
    PANIC("not implemented");
 }
 
-<<<<<<< HEAD
+void inplace_reflect(InfiniteWavefunctionRight& Psi)
+{
+   PANIC("not implemented");
+}
+
 std::tuple<std::complex<double>, int, StateComponent>
 overlap(InfiniteWavefunctionRight const& x, ProductMPO const& StringOp,
         InfiniteWavefunctionRight const& y,
@@ -495,9 +499,4 @@
    std::tuple<std::complex<double>, int, StateComponent> Result =
       overlap(x, ProductMPO::make_identity(ExtractLocalBasis(y)), y, Sector, Iter, Tol, Verbose);
    return std::make_pair(std::get<0>(Result), std::get<2>(Result));
-=======
-void inplace_reflect(InfiniteWavefunctionRight& Psi)
-{
-   PANIC("not implemented");
->>>>>>> ac4afaf8
 }