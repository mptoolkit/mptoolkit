--- conflicted
+++ resolved
@@ -37,13 +37,9 @@
 
 typedef boost::variant<InfiniteWavefunctionLeft,
 		       IBCWavefunction,
-<<<<<<< HEAD
-                       EAWavefunction,
-		       FiniteWavefunctionLeft> WavefunctionTypes;
-=======
 		       FiniteWavefunctionLeft,
-		       InfiniteWavefunctionRight> WavefunctionTypes;
->>>>>>> bb7419ff
+		       InfiniteWavefunctionRight,
+                       EAWavefunction> WavefunctionTypes;
 
 class InvalidWavefunction : public std::runtime_error
 {
