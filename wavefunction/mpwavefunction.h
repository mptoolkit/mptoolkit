--- conflicted
+++ resolved
@@ -36,16 +36,10 @@
 #include "interface/history.h"
 
 typedef boost::variant<InfiniteWavefunctionLeft,
-<<<<<<< HEAD
-		       IBCWavefunction,
-		       FiniteWavefunctionLeft,
-		       InfiniteWavefunctionRight,
-                       EAWavefunction> WavefunctionTypes;
-=======
                        IBCWavefunction,
                        FiniteWavefunctionLeft,
-                       InfiniteWavefunctionRight> WavefunctionTypes;
->>>>>>> 5b858ef6
+                       InfiniteWavefunctionRight,
+                       EAWavefunction> WavefunctionTypes;
 
 class InvalidWavefunction : public std::runtime_error
 {
