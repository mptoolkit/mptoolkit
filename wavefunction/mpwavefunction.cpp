// -*- C++ -*-
//----------------------------------------------------------------------------
// Matrix Product Toolkit http://physics.uq.edu.au/people/ianmcc/mptoolkit/
//
// wavefunction/mpwavefunction.cpp
//
// Copyright (C) 2015-2016 Ian McCulloch <ianmcc@physics.uq.edu.au>
//
// This program is free software: you can redistribute it and/or modify
// it under the terms of the GNU General Public License as published by
// the Free Software Foundation, either version 3 of the License, or
// (at your option) any later version.
//
// Reseach publications making use of this software should include
// appropriate citations and acknowledgements as described in
// the file CITATIONS in the main source directory.
//----------------------------------------------------------------------------
// ENDHEADER

#include "mpwavefunction.h"

// default version is 7.
//
// Versions 1 and 2 don't contain an AttributeList (although older versions of
// InfiniteWavefunction do, but it isn't used anywhere so no need to keep it).
// Version 4 introduces the HistoryLog.
//
// Version 1:
// No separate version number, this needs to be detected from the stream metadata version.
// In this case, the stream contains a InfiniteWavefunctionLeft in version 1 format
// (no separate version number)
//
// Version 2:
// InfiniteWavefunctionLeft in version 2 format (no separate version number)
//
// Version 3:
// boost::variant<InfiniteWavefunctionLeft>
// AttributeList
//
// Version 4:
// boost::variant<InfiniteWavefunctionLeft>
// AttributeList
// HistoryLog
//
// Version 5:
// boost::variant<InfiniteWavefunctionLeft, IBCWavefunction>
// AttributeList
// HistoryLog
//
// Version 6:
// boost::variant<InfiniteWavefunctionLeft, IBCWavefunction, FiniteWavefunctionLeft>
// AttributeList
// HistoryLog
//
// Version 7:
<<<<<<< HEAD
// boost::variant<InfiniteWavefunctionLeft, IBCWavefunction, EAWavefunction, FiniteWavefunctionLeft>
=======
// boost::variant<InfiniteWavefunctionLeft, IBCWavefunction, FiniteWavefunctionLeft, InfiniteWavefunctionRight>
>>>>>>> bb7419ff
// AttributeList
// HistoryLog

PStream::VersionTag MPWavefunction::VersionT(7);

PStream::ipstream&
operator>>(PStream::ipstream& in, MPWavefunction& Psi)
{
   // old streams didn't have a version number, so hack around it with the metadata version

   int Version;

   PHeapFileSystem::ipheapstream* S = dynamic_cast<PHeapFileSystem::ipheapstream*>(&in);
   if (S && S->version() == 1)
   {
      // old file, need to set the version number manually
      Version = 1;
   }
   else
   {
      // new file, read the version number
      Version = in.read<int>();
   }

   PStream::VersionSentry Sentry(in, MPWavefunction::VersionT, Version);
   read_version(in, Psi, Sentry.version());
   return in;
}

void read_version(PStream::ipstream& in, MPWavefunction& Psi, int Version)
{
   DEBUG_TRACE("Reading MPWavefunction")(Version);
   if (Version == 1)
   {
      InfiniteWavefunctionLeft x;
      read_version(in, x, 1);
      Psi = x;
      Psi.Version_ = 1;
      return;
   }

   if (Version == 2)
   {
      InfiniteWavefunctionLeft x;
      read_version(in, x, 2);
      Psi = x;
      Psi.Version_ = 2;
      return;
   }

   Psi.Version_ = Version;

   if (Version <= 4)
   {
      boost::variant<InfiniteWavefunctionLeft> x;
      in >> x;
      Psi.Psi_ = x;
   }
   else if (Version == 5)
   {
      boost::variant<InfiniteWavefunctionLeft, IBCWavefunction> x;
      in >> x;
      Psi.Psi_ = x;
   }
   else if (Version == 6)
   {
      boost::variant<InfiniteWavefunctionLeft, IBCWavefunction, FiniteWavefunctionLeft> x;
      in >> x;
      Psi.Psi_ = x;
   }
   else if (Version == 7)
   {
<<<<<<< HEAD
      boost::variant<InfiniteWavefunctionLeft, IBCWavefunction, EAWavefunction, FiniteWavefunctionLeft> x;
=======
      boost::variant<InfiniteWavefunctionLeft, IBCWavefunction, FiniteWavefunctionLeft, InfiniteWavefunctionRight> x;
>>>>>>> bb7419ff
      in >> x;
      Psi.Psi_ = x;
   }
   else
   {
      PANIC("Version of MPWavefunction is newer than this sofware!");
   }

   in >> Psi.Attr_;

   if (Version >= 4)
      in >> Psi.History_;
}

PStream::opstream&
operator<<(PStream::opstream& out, MPWavefunction const& Psi)
{
   out << MPWavefunction::VersionT.default_version();
   out << Psi.Psi_;
   out << Psi.Attr_;
   out << Psi.History_;
   return out;
}

struct ApplyCheckStructure : boost::static_visitor<void>
{
   template <typename T>
   void operator()(T const& x) const
   {
      x.check_structure();
   }
};

void
MPWavefunction::check_structure() const
{
   boost::apply_visitor(ApplyCheckStructure(), this->Wavefunction());
}

void
MPWavefunction::debug_check_structure() const
{
#if !defined(NDEBUG)
   boost::apply_visitor(ApplyCheckStructure(), this->Wavefunction());
#endif
}

struct DoSetDefaultAttributes : public boost::static_visitor<void>
{
   DoSetDefaultAttributes(AttributeList& A_) : A(A_) {}

   template <typename T>
   void operator()(T const& Psi) const
   {
      Psi.SetDefaultAttributes(A);
   }

   AttributeList& A;
};

void
MPWavefunction::SetDefaultAttributes()
{
   boost::apply_visitor(DoSetDefaultAttributes(Attr_), Psi_);
}

namespace
{
struct get_WF_type
{
   typedef std::string result_type;
   template <typename T>
   std::string operator()(T const&) const
   {
      return T::Type;
   }
};
} // namespace

std::string
MPWavefunction::Type() const
{
   return boost::apply_visitor(get_WF_type(), Psi_);
}<|MERGE_RESOLUTION|>--- conflicted
+++ resolved
@@ -19,7 +19,7 @@
 
 #include "mpwavefunction.h"
 
-// default version is 7.
+// default version is 8.
 //
 // Versions 1 and 2 don't contain an AttributeList (although older versions of
 // InfiniteWavefunction do, but it isn't used anywhere so no need to keep it).
@@ -53,11 +53,12 @@
 // HistoryLog
 //
 // Version 7:
-<<<<<<< HEAD
-// boost::variant<InfiniteWavefunctionLeft, IBCWavefunction, EAWavefunction, FiniteWavefunctionLeft>
-=======
 // boost::variant<InfiniteWavefunctionLeft, IBCWavefunction, FiniteWavefunctionLeft, InfiniteWavefunctionRight>
->>>>>>> bb7419ff
+// AttributeList
+// HistoryLog
+//
+// Version 8:
+// boost::variant<InfiniteWavefunctionLeft, IBCWavefunction, FiniteWavefunctionLeft, InfiniteWavefunctionRight, EAWavefunction>
 // AttributeList
 // HistoryLog
 
@@ -130,11 +131,13 @@
    }
    else if (Version == 7)
    {
-<<<<<<< HEAD
-      boost::variant<InfiniteWavefunctionLeft, IBCWavefunction, EAWavefunction, FiniteWavefunctionLeft> x;
-=======
       boost::variant<InfiniteWavefunctionLeft, IBCWavefunction, FiniteWavefunctionLeft, InfiniteWavefunctionRight> x;
->>>>>>> bb7419ff
+      in >> x;
+      Psi.Psi_ = x;
+   }
+   else if (Version == 8)
+   {
+      boost::variant<InfiniteWavefunctionLeft, IBCWavefunction, FiniteWavefunctionLeft, InfiniteWavefunctionRight, EAWavefunction> x;
       in >> x;
       Psi.Psi_ = x;
    }
