--- conflicted
+++ resolved
@@ -223,12 +223,7 @@
         mp-idivide mp-ies mp-irepeat mp-norm mp-allcorrelation \
         mp-irotate mp-icorrelation mp-itebd mp-coarsegrain mp-finegrain mp-dmrg mp-random \
         mp-expectation mp-overlap mp-scale mp-matrix mp-tebd mp-apply mp-normalize \
-<<<<<<< HEAD
 				mp-iexpectation-cross mp-imoments-cross mp-dual
-=======
-        mp-tdvp mp-itdvp mp-iexpectation-cross mp-imoments-cross mp-right-canonicalize mp-left-canonicalize \
-        mp-construct
->>>>>>> 1666ec3d
 
 experimental-tools = mp-iprint mp-iproject mp-idmrg mp-iupdate mp-ibc-create mp-aux-project mp-ibc-dmrg mp-fluctuation
 
