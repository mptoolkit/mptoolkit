--- conflicted
+++ resolved
@@ -221,13 +221,8 @@
         mp-info mp-history mp-reflect mp-conj \
         mp-imoments mp-wigner-eckart mp-reorder-symmetry \
         mp-ispectrum mp-lattice-info mp-show-operator mp-aux-matrix mp-aux-algebra mp-iapply mp-attr \
-<<<<<<< HEAD
-        mp-idivide mp-ies mp-irepeat mp-norm mp-allcorrelation \
-        mp-irotate mp-icorrelation mp-itebd mp-coarsegrain mp-finegrain mp-dmrg mp-dmrg-ee mp-random \
-=======
         mp-idivide mp-ies mp-ies-cross mp-irepeat mp-norm mp-allcorrelation \
         mp-irotate mp-icorrelation mp-itebd mp-coarsegrain mp-finegrain mp-dmrg mp-dmrg-3s mp-dmrg-2site mp-random \
->>>>>>> 607ea2b2
         mp-expectation mp-overlap mp-scale mp-matrix mp-tebd mp-apply mp-normalize \
         mp-tdvp mp-itdvp mp-iexpectation-cross mp-imoments-cross mp-right-canonicalize mp-left-canonicalize \
         mp-construct mp-change-lattice mp-ibc-create mp-ibc-tdvp mp-ibc-apply mp-ibc-overlap mp-ibc-correlation \
@@ -490,14 +485,9 @@
 mp-gmres-init : simplecg.o solver-gmres.o stateslist.o
 mp-gmres-resume : simplecg.o solver-gmres.o stateslist.o
 mp-trotter : mpexponential.o $(expokitobj)
-<<<<<<< HEAD
-mp-dmrg : dmrg.o
-mp-dmrg-ee : dmrg.o
-=======
 mp-dmrg : expansion.o dmrg.o finitedmrg.o
 mp-dmrg-3s : expansion.o dmrg.o finitedmrg.o
 mp-dmrg-2site : expansion.o dmrg.o finitedmrg.o
->>>>>>> 607ea2b2
 mp-evolve-krylov : progressivekrylov.o krylovloop.o $(expokitobj)
 mp-evolve-magnus : progressivekrylov.o krylovloop.o $(expokitobj)
 mp-apply-opt : prodoptimizer.o
@@ -549,14 +539,9 @@
 mp-ies-cross : infinitewavefunctionleft.o
 mp-aux-project : infinitewavefunctionleft.o packunpack.o
 mp-itebd : $(mpoobj) random_wavefunc.o infinitelattice.o stateslist.o ef-optim.o eigensolver.o packunpack.o
-<<<<<<< HEAD
-mp-dmrg : dmrg.o $(mpoobj) random_wavefunc.o infinitelattice.o stateslist.o ef-optim.o eigensolver.o packunpack.o
-mp-dmrg-ee : dmrg.o $(mpoobj) random_wavefunc.o infinitelattice.o stateslist.o ef-optim.o eigensolver.o packunpack.o
-=======
 mp-dmrg : $(mpoobj) random_wavefunc.o infinitelattice.o stateslist.o ef-optim.o eigensolver.o packunpack.o
 mp-dmrg-3s : $(mpoobj) random_wavefunc.o infinitelattice.o stateslist.o ef-optim.o eigensolver.o packunpack.o
 mp-dmrg-2site : $(mpoobj) random_wavefunc.o infinitelattice.o stateslist.o ef-optim.o eigensolver.o packunpack.o
->>>>>>> 607ea2b2
 mp-overlap : finitewavefunctionleft.o
 mp-scale : finitewavefunctionleft.o number-parser.o
 mp-iexpectation-cross : infinitewavefunctionleft.o
