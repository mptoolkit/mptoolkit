--- conflicted
+++ resolved
@@ -224,13 +224,8 @@
         mp-irotate mp-icorrelation mp-itebd mp-coarsegrain mp-finegrain mp-dmrg mp-random \
         mp-expectation mp-overlap mp-scale mp-matrix mp-tebd mp-apply mp-normalize \
         mp-tdvp mp-itdvp mp-iexpectation-cross mp-imoments-cross mp-right-canonicalize mp-left-canonicalize \
-<<<<<<< HEAD
-        mp-ibc-create mp-ibc-join mp-ibc-tdvp mp-ibc-apply mp-ibc-overlap mp-ibc-correlation \
+        mp-construct mp-ibc-create mp-ibc-join mp-ibc-tdvp mp-ibc-apply mp-ibc-overlap mp-ibc-correlation \
         mp-excitation-ansatz mp-ibc-wavepacket mp-ibc-splice mp-ea-moments
-=======
-        mp-construct mp-ibc-create mp-ibc-join mp-ibc-tdvp mp-ibc-apply mp-ibc-overlap mp-ibc-correlation \
-        mp-excitation-ansatz mp-ibc-wavepacket mp-ibc-splice
->>>>>>> 08a9b2ed
 
 experimental-tools = mp-iprint mp-iproject mp-idmrg mp-iupdate mp-aux-project mp-ibc-dmrg mp-fluctuation
 
