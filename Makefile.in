#
# Makefile.in for mptoolkit
#

SHELL = /bin/sh

SRCDIR = @srcdir@
TOP_SRCDIR = @top_srcdir@

LDFLAGS = @LDFLAGS@ @BOOST_LDFLAGS@ $(LDFLAGS_EXTRA)
CXX = @CXX@

HAVE_OPENMP = @HAVE_OPENMP@
OPENMP_CXXFLAGS = @OPENMP_CXXFLAGS@

HAVE_MPI = @HAVE_MPI@
MPICXX = @MPICXX@
MPILIBS = @MPILIBS@

CXXFLAGS = -I. -I$(SRCDIR) @CPPFLAGS@ @OPENMP_CXXFLAGS@ @BOOST_CPPFLAGS@ @CXXFLAGS@ -DHAVE_CONFIG_H $(CXXFLAGS_EXTRA)
# -DBLAS1_TRACE_DETAILED \
# -DBLAS3_TRACE_DETAILED \
# -DLAPACK_TRACE_DETAILED \
# -DLAPACK_TRACE_DETAILED \
# -DPHEAP_TRACE_DETAILED \
# -DDATABLOCK_TRACE_DETAILED -DPOOL_ALLOCATOR_VERBOSE -DPOOLALLOC_TRACE_DETAILED \

#either MAKEDEPEND line here will work (although the makedepend version hasn't been tested
# since the last modifications).  We could possibly add a configure check for -MM and
# makedepend, but -MM is fairly widely supported (probably more than makedepend anyway)
#MAKEDEPEND = makedepend -- $(CXXFLAGS) -- -f- -Y $< > $*.Td

MAKEDEPEND = $(CXX) -MM -MT $@ $(CXXFLAGS) -o $*.Td $<

# Makedepend with post-processing to add dummy rules for each dependency
MAKEDEPEND_INFO = $(MAKEDEPEND); \
	if [ -f $*.Td ] ; then cp -f $*.Td $*.d; \
          sed -e 's/\#.*//' -e 's/^[^:]*: *//' -e 's/ *\\$$//' \
              -e '/^$$/ d' -e 's/$$/ :/' < $*.Td >> $*.d; \
          rm -f $*.Td ; else \
          echo "warning: unable to obtain dependency information for $<"; fi


prefix=@prefix@
exec_prefix=@exec_prefix@
BINDIR = @bindir@

INSTALL = @INSTALL@
INSTALL_PROGRAM = @INSTALL_PROGRAM@
INSTALL_DATA = @INSTALL_DATA@

F77 = @F77@
FFLAGS = @FFLAGS@
FLIBS = @FLIBS@
LAPACK_LIBS = @LAPACK_LIBS@
BLAS_LIBS = @BLAS_LIBS@
BOOST_LIBS = @BOOST_PROGRAM_OPTIONS_LIB@
LIBARPACK=@LIBARPACK@
LIBS = @LIBS@ $(LIBS_EXTRA)

PACKAGE_NAME=@PACKAGE_NAME@
PACKAGE_TARNAME=@PACKAGE_TARNAME@
PACKAGE_VERSION=@PACKAGE_VERSION@
PACKAGE_STRING=@PACKAGE_STRING@
PACKAGE_FULLNAME=$(PACKAGE_TARNAME)-$(PACKAGE_VERSION)


PBS_LIB=-L/opt/pbs/lib -lpbs

DISTDIR=$(PACKAGE_FULLNAME)

TARDIR=$(PACKAGE_TARNAME)

LIB = $(BOOST_LIBS) $(LIBARPACK) $(LAPACK_LIBS) $(BLAS_LIBS) $(LIBS) $(FLIBS) $(LIBS_EXTRA)

GIT_TAG_VERSION := $(shell cd $(SRCDIR) && git describe --dirty --always --tags)

GIT_BRANCH := $(shell cd $(SRCDIR) && git rev-parse --symbolic-full-name --abbrev-ref HEAD)

GIT_VERSION = $(GIT_BRANCH):$(GIT_TAG_VERSION)

CXXFLAGS += -DGIT_VERSION="$(GIT_VERSION)"

SRCDIRS = common common/private quantumnumbers pstream pheap \
          tensor lattice mp-algorithms wavefunction \
          tutorial mp linearalgebra misc conf scripts utils interface expokit mpo \
          benchmark misc misc/oogl junk mpo mps parser models models/contrib

TESTDIRS = tensor/test siteoperator/test linearalgebra/test matrixproduct/test pheap/test \
           common/test quantumnumbers/test mp-algorithms/test mpo/test

DIRS = $(SRCDIRS) $(TESTDIRS)

SRCSUBDIRS = $(patsubst %,$(SRCDIR)/%, $(DIRS))

VPATH = $(SRCDIR) $(SRCSUBDIRS)

GSRCDIRS = examples/pheap
GSRCSUBDIRS = $(patsubst %,$(SRCDIR)/%, $(GSRCDIRS))

# GPATH = $(GSRCSUBDIRS)

quantumnumbersobj = quantumnumber.o symmetrybase.o symmetrylist.o \
		    coupling.o u1.o su2.o null-quantumnumber.o z2.o zn.o

tensorobj = tensorproduct.o tensorsum.o basis.o regularize.o tensor_eigen.o

latticeobj = siteoperator.o latticesite.o unitcell.o unitcell-parser.o unitcell_mpo.o \
             infinitelattice.o siteoperator-parser.o infinite-parser.o \
             function.o operator_utilities.o sha256.o

dmrgobj = $(tensorobj) density.o

pheapobj = bufferalloc.o pagefile.o pheapstream.o pheapfsblock.o \
           pheapallocator.o pheap.o pheapfsv4.o pagestream.o rawpagestream.o inittemp.o

pstreamobj = pstream.o pfilestream.o

linearalgebraobj = eigen.o

mpoobj = operator_component.o generic_mpo.o basic_finite_mpo.o basic_triangular_mpo.o product_mpo.o infinite_mpo.o \
         f-optim.o e-optim.o operator-diagonal.o

mpsobj = state_component.o density.o

wavefunctionobj = linearwavefunction.o canonicalwavefunction.o infinitewavefunctionleft.o \
                  ibc.o ea.o finitewavefunctionleft.o \
                  mpwavefunction.o operator_actions.o \
                  attributes.o history.o infinitewavefunctionright.o transfer.o packunpack.o

parserobj = parser.o

mpobj = $(mpoobj) $(mpsobj) $(latticeobj) $(wavefunctionobj)

commonobj = copyright.o niftycounter.o poolallocator.o proccontrol.o \
	    halfint.o conflist.o terminal.o randutil.o unique.o openmp.o

debugobj = backtrace.o debughandler.o

simplecommonobj = poolallocator.o backtrace.o debughandler.o catchsegv.o

expokitobj = zgpadm.o exponential.o tensor_exponential.o

objects = $(quantumnumbersobj) \
          $(dmrgobj)           \
          $(pheapobj)          \
          $(pstreamobj)        \
          $(linearalgebraobj)  \
          $(commonobj)

linearalgebra_tests = testmapvector testhashvector teststdvector \
                      testvector testcomplexvector \
                      testmatrix testlinearsolvespd testvectorcomplex \
                      testlinearsolvehpd testfixedvector \
                      testdirectproduct testcoefficientmultiply \
                      testmultiply-nn testmultiply-tn \
                      testscalarmatrix testsparsematrix testdiagonalizesymmetric \
                      testdiagonalizehermitian testconj testequal testnorminf \
                      testrangeprod testdirectsum testindex testtrig testmatrixserialize \
                      testproject12 testfill testmultiply-corner testvectorswap \
                      testvectorstring testvectorserialize testinverthpd testsum \
                      testtrace testmatrixbinarytransform testflatten testmatrixrange \
                      testmatrixminmax testcholesky testinverttri testmultiplyself \
                      testexponential testrational testnormfrob_matrix testherm testqr testhaar

linearalgebra_extra_tests = testcprod testcomplexvector \
                            testmatrixsection testslicereal testsliceblas \
                            testhermproduct testmatrixparallel testrangerange \
                            testmatrixrangeslice testvectorrange testmatrixio \
                            testinnerprod testparallelprod testmatrixvectorviewmem testdiagonalmatrix \
	                    testsvd

mp-algorithms_tests = test-arnoldi test-gmres

tensor_tests = testbasis testtensor testadjoint testscalarprod testtensorsum \
               testtensorprod testtripleprod \
               testvectorbasis testregularize testprodherm testdeltaprod testred

lattice_tests = testsitebasis testsiteoperator testcomplexsiteoperator

matrixproduct_tests = testmpstate testdensity testperiodicwavefunction testscalardirectprod \
                      testtriangularaddition testsvd-decompose testpackunpack

mpo_tests = test_operator_decompose

pheap_tests = testpheap-write testpheap-read testpheap-read-xdr

common_tests = testrunlengthcompressed test_random

quantumnumber_tests = testcoupling

alltests = $(linearalgebra_tests) $(tensor_tests) $(lattice_tests) \
           $(matrixproduct_tests) $(common_tests) $(quantumnumber_tests)

allobj = $(quantumnumbersobj) \
	 $(dmrgobj)           \
	 $(pheapobj)          \
	 $(pstreamobj)        \
	 $(linearalgebraobj)  \
	 $(commonobj)         \
         $(parserobj)

# contributed models.  Add new models here
#contrib-models = spin-tri-yc-su2 spin-tri-xc-su2 spin-tri-yc-su2-NonEff \
#                 spin-tri-2SiteUnitCell-su2 spin-tri-1SiteUnitCell-su2 spin-tri-yc-u1 spin-tri-yc \
#                 tki-u1su2 tki-u1u1 hubbard-tri-u1su2 hubbard-tri-u1u1 hubbard-tri \
#                 spin-tri-yc-z2 spinchain-random-field-u1 hubbard \
#                 tki-u1su2_perp_hubb_cylinder3

# default / examplar models
#default-models = spinchain-su2 spinchain-spin2-su2 \
#                 hubbard-u1su2 bosehubbard-flux-2leg-u1 \
#                 bosehubbard-flux-3leg-u1 spinchain-u1 spincylinder-su2 spincylinder-u1 \
#                 spinchain bosehubbard-ladder-u1 bosehubbard-2component-u1z2 \
#                 hubbard-so4 bosehubbard-u1 bosehubbard hubbard-u1u1 \
#                 hubbard-su2 spinladder-su2 spinchain-z2 hubbardcylinder-u1su2 \
#                 hubbardcylinder-u1su2-k hubbardcylinder-u1su2-k2 klm-u1su2

tools = mp-idmrg-s3e mp-ioverlap \
        mp-info mp-history mp-reflect mp-conj \
        mp-imoments mp-wigner-eckart mp-reorder-symmetry \
        mp-ispectrum mp-lattice-info mp-show-operator mp-aux-matrix mp-aux-algebra mp-iapply mp-attr \
        mp-idivide mp-ies mp-irepeat mp-norm mp-allcorrelation \
        mp-irotate mp-icorrelation mp-itebd mp-coarsegrain mp-finegrain mp-dmrg mp-random \
        mp-expectation mp-overlap mp-scale mp-matrix mp-tebd mp-apply mp-normalize \
        mp-tdvp mp-itdvp mp-iexpectation-cross mp-imoments-cross mp-right-canonicalize mp-left-canonicalize \
<<<<<<< HEAD
        mp-construct mp-change-lattice mp-evolve-mpo mp-ievolve-mpo
=======
        mp-construct mp-change-lattice mp-ibc-create mp-ibc-tdvp mp-ibc-apply mp-ibc-overlap mp-ibc-correlation \
        mp-excitation-ansatz mp-ibc-wavepacket mp-ibc-splice \
        mp-ea-moments mp-ea-create mp-ea-extend mp-ea-change-k mp-ea-dmrg
>>>>>>> f7fb5a03

experimental-tools = mp-iprint mp-iproject mp-idmrg mp-iupdate mp-aux-project mp-ibc-dmrg mp-fluctuation


benchmarks = benchtripleprod

misc-progs = untridiagonalize tridiag-kspace mp-min-resid seqgen2


tools : $(tools)

default-models := $(patsubst %.cpp,%,$(notdir $(wildcard $(SRCDIR)/models/*.cpp)))

contrib-models := $(patsubst %.cpp,%,$(notdir $(wildcard $(SRCDIR)/models/contrib/*.cpp)))

#$(info models is [${contrib-models}])

default-models : $(default-models)

contrib-models : $(contrib-models)

models : $(default-models)

all-models = $(default-models) $(contrib-models)

all-models : $(all-models)

all : tools models

all-contrib : tools all-models

default : tools



dist_files = config.h.in configure configure.ac aclocal.m4 Makefile.in  generate-testreport.sh \
             depend.sh install-sh stamp-h.in README TODO mkinstalldirs \
             $(SRCDIRS)

cxxsrcglob = *.cpp $(patsubst %,%/*.cpp, $(subst :, ,$(VPATH))) \
	     $(patsubst %,%/*.cpp, $(subst :, ,$(GPATH)))

cxx_source := $(notdir $(wildcard $(cxxsrcglob)))
cxx_depend = $(cxx_source:%.cpp=%.d)

nodep-targets = clean mrproper dep uninstall dist distclean maintainer-clean dist-dir tar-dir tar

dep : $(cxx_depend)

.PHONY: clean mrproper dep test all install uninstall dist-clean \
        maintaner-clean install-dirs dist-dir tar-dir tar install-models install-tools \
        tools models default install_tools install_models models-install models_install \
        tools-install tools_install

# turn off some implicit rules that we don't want
%.o : %.cpp
%.o : %.cc
%.o : %.c
%.o : %.f

# we don't need this rule (it doesnt work with repsect to dependency generation anyway)
#% : %.o
#	$(CXX) $(CXXFLAGS) $(CXXFLAGS_$@) $(LDFLAGS) $^ $(LIB) $(LIBS_$@) -o $@

#When building
# from the source directory, the %.cpp ends up listed twice,
# once as %.cpp and once as ./%.cpp
# so we filter this out by removing a leadting ./ (if it exists),
# and sorting the files (which removes duplicates)
% : %.cpp
	@$(MAKEDEPEND_INFO)
	$(CXX) $(CXXFLAGS) $(CXXFLAGS_$@) $(LDFLAGS) $(sort $(patsubst ./%,%, $(filter %.o %.cpp, $^))) $(LIBS_$@) $(LIB) -o $@

%.o : %.cpp %.d
	@$(MAKEDEPEND_INFO)
	$(CXX) $(CXXFLAGS) $(CXXFLAGS_$@) -c $< -o $@

%.o : %.f
	$(F77) $(FFLAGS) -c $< -o $@

%.d :
	\


.SECONDARY: $(cxx_depend)

clean :
	rm -f *.o
	rm -f *.d
	rm -f $(alltests)
	rm -f $(tools)
	rm -f $(all-models)

mrproper :
	rm -f *.o
	rm -f *.d
	rm -f $(alltests)
	rm -f $(tools)
	rm -f $(all-models)
	rm -f -- $(patsubst %,%/*~, $(subst :, ,$(VPATH)))

depclean :
	rm -f *.d

test : $(alltests)
	$(SRCDIR)/generate-testreport.sh $(alltests:%=./%)

test_tensor : $(tensor_tests)
	$(SRCDIR)/generate-testreport.sh $(tensor_tests:%=./%)

testla : $(linearalgebra_tests)
	$(SRCDIR)/generate-testreport.sh $(linearalgebra_tests:%=./%)

$(tools) : $(commonobj) $(quantumnumbersobj) $(pstreamobj) $(pheapobj) \
           $(dmrgobj) $(mpobj) $(expokitobj) $(linearalgebraobj) $(parserobj)

$(experimental-tools) : $(commonobj) $(quantumnumbersobj) $(pstreamobj) $(pheapobj) \
                        $(dmrgobj) $(mpobj) $(expokitobj) $(linearalgebraobj) $(parserobj)

$(all-models) :  $(commonobj) $(quantumnumbersobj) $(pstreamobj) $(pheapobj) \
              $(dmrgobj) $(mpobj) $(expokitobj) $(linearalgebraobj) $(parserobj)

$(mp-misc) : $(commonobj) $(quantumnumbersobj) $(pstreamobj) $(pheapobj) \
               $(dmrgobj) $(mpobj)

#
# dependencies for common tests
#

test_random : randutil.o

#
# dependencies for tensor tests
#

$(tensor_tests) : $(commonobj) $(quantumnumbersobj) $(pstreamobj) $(pheapobj) basis.o

spin1test : $(commonobj) $(quantumnumbersobj) $(pstreamobj) $(pheapobj) basis.o

testbasis : basis.o
testvectorbasis : basis.o tensorsum.o tensorproduct.o
testtensor : basis.o
testtensorsum : basis.o tensorsum.o
testtensorprod : basis.o tensorproduct.o
testtripleprod : basis.o
testregularize : basis.o regularize.o
testdeltaprod : basis.o tensorproduct.o

#
# dependencies for matrixproduct tests
#

$(matrixproduct_tests) : $(commonobj) $(quantumnumbersobj) $(pstreamobj) $(pheapobj) $(tensorobj)

testtriangularaddition : mpstate.o siteoperator.o mpopcomponent.o eigen.o

testmpstate : mpstate.o
testmpstateu1 : mpstate.o
testmpstatesu2 : mpstate.o
testdensity : density.o eigen.o
testlattice : mpstate.o mpopcomponent.o siteoperator.o
testmpopcompressed : mpopcompressed.o siteoperator.o eigen.o mpopcomponent.o
testmpoperator : mpopcompressed.o siteoperator.o eigen.o mpopcomponent.o lattice.o
testmodel : mpopcompressed.o siteoperator.o eigen.o mpopcomponent.o lattice.o mpoperatorlist.o
testcg : eigen.o
testsvd-decompose : density.o eigen.o mpstate.o
testpackunpack : packunpack.o mpstate.o eigen.o

#
# dependencies for mpo tests
#

$(mpo_tests) : $(commonobj) $(quantumnumbersobj) $(pstreamobj) $(pheapobj) $(tensorobj) $(latticeobj)

test_operator_decompose : $(expokitobj) $(mpoobj) eigen.o

#
# dependencies for lattice tests
#

$(lattice_tests) : $(commonobj) $(quantumnumbersobj) $(pstreamobj) $(pheapobj) $(tensorobj) $(latticeobj)

#
# dependencies for linearalgebra tests
#

$(linearalgebra_tests) : $(commonobj) $(linearalgebraobj)

$(linearalgebra_extra_tests) : $(commonobj) eigen.o

testsiteoperator : eigen.o
testsitebasis : eigen.o
testcomplexsiteoperator : eigen.o
testmpstate : eigen.o
testexponential : eigen.o zgpadm.o exponential.o

#
# dependencies for mp-algorithms tests
#

$(mp-algorithms_tests) : $(commonobj) $(linearalgebraobj) eigen.o

#$(mp-algorithms_tests) : $(commonobj) $(linearalgebraobj) $(expokitobj) eigen.o

#
# dependencies for pheap tests
#

$(pheap_tests) : $(commonobj) $(pstreamobj) $(pheapobj)

testmatrixserialize : $(pstreamobj)
testvectorserialize : $(pstreamobj)

#
# dependencies for quantumnumber tests
#

$(quantumnumber_tests) : $(commonobj)

testcoupling : coupling.o


testperiodicwavefunction : periodicwavefunction.o mpstate.o eigen.o

testsite : testsite.o $(commonobj) $(quantumnumbersobj) $(pstreamobj) $(pheapobj) $(tensorobj)

testsitebasis2 : testsitebasis2.o $(commonobj) $(quantumnumbersobj) $(pstreamobj) $(pheapobj) $(tensorobj) $(siteobj)

perf-sparse : poolallocator.o

cgcalculator : coupling.o halfint.o

spin1-unit : $(commonobj) $(quantumnumbersobj) $(pstreamobj) $(pheapobj) $(tensorobj) siteoperator.o eigen.o


# benchmarks

bench-tripleprod : $(commonobj) $(linearalgebraobj) $(tensorobj) $(pstreamobj) $(pheapobj) $(quantumnumbersobj)

bench-rotate :  $(commonobj) $(quantumnumbersobj) $(pstreamobj) $(pheapobj) \
              $(dmrgobj) $(mpobj)

# mp-tools

mp-cg : cg.o
mp-gmres : cg.o
mp-cg-sym : cg.o
mp-bicg : cg.o
mp-simplecg-sym : simplecg.o
mp-simplecg : simplecg.o
mp-simplegmres : simplecg.o
mp-ddmrg : ddmrg.o
mp-dmrg-init : dmrg.o stateslist.o
mp-dmrg-resume : dmrg.o stateslist.o
mp-gmres-init : simplecg.o solver-gmres.o stateslist.o
mp-gmres-resume : simplecg.o solver-gmres.o stateslist.o
mp-trotter : mpexponential.o $(expokitobj)
mp-dmrg : dmrg.o
mp-evolve-krylov : progressivekrylov.o krylovloop.o $(expokitobj)
mp-evolve-magnus : progressivekrylov.o krylovloop.o $(expokitobj)
mp-dmrg-2site : dmrg.o
mp-apply-opt : prodoptimizer.o
mp-apply-multiple : prodoptimizer.o
mp-evolve-mixed : aggregator.o $(expokitobj)
mp-dmrg-infinite-klm : dmrg.o
mp-evolve-krylov-simple : simplekrylov.o $(expokitobj)
mp-wigner-eckart : wigner_eckart.o

mp-cv2 : functional-solver.o

mp-dmrg-init mp-random : random_wavefunc.o

mp-misc = make-vb-state make-vb-su2

mp-simple-marshall-qmc : random_wavefunc.o

mp-tdvp : tdvp.o ef-optim.o number-parser.o tdvp-compositions.o

# infinite tools

mp-tebd : tebd.o number-parser.o
mp-itebd : tebd.o number-parser.o

mp-ibc-create : random_wavefunc.o triangular_mpo_solver.o momentum_operations.o infinitelattice.o stateslist.o ef-optim.o eigensolver.o triangular_mpo_solver_helpers.o triangular_mpo_solver_simple.o
mp-ibc-correlation : number-parser.o
mp-excitation-ansatz : rangelist.o excitation-ansatz.o ef-optim.o momentum_operations.o triangular_mpo_solver_helpers.o triangular_mpo_solver_ea.o ef-matrix.o
mp-ibc-wavepacket : rangelist.o
mp-ea-moments: ef-optim.o momentum_operations.o triangular_mpo_solver_helpers.o triangular_mpo_solver_ea.o ef-matrix.o
mp-ea-dmrg: ef-optim.o momentum_operations.o triangular_mpo_solver_helpers.o triangular_mpo_solver_ea.o ef-matrix.o ea-dmrg.o

mp-idmrg : $(mpoobj) random_wavefunc.o packunpack.o triangular_mpo_solver.o momentum_operations.o infinitelattice.o stateslist.o
mp-idmrg-s3e : $(mpoobj) random_wavefunc.o packunpack.o triangular_mpo_solver.o momentum_operations.o infinitelattice.o stateslist.o ef-optim.o eigensolver.o triangular_mpo_solver_helpers.o triangular_mpo_solver_simple.o
mp-ibc-dmrg : $(mpoobj) random_wavefunc.o packunpack.o triangular_mpo_solver.o momentum_operations.o infinitelattice.o stateslist.o ef-optim.o eigensolver.o
mp-irename-symmetry : triangular_operator.o mpoperator.o infinitewavefunctionleft.o
mp-iparity : triangular_operator.o mpoperator.o infinitewavefunctionleft.o random_wavefunc.o packunpack.o
mp-bdmrg : triangular_operator.o mpoperator.o infinitewavefunctionleft.o random_wavefunc.o packunpack.o
mp-iexpectation : $(mpoobj) infinitewavefunctionleft.o random_wavefunc.o
mp-expectation : $(mpoobj) infinitewavefunctionleft.o random_wavefunc.o finitewavefunctionleft.o
mp-imoments mp-imoments-cross : $(mpoobj) triangular_mpo_solver.o momentum_operations.o triangular_mpo_solver_helpers.o infinitewavefunctionleft.o random_wavefunc.o triangular_mpo_solver_cross.o
mp-fluctuation : $(mpoobj) triangular_mpo_solver.o momentum_operations.o infinitewavefunctionleft.o random_wavefunc.o triangular_mpo_solver.o packunpack.o triangular_mpo_solver_helpers.o
mp-iexcitation : triangular_operator.o mpoperator.o infinitewavefunctionleft.o random_wavefunc.o
mp-iexcitation2 : triangular_operator.o mpoperator.o infinitewavefunctionleft.o random_wavefunc.o
mp-igradient : triangular_operator.o infinitewavefunctionleft.o random_wavefunc.o
mp-ispectral-expansion : triangular_operator.o infinitewavefunctionleft.o random_wavefunc.o
mp-ioverlap : infinitewavefunctionleft.o packunpack.o
mp-aux-algebra : infinitewavefunctionleft.o matrix-parser.o triangular_mpo_solver_helpers.o
mp-aux-matrix : infinitewavefunctionleft.o
mp-ies : infinitewavefunctionleft.o
mp-aux-project : infinitewavefunctionleft.o packunpack.o
mp-itebd : $(mpoobj) random_wavefunc.o infinitelattice.o stateslist.o ef-optim.o eigensolver.o packunpack.o
mp-dmrg : dmrg.o $(mpoobj) random_wavefunc.o infinitelattice.o stateslist.o ef-optim.o eigensolver.o packunpack.o
mp-overlap : finitewavefunctionleft.o
mp-scale : finitewavefunctionleft.o number-parser.o
mp-iexpectation-cross : infinitewavefunctionleft.o
mp-idivide :

mp-itdvp : itdvp.o tdvp.o ef-optim.o number-parser.o tdvp-compositions.o triangular_mpo_solver.o momentum_operations.o triangular_mpo_solver_helpers.o triangular_mpo_solver_simple.o
<<<<<<< HEAD
mp-evolve-mpo : number-parser.o
mp-ievolve-mpo : number-parser.o
=======
mp-ibc-tdvp : ibc-tdvp.o tdvp.o ef-optim.o number-parser.o tdvp-compositions.o triangular_mpo_solver.o momentum_operations.o triangular_mpo_solver_helpers.o triangular_mpo_solver_simple.o
>>>>>>> f7fb5a03
mp-matrix : write-matrix.o
mp-aux-matrix : triangular_mpo_solver.o triangular_mpo_solver_helpers.o momentum_operations.o

mp-ireorder-symmetry : infinitewavefunctionleft.o


mp-iproject : infinitewavefunctionleft.o
mp-icorrelation : infinitewavefunctionleft.o siteoperator-parser.o
pp-iortho : triangular_operator.o infinitewavefunctionleft.o
mp-iinfo : infinitewavefunctionleft.o
mp-iprint : infinitewavefunctionleft.o
mp-iorthogonalize : triangular_operator.o infinitewavefunctionleft.o
mp-pwfrg : triangular_operator.o match_basis.o
mp-evolve-bonds : local-evolution.o $(expokitobj)
mp-ispectrum : infinitewavefunctionleft.o siteoperator-parser.o
mp-ieigen : triangular_operator.o infinitewavefunctionleft.o
mp-idump : infinitewavefunctionleft.o
mp-imake-transverse-lattice : triangular_operator.o infinitewavefunctionleft.o random_wavefunc.o mpoperatorlist.o lattice.o linear_operator.o $(expokitobj)
mp-imake-transverse-lattice-folded : triangular_operator.o infinitewavefunctionleft.o random_wavefunc.o mpoperatorlist.o lattice.o linear_operator.o $(expokitobj)
mp-iwigner-eckart : infinitewavefunctionleft.o wigner_eckart.o

# no longer required - we link against arpack for everything now
# LIBS_mp-ioverlap = $(LIBARPACK)
# LIBS_mp-ispectrum = $(LIBARPACK)
# LIBS_mp-aux-algebra = $(LIBARPACK)
# LIBS_mp-aux-matrix = $(LIBARPACK)
# LIBS_mp-fluctuation = $(LIBARPACK)
# LIBS_mp-ies = $(LIBARPACK)
# LIBS_mp-aux-project = $(LIBARPACK)
# LIBS_mp-iexpectation-cross = $(LIBARPACK)
# LIBS_mp-imoments-cross = $(LIBARPACK)
# LIBS_mp-ibc-overlap = $(LIBARPACK)
# LIBS_mp-ibc-correlation = $(LIBARPACK)
# LIBS_mp-excitation-ansatz = $(LIBARPACK)
# LIBS_mp-ibc-splice = $(LIBARPACK)

CXXFLAGS_mp-itebd.o = $(OPENMP_CXXFLAGS)
CXXFLAGS_mp-itebd = $(OPENMP_CXXFLAGS)

#LIBS_mp-idmrg5 = $(LIBARPACK)

mp-idmrgx : dmrg.o match_basis.o

mp-min-resid : $(commonobj) $(linearalgebraobj)

# $(mp-tools) : $(expokitobj)
# $(mp-tools-experimental) : $(expokitobj)

#mp-overlap-bigmem : threads.o

testdmrg :  $(commonobj) $(quantumnumbersobj) $(pstreamobj) $(pheapobj) \
            $(dmrgobj) eigen.o mpstate.o mpopcomponent.o mpoperatorlist.o

testlanczos : $(commonobj) eigen.o

testdlamch :

kondo-exactdiag : $(expokitobj)


# misc progs

untridiagonalize : eigen.o poolallocator.o
tridiag-kspace : eigen.o poolallocator.o

readsurf : oogl.o poolallocator.o

get-k : $(commonobj) $(linearalgebraobj)

seqgen : eigen.o poolallocator.o
seqgen2 : $(commonobj) $(pstreamobj) $(pheapobj) $(quantumnumbersobj) $(linearalgebraobj) $(mpobj) $(tensorobj)
seqgen-dm : eigen.o poolallocator.o

# old stuff for the pheap examples
examples/pheap/example1 : $(commonobj)
examples/pheap/example2 : $(commonobj) $(pstreamobj) $(pheapobj)
examples/pheap/example3 : $(commonobj) $(pstreamobj) $(pheapobj)
examples/pheap/example4-init : $(commonobj) $(pstreamobj) $(pheapobj)
examples/pheap/example4-resume : $(commonobj) $(pstreamobj) $(pheapobj)

examples/linearalgebra/matrix-example1 : $(commonobj) $(linearalgebraobj)

testmp : mpstate.o mpopcomponent.o $(commonobj) $(quantumnumbersobj) $(pstreamobj) $(pheapobj) \
            $(dmrgobj) eigen.o

testassoc : coupling.o halfint.o

testvector : $(commonobj)

testslice : $(commonobj)

examples/la-tng/vectorexample : $(commonobj)

testvectortransform : $(commonobj)

testmatelem : $(commonobj)  $(pstreamobj) $(pheapobj) $(quantumnumbersobj) $(linearalgebraobj) $(mpobj) $(tensorobj)

spin2 : eigen.o

spin1 : eigen.o


# utils

diag-list : eigen.o poolallocator.o

# examples

examples/example1 : $(commonobj)

# misc dependencies

qshifttop.o : qshifttop.cpp
	$(CXX) $(CXXFLAGS) -I/opt/pbs/include -c $< -o $@

qshifttop : qshifttop.o
	$(CXX) $(CXXFLAGS) $^ $(LIB) $(PBS_LIB) -o $@

averagecorr : averagecorr.o
	$(CXX) $(CXXFLAGS) $^ -lm -o $@

make-pi : $(commonobj) $(quantumnumbersobj) $(pstreamobj) $(pheapobj) \
              $(dmrgobj) mpopcomponent.o mpoperatorlist.o siteoperator.o eigen.o mpstate.o

make-pi-u1 : $(commonobj) $(quantumnumbersobj) $(pstreamobj) $(pheapobj) \
              $(dmrgobj) mpopcomponent.o mpoperatorlist.o siteoperator.o eigen.o mpstate.o

install-dirs :
	test -d $(BINDIR) || $(SRCDIR)/mkinstalldirs $(BINDIR)

install-tools : $(tools) install-dirs
	for i in $(tools) ; do \
	$(INSTALL_PROGRAM) $$i $(BINDIR) ; done

install-models : $(default-models) install-dirs
	for i in $(default-models) ; do \
	$(INSTALL_PROGRAM) $$i $(BINDIR) ; done

install-all-models : $(all-models) install-dirs
	for i in $(all-models) ; do \
	$(INSTALL_PROGRAM) $$i $(BINDIR) ; done


install_models : install-models

models-install : install-models

models_install : install-models

install_tools : install-tools

tools-install : install-tools

tools_install : install-tools

install : install-tools


install-mv : $(tools) install-dirs
	for i in $(tools) ; do \
	mv $$i $(BINDIR) ; done

install-mv-models : $(default-models) install-dirs
	for i in $(default-models) ; do \
	mv $$i $(BINDIR) ; done


install-existing : install-dirs
	for i in $(all-models) $(tools) $(tools-experimental) ; do \
	if [ -f $$i ] ; then $(INSTALL_PROGRAM) $$i $(BINDIR) ; fi ; done

uninstall :
	for i in $(tools) $(all-models) $(tools-experimental) ; do \
	rm -f $(BINDIR)/$$i ; done

dist-dir :
	test -d $(DISTDIR) || mkdir $(DISTDIR)

dist : dist-dir
	for i in $(dist_files) ; do \
	cp -a $(SRCDIR)/$$i $(DISTDIR)/ ; done
	tar cfz $(DISTDIR).tar.gz $(DISTDIR)

tar-dir :
	test -d $(TARDIR) || mkdir $(TARDIR)

tar : tar-dir
	for i in $(dist_files) ; do \
	cp -a $(SRCDIR)/$$i $(TARDIR)/ ; done
	tar cfz $(TARDIR).tar.gz $(TARDIR)

distclean : clean
	rm -f config.h stamp-h config.status config.cache config.log

maintainer-clean : distclean
	rm -Rf $(DISTDIR)
	rm -f $(DISTDIR).tar.gz

# automatic re-running of configure if the configure.in file has changed
# if we have aclocal.m4 then we would want it as a dependency along with
# configure.in

to-sha = $(patsubst %,%.sha,$1)
from-sha = $(patsubst %.sha,%,$1)

%.sha : FORCE
	$(if $(filter-out $(shell cat $@ 2>/dev/null), $(shell cd $(shell dirname $*) && sha1sum $(shell basename $*))),(cd $(shell dirname $*) && sha1sum $(shell basename $*)) > $@)

#        $(if $(filter-out $(shell cat $@ 2>/dev/null), $(shell cd $(shell dirname $*) && sha1sum $(shell basename $*))), cd $(shell dirname $*) && sha1sum $(shell basename $*) > $@)

#        cd $(shell dirname $*) && sha1sum $(shell basename $*) > $@)

FORCE:

# set the correct timestamps
#DUMMY_RESULT:=$(shell touch -d '$(shell cat ${SRCDIR}/configure.timestamp)' '${SRCDIR}/configure.ac' && \
#                      touch -d '$(shell cat ${SRCDIR}/aclocal.m4.timestamp)' '${SRCDIR}/aclocal.m4' && \
#                      touch -d '$(shell cat ${SRCDIR}/stamp-h.in)' '${SRCDIR}/stamp-h.in')

$(SRCDIR)/configure:${SRCDIR}/configure.ac.sha ${SRCDIR}/aclocal.m4.sha
	cd '$(SRCDIR)' && autoconf

${SRCDIR}/aclocal.m4 : ${SRCDIR}/m4/*.m4 ${SRCDIR}/aclocal.m4.sha
	cd '$(SRCDIR)' && ./regen-aclocal.sh

# autoheader might not change config.h.in, so touch a stamp file.
#
# stamp-h is touched when config.status constructs config.h
# stamp-h.in is touched when autoheader constructs config.h.in
# Note that git doesn't track the timestamps of files, so we need to
# look at the contents of stamp-h.in rather than rely on its modification time.

${SRCDIR}/stamp-h.in : ${SRCDIR}/configure.ac.sha ${SRCDIR}/aclocal.m4.sha
	cd '${SRCDIR}' && autoheader
	date > '${SRCDIR}/stamp-h.in'

config.h : stamp-h

stamp-h : config.status stamp-h.in
	./config.status

#stamp-h : config.status stamp-h.in

ifeq (,$(filter $(nodep-targets),$(MAKECMDGOALS)))
Makefile : Makefile.in config.status
	./config.status
endif

config.status : configure
	./config.status --recheck

# this needs to go at the bottom
ifeq (,$(filter $(nodep-targets),$(MAKECMDGOALS)))
-include $(cxx_depend)
endif<|MERGE_RESOLUTION|>--- conflicted
+++ resolved
@@ -224,13 +224,10 @@
         mp-irotate mp-icorrelation mp-itebd mp-coarsegrain mp-finegrain mp-dmrg mp-random \
         mp-expectation mp-overlap mp-scale mp-matrix mp-tebd mp-apply mp-normalize \
         mp-tdvp mp-itdvp mp-iexpectation-cross mp-imoments-cross mp-right-canonicalize mp-left-canonicalize \
-<<<<<<< HEAD
-        mp-construct mp-change-lattice mp-evolve-mpo mp-ievolve-mpo
-=======
-        mp-construct mp-change-lattice mp-ibc-create mp-ibc-tdvp mp-ibc-apply mp-ibc-overlap mp-ibc-correlation \
+        mp-construct mp-change-lattice mp-evolve-mpo mp-ievolve-mpo \
+        mp-ibc-create mp-ibc-tdvp mp-ibc-apply mp-ibc-overlap mp-ibc-correlation \
         mp-excitation-ansatz mp-ibc-wavepacket mp-ibc-splice \
         mp-ea-moments mp-ea-create mp-ea-extend mp-ea-change-k mp-ea-dmrg
->>>>>>> f7fb5a03
 
 experimental-tools = mp-iprint mp-iproject mp-idmrg mp-iupdate mp-aux-project mp-ibc-dmrg mp-fluctuation
 
@@ -548,12 +545,9 @@
 mp-idivide :
 
 mp-itdvp : itdvp.o tdvp.o ef-optim.o number-parser.o tdvp-compositions.o triangular_mpo_solver.o momentum_operations.o triangular_mpo_solver_helpers.o triangular_mpo_solver_simple.o
-<<<<<<< HEAD
+mp-ibc-tdvp : ibc-tdvp.o tdvp.o ef-optim.o number-parser.o tdvp-compositions.o triangular_mpo_solver.o momentum_operations.o triangular_mpo_solver_helpers.o triangular_mpo_solver_simple.o
 mp-evolve-mpo : number-parser.o
 mp-ievolve-mpo : number-parser.o
-=======
-mp-ibc-tdvp : ibc-tdvp.o tdvp.o ef-optim.o number-parser.o tdvp-compositions.o triangular_mpo_solver.o momentum_operations.o triangular_mpo_solver_helpers.o triangular_mpo_solver_simple.o
->>>>>>> f7fb5a03
 mp-matrix : write-matrix.o
 mp-aux-matrix : triangular_mpo_solver.o triangular_mpo_solver_helpers.o momentum_operations.o
 
