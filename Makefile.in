#
# Makefile.in for mptoolkit
#

SHELL = /bin/sh

SRCDIR = @srcdir@
TOP_SRCDIR = @top_srcdir@

LDFLAGS = @LDFLAGS@ @BOOST_LDFLAGS@ $(LDFLAGS_EXTRA)
CXX = @CXX@

HAVE_OPENMP = @HAVE_OPENMP@
OPENMP_CXXFLAGS = @OPENMP_CXXFLAGS@

HAVE_MPI = @HAVE_MPI@
MPICXX = @MPICXX@
MPILIBS = @MPILIBS@

CXXFLAGS = -I. -I$(SRCDIR) @CPPFLAGS@ @OPENMP_CXXFLAGS@ @BOOST_CPPFLAGS@ @CXXFLAGS@ -DHAVE_CONFIG_H $(CXXFLAGS_EXTRA)
# -DBLAS1_TRACE_DETAILED \
# -DBLAS3_TRACE_DETAILED \
# -DLAPACK_TRACE_DETAILED \
# -DLAPACK_TRACE_DETAILED \
# -DPHEAP_TRACE_DETAILED \
# -DDATABLOCK_TRACE_DETAILED -DPOOL_ALLOCATOR_VERBOSE -DPOOLALLOC_TRACE_DETAILED \

#either MAKEDEPEND line here will work (although the makedepend version hasn't been tested
# since the last modifications).  We could possibly add a configure check for -MM and
# makedepend, but -MM is fairly widely supported (probably more than makedepend anyway)
#MAKEDEPEND = makedepend -- $(CXXFLAGS) -- -f- -Y $< > $*.Td

MAKEDEPEND = $(CXX) -MM -MT $@ $(CXXFLAGS) -o $*.Td $<

# Makedepend with post-processing to add dummy rules for each dependency
MAKEDEPEND_INFO = $(MAKEDEPEND); \
	if [ -f $*.Td ] ; then cp -f $*.Td $*.d; \
          sed -e 's/\#.*//' -e 's/^[^:]*: *//' -e 's/ *\\$$//' \
              -e '/^$$/ d' -e 's/$$/ :/' < $*.Td >> $*.d; \
          rm -f $*.Td ; else \
          echo "warning: unable to obtain dependency information for $<"; fi


prefix=@prefix@
exec_prefix=@exec_prefix@
BINDIR = @bindir@

INSTALL = @INSTALL@
INSTALL_PROGRAM = @INSTALL_PROGRAM@
INSTALL_DATA = @INSTALL_DATA@

F77 = @F77@
FFLAGS = @FFLAGS@
FLIBS = @FLIBS@
LAPACK_LIBS = @LAPACK_LIBS@
BLAS_LIBS = @BLAS_LIBS@
BOOST_LIBS = @BOOST_PROGRAM_OPTIONS_LIB@
LIBARPACK=@LIBARPACK@
LIBS = @LIBS@ $(LIBS_EXTRA)

PACKAGE_NAME=@PACKAGE_NAME@
PACKAGE_TARNAME=@PACKAGE_TARNAME@
PACKAGE_VERSION=@PACKAGE_VERSION@
PACKAGE_STRING=@PACKAGE_STRING@
PACKAGE_FULLNAME=$(PACKAGE_TARNAME)-$(PACKAGE_VERSION)


PBS_LIB=-L/opt/pbs/lib -lpbs

DISTDIR=$(PACKAGE_FULLNAME)

TARDIR=$(PACKAGE_TARNAME)

LIB = $(BOOST_LIBS) $(LIBARPACK) $(LAPACK_LIBS) $(BLAS_LIBS) $(LIBS) $(FLIBS) $(LIBS_EXTRA)

GIT_TAG_VERSION := $(shell cd $(SRCDIR) && git describe --dirty --always --tags)

GIT_BRANCH := $(shell cd $(SRCDIR) && git rev-parse --symbolic-full-name --abbrev-ref HEAD)

GIT_VERSION = $(GIT_BRANCH):$(GIT_TAG_VERSION)

CXXFLAGS += -DGIT_VERSION="$(GIT_VERSION)"

SRCDIRS = common common/private quantumnumbers pstream pheap \
          tensor lattice mp-algorithms wavefunction \
          tutorial mp linearalgebra misc conf scripts utils interface expokit mpo \
          benchmark misc misc/oogl junk mpo mps parser models models/contrib

TESTDIRS = tensor/test siteoperator/test linearalgebra/test matrixproduct/test pheap/test \
           common/test quantumnumbers/test mp-algorithms/test mpo/test

DIRS = $(SRCDIRS) $(TESTDIRS)

SRCSUBDIRS = $(patsubst %,$(SRCDIR)/%, $(DIRS))

VPATH = $(SRCDIR) $(SRCSUBDIRS)

GSRCDIRS = examples/pheap
GSRCSUBDIRS = $(patsubst %,$(SRCDIR)/%, $(GSRCDIRS))

# GPATH = $(GSRCSUBDIRS)

quantumnumbersobj = quantumnumber.o symmetrybase.o symmetrylist.o \
		    coupling.o u1.o su2.o null-quantumnumber.o z2.o zn.o

tensorobj = tensorproduct.o tensorsum.o basis.o regularize.o tensor_eigen.o

latticeobj = siteoperator.o latticesite.o unitcell.o unitcell-parser.o unitcell_mpo.o \
             infinitelattice.o siteoperator-parser.o infinite-parser.o \
             function.o operator_utilities.o sha256.o

dmrgobj = $(tensorobj) density.o

pheapobj = bufferalloc.o pagefile.o pheapstream.o pheapfsblock.o \
           pheapallocator.o pheap.o pheapfsv4.o pagestream.o rawpagestream.o inittemp.o

pstreamobj = pstream.o pfilestream.o

linearalgebraobj = eigen.o

mpoobj = operator_component.o generic_mpo.o basic_finite_mpo.o basic_triangular_mpo.o product_mpo.o infinite_mpo.o \
         f-optim.o e-optim.o operator-diagonal.o

mpsobj = state_component.o density.o

wavefunctionobj = linearwavefunction.o canonicalwavefunction.o infinitewavefunctionleft.o \
                  ibc.o finitewavefunctionleft.o \
                  mpwavefunction.o operator_actions.o \
                  attributes.o history.o infinitewavefunctionright.o transfer.o packunpack.o

parserobj = parser.o

mpobj = $(mpoobj) $(mpsobj) $(latticeobj) $(wavefunctionobj)

commonobj = copyright.o niftycounter.o poolallocator.o proccontrol.o \
	    halfint.o conflist.o terminal.o randutil.o unique.o openmp.o

debugobj = backtrace.o debughandler.o

simplecommonobj = poolallocator.o backtrace.o debughandler.o catchsegv.o

expokitobj = zgpadm.o exponential.o tensor_exponential.o

objects = $(quantumnumbersobj) \
          $(dmrgobj)           \
          $(pheapobj)          \
          $(pstreamobj)        \
          $(linearalgebraobj)  \
          $(commonobj)

linearalgebra_tests = testmapvector testhashvector teststdvector \
                      testvector testcomplexvector \
                      testmatrix testlinearsolvespd testvectorcomplex \
                      testlinearsolvehpd testfixedvector \
                      testdirectproduct testcoefficientmultiply \
                      testmultiply-nn testmultiply-tn \
                      testscalarmatrix testsparsematrix testdiagonalizesymmetric \
                      testdiagonalizehermitian testconj testequal testnorminf \
                      testrangeprod testdirectsum testindex testtrig testmatrixserialize \
                      testproject12 testfill testmultiply-corner testvectorswap \
                      testvectorstring testvectorserialize testinverthpd testsum \
                      testtrace testmatrixbinarytransform testflatten testmatrixrange \
                      testmatrixminmax testcholesky testinverttri testmultiplyself \
                      testexponential testrational testnormfrob_matrix testherm testqr testhaar

linearalgebra_extra_tests = testcprod testcomplexvector \
                            testmatrixsection testslicereal testsliceblas \
                            testhermproduct testmatrixparallel testrangerange \
                            testmatrixrangeslice testvectorrange testmatrixio \
                            testinnerprod testparallelprod testmatrixvectorviewmem testdiagonalmatrix \
	                    testsvd

mp-algorithms_tests = test-arnoldi test-gmres

tensor_tests = testbasis testtensor testadjoint testscalarprod testtensorsum \
               testtensorprod testtripleprod \
               testvectorbasis testregularize testprodherm testdeltaprod testred

lattice_tests = testsitebasis testsiteoperator testcomplexsiteoperator

matrixproduct_tests = testmpstate testdensity testperiodicwavefunction testscalardirectprod \
                      testtriangularaddition testsvd-decompose testpackunpack

mpo_tests = test_operator_decompose

pheap_tests = testpheap-write testpheap-read testpheap-read-xdr

common_tests = testrunlengthcompressed test_random

quantumnumber_tests = testcoupling

alltests = $(linearalgebra_tests) $(tensor_tests) $(lattice_tests) \
           $(matrixproduct_tests) $(common_tests) $(quantumnumber_tests)

allobj = $(quantumnumbersobj) \
	 $(dmrgobj)           \
	 $(pheapobj)          \
	 $(pstreamobj)        \
	 $(linearalgebraobj)  \
	 $(commonobj)         \
         $(parserobj)

# contributed models.  Add new models here
#contrib-models = spin-tri-yc-su2 spin-tri-xc-su2 spin-tri-yc-su2-NonEff \
#                 spin-tri-2SiteUnitCell-su2 spin-tri-1SiteUnitCell-su2 spin-tri-yc-u1 spin-tri-yc \
#                 tki-u1su2 tki-u1u1 hubbard-tri-u1su2 hubbard-tri-u1u1 hubbard-tri \
#                 spin-tri-yc-z2 spinchain-random-field-u1 hubbard \
#                 tki-u1su2_perp_hubb_cylinder3

# default / examplar models
#default-models = spinchain-su2 spinchain-spin2-su2 \
#                 hubbard-u1su2 bosehubbard-flux-2leg-u1 \
#                 bosehubbard-flux-3leg-u1 spinchain-u1 spincylinder-su2 spincylinder-u1 \
#                 spinchain bosehubbard-ladder-u1 bosehubbard-2component-u1z2 \
#                 hubbard-so4 bosehubbard-u1 bosehubbard hubbard-u1u1 \
#                 hubbard-su2 spinladder-su2 spinchain-z2 hubbardcylinder-u1su2 \
#                 hubbardcylinder-u1su2-k hubbardcylinder-u1su2-k2 klm-u1su2

tools = mp-idmrg-s3e mp-ioverlap \
        mp-info mp-history mp-reflect mp-conj \
        mp-imoments mp-wigner-eckart mp-reorder-symmetry \
        mp-ispectrum mp-lattice-info mp-show-operator mp-aux-matrix mp-aux-algebra mp-iapply mp-attr \
        mp-idivide mp-ies mp-irepeat mp-norm mp-allcorrelation \
        mp-irotate mp-icorrelation mp-itebd mp-coarsegrain mp-finegrain mp-dmrg mp-random \
        mp-expectation mp-overlap mp-scale mp-matrix mp-tebd mp-apply mp-normalize \
<<<<<<< HEAD
        mp-tdvp mp-itdvp mp-iexpectation-cross mp-imoments-cross mp-right-canonicalize mp-left-canonicalize
=======
				mp-iexpectation-cross mp-imoments-cross mp-right-canonicalize mp-left-canonicalize \
                                mp-construct
>>>>>>> 7c9427d8

experimental-tools = mp-iprint mp-iproject mp-idmrg mp-iupdate mp-ibc-create mp-aux-project mp-ibc-dmrg mp-fluctuation


benchmarks = benchtripleprod

misc-progs = untridiagonalize tridiag-kspace mp-min-resid seqgen2


tools : $(tools)

default-models := $(patsubst %.cpp,%,$(notdir $(wildcard $(SRCDIR)/models/*.cpp)))

contrib-models := $(patsubst %.cpp,%,$(notdir $(wildcard $(SRCDIR)/models/contrib/*.cpp)))

#$(info models is [${contrib-models}])

default-models : $(default-models)

contrib-models : $(contrib-models)

models : $(default-models)

all-models = $(default-models) $(contrib-models)

all-models : $(all-models)

all : tools models

all-contrib : tools all-models

default : tools



dist_files = config.h.in configure configure.ac aclocal.m4 Makefile.in  generate-testreport.sh \
             depend.sh install-sh stamp-h.in README TODO mkinstalldirs \
             $(SRCDIRS)

cxxsrcglob = *.cpp $(patsubst %,%/*.cpp, $(subst :, ,$(VPATH))) \
	     $(patsubst %,%/*.cpp, $(subst :, ,$(GPATH)))

cxx_source := $(notdir $(wildcard $(cxxsrcglob)))
cxx_depend = $(cxx_source:%.cpp=%.d)

nodep-targets = clean mrproper dep uninstall dist distclean maintainer-clean dist-dir tar-dir tar

dep : $(cxx_depend)

.PHONY: clean mrproper dep test all install uninstall dist-clean \
        maintaner-clean install-dirs dist-dir tar-dir tar install-models install-tools \
        tools models default install_tools install_models models-install models_install \
        tools-install tools_install

# turn off some implicit rules that we don't want
%.o : %.cpp
%.o : %.cc
%.o : %.c
%.o : %.f

# we don't need this rule (it doesnt work with repsect to dependency generation anyway)
#% : %.o
#	$(CXX) $(CXXFLAGS) $(CXXFLAGS_$@) $(LDFLAGS) $^ $(LIB) $(LIBS_$@) -o $@

#When building
# from the source directory, the %.cpp ends up listed twice,
# once as %.cpp and once as ./%.cpp
# so we filter this out by removing a leadting ./ (if it exists),
# and sorting the files (which removes duplicates)
% : %.cpp
	@$(MAKEDEPEND_INFO)
	$(CXX) $(CXXFLAGS) $(CXXFLAGS_$@) $(LDFLAGS) $(sort $(patsubst ./%,%, $(filter %.o %.cpp, $^))) $(LIBS_$@) $(LIB) -o $@

%.o : %.cpp %.d
	@$(MAKEDEPEND_INFO)
	$(CXX) $(CXXFLAGS) $(CXXFLAGS_$@) -c $< -o $@

%.o : %.f
	$(F77) $(FFLAGS) -c $< -o $@

%.d :
	\


.SECONDARY: $(cxx_depend)

clean :
	rm -f *.o
	rm -f *.d
	rm -f $(alltests)
	rm -f $(tools)
	rm -f $(all-models)

mrproper :
	rm -f *.o
	rm -f *.d
	rm -f $(alltests)
	rm -f $(tools)
	rm -f $(all-models)
	rm -f -- $(patsubst %,%/*~, $(subst :, ,$(VPATH)))

depclean :
	rm -f *.d

test : $(alltests)
	$(SRCDIR)/generate-testreport.sh $(alltests:%=./%)

test_tensor : $(tensor_tests)
	$(SRCDIR)/generate-testreport.sh $(tensor_tests:%=./%)

testla : $(linearalgebra_tests)
	$(SRCDIR)/generate-testreport.sh $(linearalgebra_tests:%=./%)

$(tools) : $(commonobj) $(quantumnumbersobj) $(pstreamobj) $(pheapobj) \
           $(dmrgobj) $(mpobj) $(expokitobj) $(linearalgebraobj) $(parserobj)

$(experimental-tools) : $(commonobj) $(quantumnumbersobj) $(pstreamobj) $(pheapobj) \
                        $(dmrgobj) $(mpobj) $(expokitobj) $(linearalgebraobj) $(parserobj)

$(all-models) :  $(commonobj) $(quantumnumbersobj) $(pstreamobj) $(pheapobj) \
              $(dmrgobj) $(mpobj) $(expokitobj) $(linearalgebraobj) $(parserobj)

$(mp-misc) : $(commonobj) $(quantumnumbersobj) $(pstreamobj) $(pheapobj) \
               $(dmrgobj) $(mpobj)

#
# dependencies for common tests
#

test_random : randutil.o

#
# dependencies for tensor tests
#

$(tensor_tests) : $(commonobj) $(quantumnumbersobj) $(pstreamobj) $(pheapobj) basis.o

spin1test : $(commonobj) $(quantumnumbersobj) $(pstreamobj) $(pheapobj) basis.o

testbasis : basis.o
testvectorbasis : basis.o tensorsum.o tensorproduct.o
testtensor : basis.o
testtensorsum : basis.o tensorsum.o
testtensorprod : basis.o tensorproduct.o
testtripleprod : basis.o
testregularize : basis.o regularize.o
testdeltaprod : basis.o tensorproduct.o

#
# dependencies for matrixproduct tests
#

$(matrixproduct_tests) : $(commonobj) $(quantumnumbersobj) $(pstreamobj) $(pheapobj) $(tensorobj)

testtriangularaddition : mpstate.o siteoperator.o mpopcomponent.o eigen.o

testmpstate : mpstate.o
testmpstateu1 : mpstate.o
testmpstatesu2 : mpstate.o
testdensity : density.o eigen.o
testlattice : mpstate.o mpopcomponent.o siteoperator.o
testmpopcompressed : mpopcompressed.o siteoperator.o eigen.o mpopcomponent.o
testmpoperator : mpopcompressed.o siteoperator.o eigen.o mpopcomponent.o lattice.o
testmodel : mpopcompressed.o siteoperator.o eigen.o mpopcomponent.o lattice.o mpoperatorlist.o
testcg : eigen.o
testsvd-decompose : density.o eigen.o mpstate.o
testpackunpack : packunpack.o mpstate.o eigen.o

#
# dependencies for mpo tests
#

$(mpo_tests) : $(commonobj) $(quantumnumbersobj) $(pstreamobj) $(pheapobj) $(tensorobj) $(latticeobj)

test_operator_decompose : $(expokitobj) $(mpoobj) eigen.o

#
# dependencies for lattice tests
#

$(lattice_tests) : $(commonobj) $(quantumnumbersobj) $(pstreamobj) $(pheapobj) $(tensorobj) $(latticeobj)

#
# dependencies for linearalgebra tests
#

$(linearalgebra_tests) : $(commonobj) $(linearalgebraobj)

$(linearalgebra_extra_tests) : $(commonobj) eigen.o

testsiteoperator : eigen.o
testsitebasis : eigen.o
testcomplexsiteoperator : eigen.o
testmpstate : eigen.o
testexponential : eigen.o zgpadm.o exponential.o

#
# dependencies for mp-algorithms tests
#

$(mp-algorithms_tests) : $(commonobj) $(linearalgebraobj) eigen.o

#$(mp-algorithms_tests) : $(commonobj) $(linearalgebraobj) $(expokitobj) eigen.o

#
# dependencies for pheap tests
#

$(pheap_tests) : $(commonobj) $(pstreamobj) $(pheapobj)

testmatrixserialize : $(pstreamobj)
testvectorserialize : $(pstreamobj)

#
# dependencies for quantumnumber tests
#

$(quantumnumber_tests) : $(commonobj)

testcoupling : coupling.o


testperiodicwavefunction : periodicwavefunction.o mpstate.o eigen.o

testsite : testsite.o $(commonobj) $(quantumnumbersobj) $(pstreamobj) $(pheapobj) $(tensorobj)

testsitebasis2 : testsitebasis2.o $(commonobj) $(quantumnumbersobj) $(pstreamobj) $(pheapobj) $(tensorobj) $(siteobj)

perf-sparse : poolallocator.o

cgcalculator : coupling.o halfint.o

spin1-unit : $(commonobj) $(quantumnumbersobj) $(pstreamobj) $(pheapobj) $(tensorobj) siteoperator.o eigen.o


# benchmarks

bench-tripleprod : $(commonobj) $(linearalgebraobj) $(tensorobj) $(pstreamobj) $(pheapobj) $(quantumnumbersobj)

bench-rotate :  $(commonobj) $(quantumnumbersobj) $(pstreamobj) $(pheapobj) \
              $(dmrgobj) $(mpobj)

# mp-tools

mp-cg : cg.o
mp-gmres : cg.o
mp-cg-sym : cg.o
mp-bicg : cg.o
mp-simplecg-sym : simplecg.o
mp-simplecg : simplecg.o
mp-simplegmres : simplecg.o
mp-ddmrg : ddmrg.o
mp-dmrg-init : dmrg.o stateslist.o
mp-dmrg-resume : dmrg.o stateslist.o
mp-gmres-init : simplecg.o solver-gmres.o stateslist.o
mp-gmres-resume : simplecg.o solver-gmres.o stateslist.o
mp-trotter : mpexponential.o $(expokitobj)
mp-dmrg : dmrg.o
mp-evolve-krylov : progressivekrylov.o krylovloop.o $(expokitobj)
mp-evolve-magnus : progressivekrylov.o krylovloop.o $(expokitobj)
mp-dmrg-2site : dmrg.o
mp-apply-opt : prodoptimizer.o
mp-apply-multiple : prodoptimizer.o
mp-evolve-mixed : aggregator.o $(expokitobj)
mp-dmrg-infinite-klm : dmrg.o
mp-evolve-krylov-simple : simplekrylov.o $(expokitobj)
mp-wigner-eckart : wigner_eckart.o

mp-cv2 : functional-solver.o

mp-dmrg-init mp-random : random_wavefunc.o

mp-misc = make-vb-state make-vb-su2

mp-simple-marshall-qmc : random_wavefunc.o

mp-tdvp : tdvp.o ef-optim.o number-parser.o

# infinite tools

mp-tebd : tebd.o number-parser.o
mp-itebd : tebd.o number-parser.o

mp-idmrg : $(mpoobj) random_wavefunc.o packunpack.o triangular_mpo_solver.o momentum_operations.o infinitelattice.o stateslist.o
mp-idmrg-s3e : $(mpoobj) random_wavefunc.o packunpack.o triangular_mpo_solver.o momentum_operations.o infinitelattice.o stateslist.o ef-optim.o eigensolver.o triangular_mpo_solver_helpers.o triangular_mpo_solver_simple.o
mp-ibc-dmrg : $(mpoobj) random_wavefunc.o packunpack.o triangular_mpo_solver.o momentum_operations.o infinitelattice.o stateslist.o ef-optim.o eigensolver.o
mp-irename-symmetry : triangular_operator.o mpoperator.o infinitewavefunctionleft.o
mp-iparity : triangular_operator.o mpoperator.o infinitewavefunctionleft.o random_wavefunc.o packunpack.o
mp-bdmrg : triangular_operator.o mpoperator.o infinitewavefunctionleft.o random_wavefunc.o packunpack.o
mp-iexpectation : $(mpoobj) infinitewavefunctionleft.o random_wavefunc.o
mp-expectation : $(mpoobj) infinitewavefunctionleft.o random_wavefunc.o finitewavefunctionleft.o
mp-imoments mp-imoments-cross : $(mpoobj) triangular_mpo_solver.o momentum_operations.o triangular_mpo_solver_helpers.o infinitewavefunctionleft.o random_wavefunc.o triangular_mpo_solver_cross.o
mp-fluctuation : $(mpoobj) triangular_mpo_solver.o momentum_operations.o infinitewavefunctionleft.o random_wavefunc.o triangular_mpo_solver.o packunpack.o triangular_mpo_solver_helpers.o
mp-iexcitation : triangular_operator.o mpoperator.o infinitewavefunctionleft.o random_wavefunc.o
mp-iexcitation2 : triangular_operator.o mpoperator.o infinitewavefunctionleft.o random_wavefunc.o
mp-igradient : triangular_operator.o infinitewavefunctionleft.o random_wavefunc.o
mp-ispectral-expansion : triangular_operator.o infinitewavefunctionleft.o random_wavefunc.o
mp-ioverlap : infinitewavefunctionleft.o packunpack.o
mp-aux-algebra : infinitewavefunctionleft.o matrix-parser.o triangular_mpo_solver_helpers.o
mp-aux-matrix : infinitewavefunctionleft.o
mp-ies : infinitewavefunctionleft.o
mp-aux-project : infinitewavefunctionleft.o packunpack.o
mp-itebd : $(mpoobj) random_wavefunc.o infinitelattice.o stateslist.o ef-optim.o eigensolver.o packunpack.o
mp-dmrg : dmrg.o $(mpoobj) random_wavefunc.o infinitelattice.o stateslist.o ef-optim.o eigensolver.o packunpack.o
mp-overlap : finitewavefunctionleft.o
mp-scale : finitewavefunctionleft.o number-parser.o
mp-iexpectation-cross : infinitewavefunctionleft.o
mp-idivide :

mp-itdvp : itdvp.o tdvp.o ef-optim.o number-parser.o triangular_mpo_solver.o momentum_operations.o triangular_mpo_solver_helpers.o triangular_mpo_solver_simple.o
mp-matrix : write-matrix.o
mp-aux-matrix : triangular_mpo_solver.o triangular_mpo_solver_helpers.o momentum_operations.o

mp-ireorder-symmetry : infinitewavefunctionleft.o


mp-iproject : infinitewavefunctionleft.o
mp-icorrelation : infinitewavefunctionleft.o siteoperator-parser.o
pp-iortho : triangular_operator.o infinitewavefunctionleft.o
mp-iinfo : infinitewavefunctionleft.o
mp-iprint : infinitewavefunctionleft.o
mp-iorthogonalize : triangular_operator.o infinitewavefunctionleft.o
mp-pwfrg : triangular_operator.o match_basis.o
mp-evolve-bonds : local-evolution.o $(expokitobj)
mp-ispectrum : infinitewavefunctionleft.o siteoperator-parser.o
mp-ieigen : triangular_operator.o infinitewavefunctionleft.o
mp-idump : infinitewavefunctionleft.o
mp-imake-transverse-lattice : triangular_operator.o infinitewavefunctionleft.o random_wavefunc.o mpoperatorlist.o lattice.o linear_operator.o $(expokitobj)
mp-imake-transverse-lattice-folded : triangular_operator.o infinitewavefunctionleft.o random_wavefunc.o mpoperatorlist.o lattice.o linear_operator.o $(expokitobj)
mp-iwigner-eckart : infinitewavefunctionleft.o wigner_eckart.o

# no longer required - we link against arpack for everything now
# LIBS_mp-ioverlap = $(LIBARPACK)
# LIBS_mp-ispectrum = $(LIBARPACK)
# LIBS_mp-aux-algebra = $(LIBARPACK)
# LIBS_mp-aux-matrix = $(LIBARPACK)
# LIBS_mp-fluctuation = $(LIBARPACK)
# LIBS_mp-ies = $(LIBARPACK)
# LIBS_mp-aux-project = $(LIBARPACK)
# LIBS_mp-iexpectation-cross = $(LIBARPACK)
# LIBS_mp-imoments-cross = $(LIBARPACK)

CXXFLAGS_mp-itebd.o = $(OPENMP_CXXFLAGS)
CXXFLAGS_mp-itebd = $(OPENMP_CXXFLAGS)

#LIBS_mp-idmrg5 = $(LIBARPACK)

mp-idmrgx : dmrg.o match_basis.o

mp-min-resid : $(commonobj) $(linearalgebraobj)

# $(mp-tools) : $(expokitobj)
# $(mp-tools-experimental) : $(expokitobj)

#mp-overlap-bigmem : threads.o

testdmrg :  $(commonobj) $(quantumnumbersobj) $(pstreamobj) $(pheapobj) \
            $(dmrgobj) eigen.o mpstate.o mpopcomponent.o mpoperatorlist.o

testlanczos : $(commonobj) eigen.o

testdlamch :

kondo-exactdiag : $(expokitobj)


# misc progs

untridiagonalize : eigen.o poolallocator.o
tridiag-kspace : eigen.o poolallocator.o

readsurf : oogl.o poolallocator.o

get-k : $(commonobj) $(linearalgebraobj)

seqgen : eigen.o poolallocator.o
seqgen2 : $(commonobj) $(pstreamobj) $(pheapobj) $(quantumnumbersobj) $(linearalgebraobj) $(mpobj) $(tensorobj)
seqgen-dm : eigen.o poolallocator.o

# old stuff for the pheap examples
examples/pheap/example1 : $(commonobj)
examples/pheap/example2 : $(commonobj) $(pstreamobj) $(pheapobj)
examples/pheap/example3 : $(commonobj) $(pstreamobj) $(pheapobj)
examples/pheap/example4-init : $(commonobj) $(pstreamobj) $(pheapobj)
examples/pheap/example4-resume : $(commonobj) $(pstreamobj) $(pheapobj)

examples/linearalgebra/matrix-example1 : $(commonobj) $(linearalgebraobj)

testmp : mpstate.o mpopcomponent.o $(commonobj) $(quantumnumbersobj) $(pstreamobj) $(pheapobj) \
            $(dmrgobj) eigen.o

testassoc : coupling.o halfint.o

testvector : $(commonobj)

testslice : $(commonobj)

examples/la-tng/vectorexample : $(commonobj)

testvectortransform : $(commonobj)

testmatelem : $(commonobj)  $(pstreamobj) $(pheapobj) $(quantumnumbersobj) $(linearalgebraobj) $(mpobj) $(tensorobj)

spin2 : eigen.o

spin1 : eigen.o


# utils

diag-list : eigen.o poolallocator.o

# examples

examples/example1 : $(commonobj)

# misc dependencies

qshifttop.o : qshifttop.cpp
	$(CXX) $(CXXFLAGS) -I/opt/pbs/include -c $< -o $@

qshifttop : qshifttop.o
	$(CXX) $(CXXFLAGS) $^ $(LIB) $(PBS_LIB) -o $@

averagecorr : averagecorr.o
	$(CXX) $(CXXFLAGS) $^ -lm -o $@

make-pi : $(commonobj) $(quantumnumbersobj) $(pstreamobj) $(pheapobj) \
              $(dmrgobj) mpopcomponent.o mpoperatorlist.o siteoperator.o eigen.o mpstate.o

make-pi-u1 : $(commonobj) $(quantumnumbersobj) $(pstreamobj) $(pheapobj) \
              $(dmrgobj) mpopcomponent.o mpoperatorlist.o siteoperator.o eigen.o mpstate.o

install-dirs :
	test -d $(BINDIR) || $(SRCDIR)/mkinstalldirs $(BINDIR)

install-tools : $(tools) install-dirs
	for i in $(tools) ; do \
	$(INSTALL_PROGRAM) $$i $(BINDIR) ; done

install-models : $(default-models) install-dirs
	for i in $(default-models) ; do \
	$(INSTALL_PROGRAM) $$i $(BINDIR) ; done

install-all-models : $(all-models) install-dirs
	for i in $(all-models) ; do \
	$(INSTALL_PROGRAM) $$i $(BINDIR) ; done


install_models : install-models

models-install : install-models

models_install : install-models

install_tools : install-tools

tools-install : install-tools

tools_install : install-tools

install : install-tools


install-mv : $(tools) install-dirs
	for i in $(tools) ; do \
	mv $$i $(BINDIR) ; done

install-mv-models : $(default-models) install-dirs
	for i in $(default-models) ; do \
	mv $$i $(BINDIR) ; done


install-existing : install-dirs
	for i in $(all-models) $(tools) $(tools-experimental) ; do \
	if [ -f $$i ] ; then $(INSTALL_PROGRAM) $$i $(BINDIR) ; fi ; done

uninstall :
	for i in $(tools) $(all-models) $(tools-experimental) ; do \
	rm -f $(BINDIR)/$$i ; done

dist-dir :
	test -d $(DISTDIR) || mkdir $(DISTDIR)

dist : dist-dir
	for i in $(dist_files) ; do \
	cp -a $(SRCDIR)/$$i $(DISTDIR)/ ; done
	tar cfz $(DISTDIR).tar.gz $(DISTDIR)

tar-dir :
	test -d $(TARDIR) || mkdir $(TARDIR)

tar : tar-dir
	for i in $(dist_files) ; do \
	cp -a $(SRCDIR)/$$i $(TARDIR)/ ; done
	tar cfz $(TARDIR).tar.gz $(TARDIR)

distclean : clean
	rm -f config.h stamp-h config.status config.cache config.log

maintainer-clean : distclean
	rm -Rf $(DISTDIR)
	rm -f $(DISTDIR).tar.gz

# automatic re-running of configure if the configure.in file has changed
# if we have aclocal.m4 then we would want it as a dependency along with
# configure.in

to-sha = $(patsubst %,%.sha,$1)
from-sha = $(patsubst %.sha,%,$1)

%.sha : FORCE
	$(if $(filter-out $(shell cat $@ 2>/dev/null), $(shell cd $(shell dirname $*) && sha1sum $(shell basename $*))),(cd $(shell dirname $*) && sha1sum $(shell basename $*)) > $@)

#        $(if $(filter-out $(shell cat $@ 2>/dev/null), $(shell cd $(shell dirname $*) && sha1sum $(shell basename $*))), cd $(shell dirname $*) && sha1sum $(shell basename $*) > $@)

#        cd $(shell dirname $*) && sha1sum $(shell basename $*) > $@)

FORCE:

# set the correct timestamps
#DUMMY_RESULT:=$(shell touch -d '$(shell cat ${SRCDIR}/configure.timestamp)' '${SRCDIR}/configure.ac' && \
#                      touch -d '$(shell cat ${SRCDIR}/aclocal.m4.timestamp)' '${SRCDIR}/aclocal.m4' && \
#                      touch -d '$(shell cat ${SRCDIR}/stamp-h.in)' '${SRCDIR}/stamp-h.in')

$(SRCDIR)/configure:${SRCDIR}/configure.ac.sha ${SRCDIR}/aclocal.m4.sha
	cd '$(SRCDIR)' && autoconf

${SRCDIR}/aclocal.m4 : ${SRCDIR}/m4/*.m4 ${SRCDIR}/aclocal.m4.sha
	cd '$(SRCDIR)' && ./regen-aclocal.sh

# autoheader might not change config.h.in, so touch a stamp file.
#
# stamp-h is touched when config.status constructs config.h
# stamp-h.in is touched when autoheader constructs config.h.in
# Note that git doesn't track the timestamps of files, so we need to
# look at the contents of stamp-h.in rather than rely on its modification time.

${SRCDIR}/stamp-h.in : ${SRCDIR}/configure.ac.sha ${SRCDIR}/aclocal.m4.sha
	cd '${SRCDIR}' && autoheader
	date > '${SRCDIR}/stamp-h.in'

config.h : stamp-h

stamp-h : config.status stamp-h.in
	./config.status

#stamp-h : config.status stamp-h.in

ifeq (,$(filter $(nodep-targets),$(MAKECMDGOALS)))
Makefile : Makefile.in config.status
	./config.status
endif

config.status : configure
	./config.status --recheck

# this needs to go at the bottom
ifeq (,$(filter $(nodep-targets),$(MAKECMDGOALS)))
-include $(cxx_depend)
endif<|MERGE_RESOLUTION|>--- conflicted
+++ resolved
@@ -223,12 +223,8 @@
         mp-idivide mp-ies mp-irepeat mp-norm mp-allcorrelation \
         mp-irotate mp-icorrelation mp-itebd mp-coarsegrain mp-finegrain mp-dmrg mp-random \
         mp-expectation mp-overlap mp-scale mp-matrix mp-tebd mp-apply mp-normalize \
-<<<<<<< HEAD
-        mp-tdvp mp-itdvp mp-iexpectation-cross mp-imoments-cross mp-right-canonicalize mp-left-canonicalize
-=======
-				mp-iexpectation-cross mp-imoments-cross mp-right-canonicalize mp-left-canonicalize \
-                                mp-construct
->>>>>>> 7c9427d8
+        mp-tdvp mp-itdvp mp-iexpectation-cross mp-imoments-cross mp-right-canonicalize mp-left-canonicalize \
+        mp-construct
 
 experimental-tools = mp-iprint mp-iproject mp-idmrg mp-iupdate mp-ibc-create mp-aux-project mp-ibc-dmrg mp-fluctuation
 
