--- conflicted
+++ resolved
@@ -224,13 +224,9 @@
         mp-irotate mp-icorrelation mp-itebd mp-coarsegrain mp-finegrain mp-dmrg mp-random \
         mp-expectation mp-overlap mp-scale mp-matrix mp-tebd mp-apply mp-normalize \
         mp-tdvp mp-itdvp mp-iexpectation-cross mp-imoments-cross mp-right-canonicalize mp-left-canonicalize \
-<<<<<<< HEAD
-        mp-construct mp-ibc-create mp-ibc-tdvp mp-ibc-apply mp-ibc-overlap mp-ibc-correlation \
+        mp-construct mp-change-lattice mp-ibc-create mp-ibc-tdvp mp-ibc-apply mp-ibc-overlap mp-ibc-correlation \
         mp-excitation-ansatz mp-ibc-wavepacket mp-ibc-splice \
         mp-ea-moments mp-ea-create mp-ea-extend mp-ea-change-k mp-ea-dmrg
-=======
-        mp-construct mp-change-lattice
->>>>>>> 49a6b659
 
 experimental-tools = mp-iprint mp-iproject mp-idmrg mp-iupdate mp-aux-project mp-ibc-dmrg mp-fluctuation
 
