#
# Makefile.in for mptoolkit
#

SHELL = /bin/sh

SRCDIR = @srcdir@
TOP_SRCDIR = @top_srcdir@

LDFLAGS = @LDFLAGS@ @BOOST_LDFLAGS@ $(LDFLAGS_EXTRA)
CXX = @CXX@

HAVE_OPENMP = @HAVE_OPENMP@
OPENMP_CXXFLAGS = @OPENMP_CXXFLAGS@

HAVE_MPI = @HAVE_MPI@
MPICXX = @MPICXX@
MPILIBS = @MPILIBS@

CXXFLAGS = -I. -I$(SRCDIR) @CPPFLAGS@ @OPENMP_CXXFLAGS@ @BOOST_CPPFLAGS@ @CXXFLAGS@ -DHAVE_CONFIG_H $(CXXFLAGS_EXTRA)
# -DBLAS1_TRACE_DETAILED \
# -DBLAS3_TRACE_DETAILED \
# -DLAPACK_TRACE_DETAILED \
# -DLAPACK_TRACE_DETAILED \
# -DPHEAP_TRACE_DETAILED \
# -DDATABLOCK_TRACE_DETAILED -DPOOL_ALLOCATOR_VERBOSE -DPOOLALLOC_TRACE_DETAILED \

#either MAKEDEPEND line here will work (although the makedepend version hasn't been tested
# since the last modifications).  We could possibly add a configure check for -MM and
# makedepend, but -MM is fairly widely supported (probably more than makedepend anyway)
#MAKEDEPEND = makedepend -- $(CXXFLAGS) -- -f- -Y $< > $*.Td

MAKEDEPEND = $(CXX) -MM -MT $@ $(CXXFLAGS) -o $*.Td $<

# Makedepend with post-processing to add dummy rules for each dependency
MAKEDEPEND_INFO = $(MAKEDEPEND); \
	if [ -f $*.Td ] ; then cp -f $*.Td $*.d; \
          sed -e 's/\#.*//' -e 's/^[^:]*: *//' -e 's/ *\\$$//' \
              -e '/^$$/ d' -e 's/$$/ :/' < $*.Td >> $*.d; \
          rm -f $*.Td ; else \
          echo "warning: unable to obtain dependency information for $<"; fi


prefix=@prefix@
exec_prefix=@exec_prefix@
BINDIR = @bindir@

INSTALL = @INSTALL@
INSTALL_PROGRAM = @INSTALL_PROGRAM@
INSTALL_DATA = @INSTALL_DATA@

F77 = @F77@
FFLAGS = @FFLAGS@
FLIBS = @FLIBS@
LAPACK_LIBS = @LAPACK_LIBS@
BLAS_LIBS = @BLAS_LIBS@
BOOST_LIBS = @BOOST_PROGRAM_OPTIONS_LIB@
LIBARPACK=@LIBARPACK@
LIBS = @LIBS@ $(LIBS_EXTRA)

PACKAGE_NAME=@PACKAGE_NAME@
PACKAGE_TARNAME=@PACKAGE_TARNAME@
PACKAGE_VERSION=@PACKAGE_VERSION@
PACKAGE_STRING=@PACKAGE_STRING@
PACKAGE_FULLNAME=$(PACKAGE_TARNAME)-$(PACKAGE_VERSION)


PBS_LIB=-L/opt/pbs/lib -lpbs

DISTDIR=$(PACKAGE_FULLNAME)

TARDIR=$(PACKAGE_TARNAME)

LIB = $(BOOST_LIBS) $(LAPACK_LIBS) $(BLAS_LIBS) $(LIBS) $(FLIBS) $(LIBS_EXTRA)

GIT_TAG_VERSION := $(shell cd $(SRCDIR) && git describe --dirty --always --tags)

GIT_BRANCH := $(shell cd $(SRCDIR) && git rev-parse --symbolic-full-name --abbrev-ref HEAD)

GIT_VERSION = $(GIT_BRANCH):$(GIT_TAG_VERSION)

CXXFLAGS += -DGIT_VERSION="$(GIT_VERSION)"

SRCDIRS = common common/private quantumnumbers pstream pheap \
          tensor lattice mp-algorithms wavefunction \
          tutorial mp linearalgebra misc conf scripts utils interface expokit mpo \
          benchmark misc misc/oogl junk mpo mps parser models models/contrib

TESTDIRS = tensor/test siteoperator/test linearalgebra/test matrixproduct/test pheap/test \
           common/test quantumnumbers/test mp-algorithms/test mpo/test

DIRS = $(SRCDIRS) $(TESTDIRS)

SRCSUBDIRS = $(patsubst %,$(SRCDIR)/%, $(DIRS))

VPATH = $(SRCDIR) $(SRCSUBDIRS)

GSRCDIRS = examples/pheap
GSRCSUBDIRS = $(patsubst %,$(SRCDIR)/%, $(GSRCDIRS))

# GPATH = $(GSRCSUBDIRS)

quantumnumbersobj = quantumnumber.o symmetrybase.o symmetrylist.o \
		    coupling.o u1.o su2.o null-quantumnumber.o z2.o zn.o

tensorobj = tensorproduct.o tensorsum.o basis.o regularize.o tensor_eigen.o

latticeobj = siteoperator.o latticesite.o unitcell.o unitcell-parser.o unitcell_mpo.o \
             infinitelattice.o siteoperator-parser.o infinite-parser.o \
             function.o operator_utilities.o sha256.o

dmrgobj = $(tensorobj) density.o

pheapobj = bufferalloc.o pagefile.o pheapstream.o pheapfsblock.o \
           pheapallocator.o pheap.o pheapfsv4.o pagestream.o rawpagestream.o inittemp.o

pstreamobj = pstream.o pfilestream.o

linearalgebraobj = eigen.o

mpoobj = operator_component.o generic_mpo.o basic_finite_mpo.o basic_triangular_mpo.o product_mpo.o infinite_mpo.o \
         f-optim.o e-optim.o operator-diagonal.o

mpsobj = state_component.o density.o

wavefunctionobj = linearwavefunction.o canonicalwavefunction.o infinitewavefunctionleft.o \
                  infinitewavefunctionright.o ibc.o finitewavefunctionleft.o \
                  mpwavefunction.o operator_actions.o \
                  attributes.o history.o

parserobj = parser.o

mpobj = $(mpoobj) $(mpsobj) $(latticeobj) $(wavefunctionobj)

commonobj = copyright.o niftycounter.o poolallocator.o proccontrol.o \
	    halfint.o conflist.o terminal.o randutil.o unique.o

debugobj = backtrace.o debughandler.o

simplecommonobj = poolallocator.o backtrace.o debughandler.o catchsegv.o

expokitobj = zgpadm.o exponential.o tensor_exponential.o

objects = $(quantumnumbersobj) \
          $(dmrgobj)           \
          $(pheapobj)          \
          $(pstreamobj)        \
          $(linearalgebraobj)  \
          $(commonobj)

linearalgebra_tests = testmapvector testhashvector teststdvector \
                      testvector testcomplexvector \
                      testmatrix testlinearsolvespd testvectorcomplex \
                      testlinearsolvehpd testfixedvector \
                      testdirectproduct testcoefficientmultiply \
                      testmultiply-nn testmultiply-tn \
                      testscalarmatrix testsparsematrix testdiagonalizesymmetric \
                      testdiagonalizehermitian testconj testequal testnorminf \
                      testrangeprod testdirectsum testindex testtrig testmatrixserialize \
                      testproject12 testfill testmultiply-corner testvectorswap \
                      testvectorstring testvectorserialize testinverthpd testsum \
                      testtrace testmatrixbinarytransform testflatten testmatrixrange \
                      testmatrixminmax testcholesky testinverttri testmultiplyself \
                      testexponential testrational testnormfrob_matrix testherm testqr testhaar

linearalgebra_extra_tests = testcprod testcomplexvector \
                            testmatrixsection testslicereal testsliceblas \
                            testhermproduct testmatrixparallel testrangerange \
                            testmatrixrangeslice testvectorrange testmatrixio \
                            testinnerprod testparallelprod testmatrixvectorviewmem testdiagonalmatrix \
	                    testsvd

mp-algorithms_tests = test-arnoldi test-gmres

tensor_tests = testbasis testtensor testadjoint testscalarprod testtensorsum \
               testtensorprod testtripleprod \
               testvectorbasis testregularize testprodherm testdeltaprod testred

lattice_tests = testsitebasis testsiteoperator testcomplexsiteoperator

matrixproduct_tests = testmpstate testdensity testperiodicwavefunction testscalardirectprod \
                      testtriangularaddition testsvd-decompose testpackunpack

mpo_tests = test_operator_decompose

pheap_tests = testpheap-write testpheap-read testpheap-read-xdr

common_tests = testrunlengthcompressed test_random

quantumnumber_tests = testcoupling

alltests = $(linearalgebra_tests) $(tensor_tests) $(lattice_tests) \
           $(matrixproduct_tests) $(common_tests) $(quantumnumber_tests)

allobj = $(quantumnumbersobj) \
	 $(dmrgobj)           \
	 $(pheapobj)          \
	 $(pstreamobj)        \
	 $(linearalgebraobj)  \
	 $(commonobj)         \
         $(parserobj)

# contributed models.  Add new models here
#contrib-models = spin-tri-yc-su2 spin-tri-xc-su2 spin-tri-yc-su2-NonEff \
#                 spin-tri-2SiteUnitCell-su2 spin-tri-1SiteUnitCell-su2 spin-tri-yc-u1 spin-tri-yc \
#                 tki-u1su2 tki-u1u1 hubbard-tri-u1su2 hubbard-tri-u1u1 hubbard-tri \
#                 spin-tri-yc-z2 spinchain-random-field-u1 hubbard \
#                 tki-u1su2_perp_hubb_cylinder3

# default / examplar models
#default-models = spinchain-su2 spinchain-spin2-su2 \
#                 hubbard-u1su2 bosehubbard-flux-2leg-u1 \
#                 bosehubbard-flux-3leg-u1 spinchain-u1 spincylinder-su2 spincylinder-u1 \
#                 spinchain bosehubbard-ladder-u1 bosehubbard-2component-u1z2 \
#                 hubbard-so4 bosehubbard-u1 bosehubbard hubbard-u1u1 \
#                 hubbard-su2 spinladder-su2 spinchain-z2 hubbardcylinder-u1su2 \
#                 hubbardcylinder-u1su2-k hubbardcylinder-u1su2-k2 klm-u1su2

tools = mp-idmrg-s3e mp-ioverlap \
        mp-info mp-history mp-reflect mp-conj \
        mp-imoments mp-wigner-eckart mp-reorder-symmetry \
        mp-ispectrum mp-lattice-info mp-show-operator mp-aux-matrix mp-aux-algebra mp-iapply mp-attr \
        mp-idivide mp-ies mp-irepeat mp-norm mp-allcorrelation \
        mp-irotate mp-icorrelation mp-fluctuation mp-itebd mp-coarsegrain mp-finegrain mp-dmrg mp-random \
<<<<<<< HEAD
        mp-expectation mp-overlap mp-scale mp-matrix mp-tri-expectation mp-tebd mp-apply mp-normalize \
	mp-tdvp mp-itdvp mp-iexpectation-cross
=======
        mp-expectation mp-overlap mp-scale mp-matrix mp-tebd mp-apply mp-normalize \
				mp-iexpectation-cross mp-imoments-cross
>>>>>>> bd61bc88

experimental-tools = mp-iprint mp-iproject mp-idmrg mp-iupdate mp-ibc-create mp-aux-project mp-ibc-dmrg


benchmarks = benchtripleprod

misc-progs = untridiagonalize tridiag-kspace mp-min-resid seqgen2


tools : $(tools)

default-models := $(patsubst %.cpp,%,$(notdir $(wildcard $(SRCDIR)/models/*.cpp)))

contrib-models := $(patsubst %.cpp,%,$(notdir $(wildcard $(SRCDIR)/models/contrib/*.cpp)))

#$(info models is [${contrib-models}])

default-models : $(default-models)

contrib-models : $(contrib-models)

models : $(default-models)

all-models = $(default-models) $(contrib-models)

all-models : $(all-models)

all : tools models

all-contrib : tools all-models

default : tools



dist_files = config.h.in configure configure.ac aclocal.m4 Makefile.in  generate-testreport.sh \
             depend.sh install-sh stamp-h.in README TODO mkinstalldirs \
             $(SRCDIRS)

cxxsrcglob = *.cpp $(patsubst %,%/*.cpp, $(subst :, ,$(VPATH))) \
	     $(patsubst %,%/*.cpp, $(subst :, ,$(GPATH)))

cxx_source := $(notdir $(wildcard $(cxxsrcglob)))
cxx_depend = $(cxx_source:%.cpp=%.d)

nodep-targets = clean mrproper dep uninstall dist distclean maintainer-clean dist-dir tar-dir tar

dep : $(cxx_depend)

.PHONY: clean mrproper dep test all install uninstall dist-clean \
        maintaner-clean install-dirs dist-dir tar-dir tar install-models install-tools \
        tools models default install_tools install_models models-install models_install \
        tools-install tools_install

# turn off some implicit rules that we don't want
%.o : %.cpp
%.o : %.cc
%.o : %.c
%.o : %.f

# we don't need this rule (it doesnt work with repsect to dependency generation anyway)
#% : %.o
#	$(CXX) $(CXXFLAGS) $(CXXFLAGS_$@) $(LDFLAGS) $^ $(LIB) $(LIBS_$@) -o $@

#When building
# from the source directory, the %.cpp ends up listed twice,
# once as %.cpp and once as ./%.cpp
# so we filter this out by removing a leadting ./ (if it exists),
# and sorting the files (which removes duplicates)
% : %.cpp
	@$(MAKEDEPEND_INFO)
	$(CXX) $(CXXFLAGS) $(CXXFLAGS_$@) $(LDFLAGS) $(sort $(patsubst ./%,%, $(filter %.o %.cpp, $^))) $(LIBS_$@) $(LIB) -o $@

%.o : %.cpp %.d
	@$(MAKEDEPEND_INFO)
	$(CXX) $(CXXFLAGS) $(CXXFLAGS_$@) -c $< -o $@

%.o : %.f
	$(F77) $(FFLAGS) -c $< -o $@

%.d :
	\


.SECONDARY: $(cxx_depend)

clean :
	rm -f *.o
	rm -f *.d
	rm -f $(alltests)
	rm -f $(tools)
	rm -f $(all-models)

mrproper :
	rm -f *.o
	rm -f *.d
	rm -f $(alltests)
	rm -f $(tools)
	rm -f $(all-models)
	rm -f -- $(patsubst %,%/*~, $(subst :, ,$(VPATH)))

depclean :
	rm -f *.d

test : $(alltests)
	$(SRCDIR)/generate-testreport.sh $(alltests:%=./%)

test_tensor : $(tensor_tests)
	$(SRCDIR)/generate-testreport.sh $(tensor_tests:%=./%)

testla : $(linearalgebra_tests)
	$(SRCDIR)/generate-testreport.sh $(linearalgebra_tests:%=./%)

$(tools) : $(commonobj) $(quantumnumbersobj) $(pstreamobj) $(pheapobj) \
           $(dmrgobj) $(mpobj) $(expokitobj) $(linearalgebraobj) $(parserobj)

$(experimental-tools) : $(commonobj) $(quantumnumbersobj) $(pstreamobj) $(pheapobj) \
                        $(dmrgobj) $(mpobj) $(expokitobj) $(linearalgebraobj) $(parserobj)

$(all-models) :  $(commonobj) $(quantumnumbersobj) $(pstreamobj) $(pheapobj) \
              $(dmrgobj) $(mpobj) $(expokitobj) $(linearalgebraobj) $(parserobj)

$(mp-misc) : $(commonobj) $(quantumnumbersobj) $(pstreamobj) $(pheapobj) \
               $(dmrgobj) $(mpobj)

#
# dependencies for common tests
#

test_random : randutil.o

#
# dependencies for tensor tests
#

$(tensor_tests) : $(commonobj) $(quantumnumbersobj) $(pstreamobj) $(pheapobj) basis.o

spin1test : $(commonobj) $(quantumnumbersobj) $(pstreamobj) $(pheapobj) basis.o

testbasis : basis.o
testvectorbasis : basis.o tensorsum.o tensorproduct.o
testtensor : basis.o
testtensorsum : basis.o tensorsum.o
testtensorprod : basis.o tensorproduct.o
testtripleprod : basis.o
testregularize : basis.o regularize.o
testdeltaprod : basis.o tensorproduct.o

#
# dependencies for matrixproduct tests
#

$(matrixproduct_tests) : $(commonobj) $(quantumnumbersobj) $(pstreamobj) $(pheapobj) $(tensorobj)

testtriangularaddition : mpstate.o siteoperator.o mpopcomponent.o eigen.o

testmpstate : mpstate.o
testmpstateu1 : mpstate.o
testmpstatesu2 : mpstate.o
testdensity : density.o eigen.o
testlattice : mpstate.o mpopcomponent.o siteoperator.o
testmpopcompressed : mpopcompressed.o siteoperator.o eigen.o mpopcomponent.o
testmpoperator : mpopcompressed.o siteoperator.o eigen.o mpopcomponent.o lattice.o
testmodel : mpopcompressed.o siteoperator.o eigen.o mpopcomponent.o lattice.o mpoperatorlist.o
testcg : eigen.o
testsvd-decompose : density.o eigen.o mpstate.o
testpackunpack : packunpack.o mpstate.o eigen.o

#
# dependencies for mpo tests
#

$(mpo_tests) : $(commonobj) $(quantumnumbersobj) $(pstreamobj) $(pheapobj) $(tensorobj) $(latticeobj)

test_operator_decompose : $(expokitobj) $(mpoobj) eigen.o

#
# dependencies for lattice tests
#

$(lattice_tests) : $(commonobj) $(quantumnumbersobj) $(pstreamobj) $(pheapobj) $(tensorobj) $(latticeobj)

#
# dependencies for linearalgebra tests
#

$(linearalgebra_tests) : $(commonobj) $(linearalgebraobj)

$(linearalgebra_extra_tests) : $(commonobj) eigen.o

testsiteoperator : eigen.o
testsitebasis : eigen.o
testcomplexsiteoperator : eigen.o
testmpstate : eigen.o
testexponential : eigen.o zgpadm.o exponential.o

#
# dependencies for mp-algorithms tests
#

$(mp-algorithms_tests) : $(commonobj) $(linearalgebraobj) eigen.o

#$(mp-algorithms_tests) : $(commonobj) $(linearalgebraobj) $(expokitobj) eigen.o

#
# dependencies for pheap tests
#

$(pheap_tests) : $(commonobj) $(pstreamobj) $(pheapobj)

testmatrixserialize : $(pstreamobj)
testvectorserialize : $(pstreamobj)

#
# dependencies for quantumnumber tests
#

$(quantumnumber_tests) : $(commonobj)

testcoupling : coupling.o


testperiodicwavefunction : periodicwavefunction.o mpstate.o eigen.o

testsite : testsite.o $(commonobj) $(quantumnumbersobj) $(pstreamobj) $(pheapobj) $(tensorobj)

testsitebasis2 : testsitebasis2.o $(commonobj) $(quantumnumbersobj) $(pstreamobj) $(pheapobj) $(tensorobj) $(siteobj)

perf-sparse : poolallocator.o

cgcalculator : coupling.o halfint.o

spin1-unit : $(commonobj) $(quantumnumbersobj) $(pstreamobj) $(pheapobj) $(tensorobj) siteoperator.o eigen.o


# benchmarks

bench-tripleprod : $(commonobj) $(linearalgebraobj) $(tensorobj) $(pstreamobj) $(pheapobj) $(quantumnumbersobj)

bench-rotate :  $(commonobj) $(quantumnumbersobj) $(pstreamobj) $(pheapobj) \
              $(dmrgobj) $(mpobj)

# mp-tools

mp-cg : cg.o
mp-gmres : cg.o
mp-cg-sym : cg.o
mp-bicg : cg.o
mp-simplecg-sym : simplecg.o
mp-simplecg : simplecg.o
mp-simplegmres : simplecg.o
mp-ddmrg : ddmrg.o
mp-dmrg-init : dmrg.o stateslist.o
mp-dmrg-resume : dmrg.o stateslist.o
mp-gmres-init : simplecg.o solver-gmres.o stateslist.o
mp-gmres-resume : simplecg.o solver-gmres.o stateslist.o
mp-trotter : mpexponential.o $(expokitobj)
mp-dmrg : dmrg.o
mp-evolve-krylov : progressivekrylov.o krylovloop.o $(expokitobj)
mp-evolve-magnus : progressivekrylov.o krylovloop.o $(expokitobj)
mp-dmrg-2site : dmrg.o
mp-apply-opt : prodoptimizer.o
mp-apply-multiple : prodoptimizer.o
mp-evolve-mixed : aggregator.o $(expokitobj)
mp-dmrg-infinite-klm : dmrg.o
mp-evolve-krylov-simple : simplekrylov.o $(expokitobj)
mp-wigner-eckart : wigner_eckart.o

mp-cv2 : functional-solver.o

mp-dmrg-init mp-random : random_wavefunc.o

mp-misc = make-vb-state make-vb-su2

mp-simple-marshall-qmc : random_wavefunc.o

mp-tdvp : tdvp.o ef-optim.o number-parser.o

# infinite tools

mp-tebd : tebd.o number-parser.o
mp-itebd : tebd.o number-parser.o

mp-idmrg5 : $(mpoobj) infinitewavefunctionleft.o random_wavefunc.o packunpack.o triangular_mpo_solver.o momentum_operations.o infinitelattice.o
mp-idmrg : $(mpoobj) random_wavefunc.o packunpack.o triangular_mpo_solver.o momentum_operations.o infinitelattice.o stateslist.o
mp-idmrg-s3e : $(mpoobj) random_wavefunc.o packunpack.o triangular_mpo_solver.o momentum_operations.o infinitelattice.o stateslist.o ef-optim.o eigensolver.o
mp-ibc-dmrg : $(mpoobj) random_wavefunc.o packunpack.o triangular_mpo_solver.o momentum_operations.o infinitelattice.o stateslist.o ef-optim.o eigensolver.o
mp-idmrg5-spin2 : triangular_operator.o mpoperator.o infinitewavefunctionleft.o random_wavefunc.o packunpack.o
mp-irename-symmetry : triangular_operator.o mpoperator.o infinitewavefunctionleft.o
mp-iparity : triangular_operator.o mpoperator.o infinitewavefunctionleft.o random_wavefunc.o packunpack.o
mp-bdmrg : triangular_operator.o mpoperator.o infinitewavefunctionleft.o random_wavefunc.o packunpack.o
mp-iexpectation : $(mpoobj) infinitewavefunctionleft.o random_wavefunc.o
mp-expectation : $(mpoobj) infinitewavefunctionleft.o random_wavefunc.o finitewavefunctionleft.o
mp-imoments mp-imoments-cross : $(mpoobj) triangular_mpo_solver.o momentum_operations.o infinitewavefunctionleft.o random_wavefunc.o triangular_mpo_solver.o
mp-imoments-cross : transfer.o packunpack.o
mp-fluctuation : $(mpoobj) triangular_mpo_solver.o momentum_operations.o infinitewavefunctionleft.o random_wavefunc.o triangular_mpo_solver.o packunpack.o
mp-iexcitation : triangular_operator.o mpoperator.o infinitewavefunctionleft.o random_wavefunc.o
mp-iexcitation2 : triangular_operator.o mpoperator.o infinitewavefunctionleft.o random_wavefunc.o
mp-igradient : triangular_operator.o infinitewavefunctionleft.o random_wavefunc.o
mp-ispectral-expansion : triangular_operator.o infinitewavefunctionleft.o random_wavefunc.o
mp-ioverlap : infinitewavefunctionleft.o infinitewavefunctionleft_arpack.o packunpack.o
mp-aux-algebra : infinitewavefunctionleft.o packunpack.o matrix-parser.o transfer.o
mp-aux-matrix : infinitewavefunctionleft.o packunpack.o
mp-ies : infinitewavefunctionleft.o packunpack.o transfer.o
mp-aux-project : infinitewavefunctionleft.o packunpack.o
mp-itebd : $(mpoobj) random_wavefunc.o infinitelattice.o stateslist.o ef-optim.o eigensolver.o packunpack.o
mp-dmrg : dmrg.o $(mpoobj) random_wavefunc.o infinitelattice.o stateslist.o ef-optim.o eigensolver.o packunpack.o
mp-overlap : finitewavefunctionleft.o
mp-scale : finitewavefunctionleft.o number-parser.o
mp-iexpectation-cross : infinitewavefunctionleft.o packunpack.o transfer.o

mp-itdvp : itdvp.o tdvp.o ef-optim.o number-parser.o triangular_mpo_solver.o momentum_operations.o

mp-ireorder-symmetry : infinitewavefunctionleft.o


mp-iproject : infinitewavefunctionleft.o
mp-icorrelation : infinitewavefunctionleft.o siteoperator-parser.o
pp-iortho : triangular_operator.o infinitewavefunctionleft.o
mp-iinfo : infinitewavefunctionleft.o
mp-iprint : infinitewavefunctionleft.o
mp-iorthogonalize : triangular_operator.o infinitewavefunctionleft.o
mp-pwfrg : triangular_operator.o match_basis.o
mp-evolve-bonds : local-evolution.o $(expokitobj)
mp-ispectrum : infinitewavefunctionleft.o packunpack.o arpack_wrapper.o siteoperator-parser.o
mp-ieigen : triangular_operator.o infinitewavefunctionleft.o
mp-idump : infinitewavefunctionleft.o
mp-imake-transverse-lattice : triangular_operator.o infinitewavefunctionleft.o random_wavefunc.o mpoperatorlist.o lattice.o linear_operator.o $(expokitobj)
mp-imake-transverse-lattice-folded : triangular_operator.o infinitewavefunctionleft.o random_wavefunc.o mpoperatorlist.o lattice.o linear_operator.o $(expokitobj)
mp-iwigner-eckart : infinitewavefunctionleft.o wigner_eckart.o

LIBS_mp-ioverlap = $(LIBARPACK)
LIBS_mp-ispectrum = $(LIBARPACK)
LIBS_mp-aux-algebra = $(LIBARPACK)
LIBS_mp-aux-matrix = $(LIBARPACK)
LIBS_mp-fluctuation = $(LIBARPACK)
LIBS_mp-ies = $(LIBARPACK)
LIBS_mp-aux-project = $(LIBARPACK)
LIBS_mp-iexpectation-cross = $(LIBARPACK)
LIBS_mp-imoments-cross = $(LIBARPACK)

CXXFLAGS_mp-itebd.o = $(OPENMP_CXXFLAGS)
CXXFLAGS_mp-itebd = $(OPENMP_CXXFLAGS)

#LIBS_mp-idmrg5 = $(LIBARPACK)

mp-idmrgx : dmrg.o match_basis.o

mp-min-resid : $(commonobj) $(linearalgebraobj)

# $(mp-tools) : $(expokitobj)
# $(mp-tools-experimental) : $(expokitobj)

#mp-overlap-bigmem : threads.o

testdmrg :  $(commonobj) $(quantumnumbersobj) $(pstreamobj) $(pheapobj) \
            $(dmrgobj) eigen.o mpstate.o mpopcomponent.o mpoperatorlist.o

testlanczos : $(commonobj) eigen.o

testdlamch :

kondo-exactdiag : $(expokitobj)


# misc progs

untridiagonalize : eigen.o poolallocator.o
tridiag-kspace : eigen.o poolallocator.o

readsurf : oogl.o poolallocator.o

get-k : $(commonobj) $(linearalgebraobj)

seqgen : eigen.o poolallocator.o
seqgen2 : $(commonobj) $(pstreamobj) $(pheapobj) $(quantumnumbersobj) $(linearalgebraobj) $(mpobj) $(tensorobj)
seqgen-dm : eigen.o poolallocator.o

# old stuff for the pheap examples
examples/pheap/example1 : $(commonobj)
examples/pheap/example2 : $(commonobj) $(pstreamobj) $(pheapobj)
examples/pheap/example3 : $(commonobj) $(pstreamobj) $(pheapobj)
examples/pheap/example4-init : $(commonobj) $(pstreamobj) $(pheapobj)
examples/pheap/example4-resume : $(commonobj) $(pstreamobj) $(pheapobj)

examples/linearalgebra/matrix-example1 : $(commonobj) $(linearalgebraobj)

testmp : mpstate.o mpopcomponent.o $(commonobj) $(quantumnumbersobj) $(pstreamobj) $(pheapobj) \
            $(dmrgobj) eigen.o

testassoc : coupling.o halfint.o

testvector : $(commonobj)

testslice : $(commonobj)

examples/la-tng/vectorexample : $(commonobj)

testvectortransform : $(commonobj)

testmatelem : $(commonobj)  $(pstreamobj) $(pheapobj) $(quantumnumbersobj) $(linearalgebraobj) $(mpobj) $(tensorobj)

spin2 : eigen.o

spin1 : eigen.o


# utils

diag-list : eigen.o poolallocator.o

# examples

examples/example1 : $(commonobj)

# misc dependencies

qshifttop.o : qshifttop.cpp
	$(CXX) $(CXXFLAGS) -I/opt/pbs/include -c $< -o $@

qshifttop : qshifttop.o
	$(CXX) $(CXXFLAGS) $^ $(LIB) $(PBS_LIB) -o $@

averagecorr : averagecorr.o
	$(CXX) $(CXXFLAGS) $^ -lm -o $@

make-pi : $(commonobj) $(quantumnumbersobj) $(pstreamobj) $(pheapobj) \
              $(dmrgobj) mpopcomponent.o mpoperatorlist.o siteoperator.o eigen.o mpstate.o

make-pi-u1 : $(commonobj) $(quantumnumbersobj) $(pstreamobj) $(pheapobj) \
              $(dmrgobj) mpopcomponent.o mpoperatorlist.o siteoperator.o eigen.o mpstate.o

install-dirs :
	test -d $(BINDIR) || $(SRCDIR)/mkinstalldirs $(BINDIR)

install-tools : $(tools) install-dirs
	for i in $(tools) ; do \
	$(INSTALL_PROGRAM) $$i $(BINDIR) ; done

install-models : $(default-models) install-dirs
	for i in $(default-models) ; do \
	$(INSTALL_PROGRAM) $$i $(BINDIR) ; done

install-all-models : $(all-models) install-dirs
	for i in $(all-models) ; do \
	$(INSTALL_PROGRAM) $$i $(BINDIR) ; done


install_models : install-models

models-install : install-models

models_install : install-models

install_tools : install-tools

tools-install : install-tools

tools_install : install-tools

install : install-tools


install-mv : $(tools) install-dirs
	for i in $(tools) ; do \
	mv $$i $(BINDIR) ; done

install-mv-models : $(default-models) install-dirs
	for i in $(default-models) ; do \
	mv $$i $(BINDIR) ; done


install-existing : install-dirs
	for i in $(all-models) $(tools) $(tools-experimental) ; do \
	if [ -f $$i ] ; then $(INSTALL_PROGRAM) $$i $(BINDIR) ; fi ; done

uninstall :
	for i in $(tools) $(all-models) $(tools-experimental) ; do \
	rm -f $(BINDIR)/$$i ; done

dist-dir :
	test -d $(DISTDIR) || mkdir $(DISTDIR)

dist : dist-dir
	for i in $(dist_files) ; do \
	cp -a $(SRCDIR)/$$i $(DISTDIR)/ ; done
	tar cfz $(DISTDIR).tar.gz $(DISTDIR)

tar-dir :
	test -d $(TARDIR) || mkdir $(TARDIR)

tar : tar-dir
	for i in $(dist_files) ; do \
	cp -a $(SRCDIR)/$$i $(TARDIR)/ ; done
	tar cfz $(TARDIR).tar.gz $(TARDIR)

distclean : clean
	rm -f config.h stamp-h config.status config.cache config.log

maintainer-clean : distclean
	rm -Rf $(DISTDIR)
	rm -f $(DISTDIR).tar.gz

# automatic re-running of configure if the configure.in file has changed
# if we have aclocal.m4 then we would want it as a dependency along with
# configure.in

to-sha = $(patsubst %,%.sha,$1)
from-sha = $(patsubst %.sha,%,$1)

%.sha : FORCE
	$(if $(filter-out $(shell cat $@ 2>/dev/null), $(shell cd $(shell dirname $*) && sha1sum $(shell basename $*))),(cd $(shell dirname $*) && sha1sum $(shell basename $*)) > $@)

#        $(if $(filter-out $(shell cat $@ 2>/dev/null), $(shell cd $(shell dirname $*) && sha1sum $(shell basename $*))), cd $(shell dirname $*) && sha1sum $(shell basename $*) > $@)

#        cd $(shell dirname $*) && sha1sum $(shell basename $*) > $@)

FORCE:

# set the correct timestamps
#DUMMY_RESULT:=$(shell touch -d '$(shell cat ${SRCDIR}/configure.timestamp)' '${SRCDIR}/configure.ac' && \
#                      touch -d '$(shell cat ${SRCDIR}/aclocal.m4.timestamp)' '${SRCDIR}/aclocal.m4' && \
#                      touch -d '$(shell cat ${SRCDIR}/stamp-h.in)' '${SRCDIR}/stamp-h.in')

$(SRCDIR)/configure:${SRCDIR}/configure.ac.sha ${SRCDIR}/aclocal.m4.sha
	cd '$(SRCDIR)' && autoconf

${SRCDIR}/aclocal.m4 : ${SRCDIR}/m4/*.m4 ${SRCDIR}/aclocal.m4.sha
	cd '$(SRCDIR)' && ./regen-aclocal.sh

# autoheader might not change config.h.in, so touch a stamp file.
#
# stamp-h is touched when config.status constructs config.h
# stamp-h.in is touched when autoheader constructs config.h.in
# Note that git doesn't track the timestamps of files, so we need to
# look at the contents of stamp-h.in rather than rely on its modification time.

${SRCDIR}/stamp-h.in : ${SRCDIR}/configure.ac.sha ${SRCDIR}/aclocal.m4.sha
	cd '${SRCDIR}' && autoheader
	date > '${SRCDIR}/stamp-h.in'

config.h : stamp-h

stamp-h : config.status stamp-h.in
	./config.status

#stamp-h : config.status stamp-h.in

ifeq (,$(filter $(nodep-targets),$(MAKECMDGOALS)))
Makefile : Makefile.in config.status
	./config.status
endif

config.status : configure
	./config.status --recheck

# this needs to go at the bottom
ifeq (,$(filter $(nodep-targets),$(MAKECMDGOALS)))
-include $(cxx_depend)
endif<|MERGE_RESOLUTION|>--- conflicted
+++ resolved
@@ -222,13 +222,8 @@
         mp-ispectrum mp-lattice-info mp-show-operator mp-aux-matrix mp-aux-algebra mp-iapply mp-attr \
         mp-idivide mp-ies mp-irepeat mp-norm mp-allcorrelation \
         mp-irotate mp-icorrelation mp-fluctuation mp-itebd mp-coarsegrain mp-finegrain mp-dmrg mp-random \
-<<<<<<< HEAD
-        mp-expectation mp-overlap mp-scale mp-matrix mp-tri-expectation mp-tebd mp-apply mp-normalize \
-	mp-tdvp mp-itdvp mp-iexpectation-cross
-=======
         mp-expectation mp-overlap mp-scale mp-matrix mp-tebd mp-apply mp-normalize \
-				mp-iexpectation-cross mp-imoments-cross
->>>>>>> bd61bc88
+	mp-tdvp mp-itdvp mp-iexpectation-cross mp-imoments-cross
 
 experimental-tools = mp-iprint mp-iproject mp-idmrg mp-iupdate mp-ibc-create mp-aux-project mp-ibc-dmrg
 
