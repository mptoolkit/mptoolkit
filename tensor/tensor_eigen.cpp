// -*- C++ -*-
//----------------------------------------------------------------------------
// Matrix Product Toolkit http://mptoolkit.qusim.net/
//
// tensor/tensor_eigen.cpp
//
// Copyright (C) 2004-2024 Ian McCulloch <ian@qusim.net>
// Copyright (C) 2022 Jesse Osborne <j.osborne@uqconnect.edu.au>
//
// This program is free software: you can redistribute it and/or modify
// it under the terms of the GNU General Public License as published by
// the Free Software Foundation, either version 3 of the License, or
// (at your option) any later version.
//
// Research publications making use of this software should include
// appropriate citations and acknowledgements as described in
// the file CITATIONS in the main source directory.
//----------------------------------------------------------------------------
// ENDHEADER

#include "tensor_eigen.h"
#include "regularize.h"
#include "linearalgebra/eigen.h"
#include "linearalgebra/matrix_utility.h"

namespace Tensor
{

IrredTensor<LinearAlgebra::Matrix<double>, VectorBasis, VectorBasis>
DiagonalizeHermitianInPlace(IrredTensor<LinearAlgebra::Matrix<double>, VectorBasis, VectorBasis>& x)
{
   typedef IrredTensor<LinearAlgebra::Matrix<double>, VectorBasis, VectorBasis>
      TensorType;

   DEBUG_CHECK(is_scalar(x.TransformsAs()));
   DEBUG_CHECK_EQUAL(x.Basis1(), x.Basis2());
   DEBUG_CHECK(is_regular_basis(x.Basis1()))(x.Basis1());

   TensorType Result(x);
   for (iterator<TensorType>::type I = iterate(Result); I; ++I)
   {
      for (inner_iterator<TensorType>::type J = iterate(I); J; ++J)
      {
         DEBUG_CHECK_EQUAL(J.index1(), J.index2());
         LinearAlgebra::Vector<double> EVal = LinearAlgebra::DiagonalizeHermitian(*J);
         x(J.index1(), J.index2()) = LinearAlgebra::diagonal_matrix(EVal);
      }
   }

   return Result;
}


IrredTensor<LinearAlgebra::Matrix<std::complex<double>>, VectorBasis, VectorBasis>
DiagonalizeHermitianInPlace(IrredTensor<LinearAlgebra::Matrix<std::complex<double>>,
                     VectorBasis, VectorBasis>& x)
{
   typedef IrredTensor<LinearAlgebra::Matrix<std::complex<double>>, VectorBasis, VectorBasis>
      TensorType;

   DEBUG_CHECK(is_scalar(x.TransformsAs()));
   DEBUG_CHECK_EQUAL(x.Basis1(), x.Basis2());

   // handle the case of a non-regular basis
   if (!is_regular_basis(x.Basis1()))
   {
      DEBUG_WARNING("DiagonalizeHermitianInPlace with an irregular basis");
      Regularizer R(x.Basis1());
      auto M = RegularizeBasis12(R, x, R);
      auto Result = UnregularizeBasis12(R, DiagonalizeHermitianInPlace(M), R);
      M = UnregularizeBasis12(R, M, R);
      return Result;
   }

   TensorType Result(x);
   for (iterator<TensorType>::type I = iterate(Result); I; ++I)
   {
      for (inner_iterator<TensorType>::type J = iterate(I); J; ++J)
      {
         DEBUG_CHECK_EQUAL(J.index1(), J.index2());
         LinearAlgebra::Vector<double> EVal = LinearAlgebra::DiagonalizeHermitian(*J);
         x(J.index1(), J.index2()) = LinearAlgebra::diagonal_matrix(EVal);
      }
   }

   return Result;
}

std::tuple<IrredTensor<LinearAlgebra::DiagonalMatrix<double>, VectorBasis, VectorBasis, Tensor::DiagonalStructure>,
           IrredTensor<LinearAlgebra::Matrix<double>, VectorBasis, VectorBasis>>
DiagonalizeHermitian(IrredTensor<LinearAlgebra::Matrix<double>, VectorBasis, VectorBasis> x)
{
   typedef IrredTensor<LinearAlgebra::Matrix<double>, VectorBasis, VectorBasis>
      TensorType;

   DEBUG_CHECK(is_scalar(x.TransformsAs()));
   DEBUG_CHECK_EQUAL(x.Basis1(), x.Basis2());
   DEBUG_CHECK(is_regular_basis(x.Basis1()))(x.Basis1());

   IrredTensor<LinearAlgebra::DiagonalMatrix<double>, VectorBasis, VectorBasis, Tensor::DiagonalStructure> EValues(x.Basis1(), x.Basis2());

   for (iterator<TensorType>::type I = iterate(x); I; ++I)
   {
      for (inner_iterator<TensorType>::type J = iterate(I); J; ++J)
      {
         DEBUG_CHECK_EQUAL(J.index1(), J.index2());
         LinearAlgebra::Vector<double> EVal = LinearAlgebra::DiagonalizeHermitian(*J);
         EValues(J.index1(), J.index2()) = LinearAlgebra::diagonal_matrix(EVal);
      }
   }

   return std::make_tuple(EValues, x);
}

std::tuple<IrredTensor<LinearAlgebra::DiagonalMatrix<double>, VectorBasis, VectorBasis, Tensor::DiagonalStructure>,
           IrredTensor<LinearAlgebra::Matrix<std::complex<double>>, VectorBasis, VectorBasis>>
DiagonalizeHermitian(IrredTensor<LinearAlgebra::Matrix<std::complex<double>>, VectorBasis, VectorBasis> x)
{
   DEBUG_CHECK(is_scalar(x.TransformsAs()));
   DEBUG_CHECK_EQUAL(x.Basis1(), x.Basis2());
   //DEBUG_CHECK(is_regular_basis(x.Basis1()))(x.Basis1());

   // handle the case of a non-regular basis
   if (!is_regular_basis(x.Basis1()))
   {
      Regularizer R(x.Basis1());
      x = RegularizeBasis12(R, x, R);
      auto Result = DiagonalizeHermitian(x);
      std::get<1>(Result) = UnregularizeBasis12(R, std::get<1>(Result), R);
      std::get<0>(Result) = UnregularizeBasis12(R, std::get<0>(Result), R);
      return Result;
   }

   IrredTensor<LinearAlgebra::DiagonalMatrix<double>, VectorBasis, VectorBasis, Tensor::DiagonalStructure> EValues(x.Basis1(), x.Basis2());

   for (auto I = iterate(x); I; ++I)
   {
      for (auto J = iterate(I); J; ++J)
      {
         DEBUG_CHECK_EQUAL(J.index1(), J.index2());
         LinearAlgebra::Vector<double> EVal = LinearAlgebra::DiagonalizeHermitian(*J);
         EValues(J.index1(), J.index2()).diagonal() = EVal;
      }
   }

   return std::make_tuple(EValues, x);
}

LinearAlgebra::Vector<double>
EigenvaluesHermitian(IrredTensor<LinearAlgebra::Matrix<std::complex<double> >,
                     VectorBasis, VectorBasis> const& x)
{
   LinearAlgebra::Vector<double> Result;
   for (std::size_t i = 0; i < x.Basis1().size(); ++i)
   {
      if (iterate_at(x.data(), i, i))
      {
         Result = direct_sum(Result, LinearAlgebra::EigenvaluesHermitian(x(i,i)));
      }
   }
   return Result;
}

void
InvertHPD(IrredTensor<LinearAlgebra::Matrix<std::complex<double> >, VectorBasis, VectorBasis>& x)
{
   DEBUG_CHECK(is_scalar(x.TransformsAs()));
   DEBUG_CHECK_EQUAL(x.Basis1(), x.Basis2());
   DEBUG_CHECK(is_regular_basis(x.Basis1()))(x.Basis1());

   // we deliberately index the matrix here: if any components are missing
   // then we have a precondition failure (the matrix would be singular).
   for (std::size_t i = 0; i < x.Basis1().size(); ++i)
   {
      InvertHPD(x(i,i));
   }
}

void
InvertGeneral(IrredTensor<LinearAlgebra::Matrix<std::complex<double> >, VectorBasis, VectorBasis>& x)
{
   DEBUG_CHECK(is_scalar(x.TransformsAs()));
   DEBUG_CHECK_EQUAL(x.Basis1(), x.Basis2());
   DEBUG_CHECK(is_regular_basis(x.Basis1()))(x.Basis1());

   // we deliberately index the matrix here: if any components are missing
   // then we have a precondition failure (the matrix would be singular).
   for (std::size_t i = 0; i < x.Basis1().size(); ++i)
   {
      InvertGeneral(x(i,i));
   }
}

void
InvertIrregularHPD(IrredTensor<LinearAlgebra::Matrix<std::complex<double> >, VectorBasis, VectorBasis>& x)
{
   DEBUG_CHECK(is_scalar(x.TransformsAs()));
   DEBUG_CHECK_EQUAL(x.Basis1(), x.Basis2());
   Regularizer R(x.Basis1());
   x = RegularizeBasis12(R, x, R);
   InvertHPD(x);
   x = UnregularizeBasis12(R, x, R);
}

void
SingularValueDecompositionRegular(IrredTensor<LinearAlgebra::Matrix<std::complex<double> >,
                                  VectorBasis, VectorBasis> const& m,
                                  IrredTensor<LinearAlgebra::Matrix<std::complex<double> >,
                                  VectorBasis, VectorBasis>& U,
                                  IrredTensor<LinearAlgebra::DiagonalMatrix<double>,
                                  VectorBasis, VectorBasis, DiagonalStructure>& D,
                                     IrredTensor<LinearAlgebra::Matrix<std::complex<double> >,
                                                 VectorBasis, VectorBasis>& Vh)
{
   typedef IrredTensor<LinearAlgebra::Matrix<std::complex<double> >,
      VectorBasis, VectorBasis> IrredT;
   typedef IrredTensor<LinearAlgebra::DiagonalMatrix<double>,
      VectorBasis, VectorBasis, DiagonalStructure> DiagonalT;
   DEBUG_CHECK(is_scalar(m.TransformsAs()));
   DEBUG_CHECK(is_regular_basis(m.Basis1()))(m.Basis1());
   DEBUG_CHECK(is_regular_basis(m.Basis2()))(m.Basis2());
   // make the basis for the D matrix
   std::vector<int> BasisMap(m.Basis1().size(), 0);
   VectorBasis DBasis(m.GetSymmetryList());
   for (unsigned i = 0; i < m.Basis1().size(); ++i)
   {
      for (unsigned j = 0; j < m.Basis2().size(); ++j)
      {
         if (m.Basis1()[i] != m.Basis2()[j])
            continue;

         BasisMap[i] = DBasis.size();
         DBasis.push_back(m.Basis1()[i], std::min(m.Basis1().dim(i), m.Basis2().dim(j)));
      }
   }

   U = IrredT(m.Basis1(), DBasis);
   D = DiagonalT(DBasis, DBasis);
   Vh = IrredT(DBasis, m.Basis2());

   for (unsigned i = 0; i < m.Basis1().size(); ++i)
   {
      for (unsigned j = 0; j < m.Basis2().size(); ++j)
      {
         if (m.Basis1()[i] != m.Basis2()[j])
            continue;

         if (!iterate_at(m.data(), i, j))
            continue;
         set_element(U.data(), i,BasisMap[i], LinearAlgebra::Matrix<std::complex<double> >());
         set_element(Vh.data(), BasisMap[i], j, LinearAlgebra::Matrix<std::complex<double> >());
         LinearAlgebra::Vector<double> Dvec;
         LinearAlgebra::SingularValueDecomposition(m(i,j),
                                                   U(i,BasisMap[i]),
                                                   Dvec,
                                                   Vh(BasisMap[i], j));
         set_element(D, BasisMap[i], BasisMap[i], LinearAlgebra::DiagonalMatrix<double>(Dvec));
      }
   }
}

void
SingularValueDecompositionRegular(IrredTensor<LinearAlgebra::Matrix<std::complex<double> >,
                                  VectorBasis, VectorBasis> const& m,
                                  IrredTensor<LinearAlgebra::Matrix<std::complex<double> >,
                                  VectorBasis, VectorBasis>& U,
                                  IrredTensor<LinearAlgebra::Matrix<std::complex<double> >,
                                              VectorBasis, VectorBasis>& D,
                                     IrredTensor<LinearAlgebra::Matrix<std::complex<double> >,
                                                 VectorBasis, VectorBasis>& Vh)
{
   IrredTensor<LinearAlgebra::DiagonalMatrix<double>, VectorBasis, VectorBasis, DiagonalStructure> Temp;
   SingularValueDecompositionRegular(m, U, Temp, Vh);
   D = Temp;
}

void
SingularValueDecomposition(IrredTensor<LinearAlgebra::Matrix<std::complex<double> >,
                                       VectorBasis, VectorBasis> const& m,
                           IrredTensor<LinearAlgebra::Matrix<std::complex<double> >,
                                       VectorBasis, VectorBasis>& U,
                           IrredTensor<LinearAlgebra::DiagonalMatrix<double>,
                           VectorBasis, VectorBasis, DiagonalStructure>& D,
                           IrredTensor<LinearAlgebra::Matrix<std::complex<double> >,
                           VectorBasis, VectorBasis>& Vh)
{
   typedef IrredTensor<LinearAlgebra::Matrix<std::complex<double> >,
                                       VectorBasis, VectorBasis> MatrixOperator;

   // If the basis is already regular, don't bother with the extra work
   if (is_regular_basis(m.Basis1()) && is_regular_basis(m.Basis2()))
   {
      SingularValueDecompositionRegular(m, U, D, Vh);
      return;
   }
   // else

   Regularizer R1(m.Basis1());
   Regularizer R2(m.Basis2());

   SingularValueDecompositionRegular(RegularizeBasis12(R1, m, R2), U, D, Vh);
   U = UnregularizeBasis1(R1, U);
   Vh = UnregularizeBasis2(Vh, R2);
}

void
SingularValueDecomposition(IrredTensor<LinearAlgebra::Matrix<std::complex<double> >,
                                       VectorBasis, VectorBasis> const& m,
                           IrredTensor<LinearAlgebra::Matrix<std::complex<double> >,
                                       VectorBasis, VectorBasis>& U,
                           IrredTensor<LinearAlgebra::DiagonalMatrix<double>,
                                       VectorBasis, VectorBasis>& D,
                           IrredTensor<LinearAlgebra::Matrix<std::complex<double> >,
                           VectorBasis, VectorBasis>& Vh)
{
   IrredTensor<LinearAlgebra::DiagonalMatrix<double>, VectorBasis, VectorBasis, DiagonalStructure> Temp;
   SingularValueDecomposition(m, U, Temp, Vh);
   D = Temp;
}

void
SingularValueDecomposition(IrredTensor<LinearAlgebra::Matrix<std::complex<double> >,
                                       VectorBasis, VectorBasis> const& m,
                           IrredTensor<LinearAlgebra::Matrix<std::complex<double> >,
                                       VectorBasis, VectorBasis>& U,
                           IrredTensor<LinearAlgebra::Matrix<std::complex<double> >,
                                       VectorBasis, VectorBasis>& D,
                           IrredTensor<LinearAlgebra::Matrix<std::complex<double> >,
                           VectorBasis, VectorBasis>& Vh)
{
   IrredTensor<LinearAlgebra::DiagonalMatrix<double>, VectorBasis, VectorBasis, DiagonalStructure> Temp;
   SingularValueDecomposition(m, U, Temp, Vh);
   D = Temp;
}

LinearAlgebra::Vector<double>
SingularValuesRegular(IrredTensor<LinearAlgebra::Matrix<std::complex<double>>, VectorBasis, VectorBasis> const& m, SingularValueNormalization n)
{
   // First pass - calculate the total number of singular vectors
   std::vector<int> Offset(m.Basis1().size()+1, 0); // offset into the singular value array, as a function of 'i'
   int Dim = 0; // number of singular values
   for (unsigned i = 0; i < m.Basis1().size(); ++i)
   {
      Offset[i] = Dim;
      for (unsigned j = 0; j < m.Basis2().size(); ++j)
      {
         if (m.Basis1()[i] != m.Basis2()[j])
            continue;
<<<<<<< HEAD

         // if the matrix is zero then so are the singular values, so skip it.
         if (!iterate_at(m.data(), i, j))
            continue;

         Dim += std::min(m.Basis1().dim(i), m.Basis2().dim(j));
      }
   }
   Offset.back() = Dim;

   LinearAlgebra::Vector<double> Result(Dim);

=======

         // if the matrix is zero then so are the singular values, so skip it.
         if (!iterate_at(m.data(), i, j))
            continue;

         Dim += std::min(m.Basis1().dim(i), m.Basis2().dim(j));
      }
   }
   Offset.back() = Dim;

   LinearAlgebra::Vector<double> Result(Dim);

>>>>>>> 607ea2b2
   // Second pass, calculate the singular values
   for (unsigned i = 0; i < m.Basis1().size(); ++i)
   {
      //
      for (unsigned j = 0; j < m.Basis2().size(); ++j)
      {
         if (m.Basis1()[i] != m.Basis2()[j])
            continue;

         // if the matrix is zero then so are the singular values, so skip it.
         if (!iterate_at(m.data(), i, j))
            continue;

         auto Proxy = Result[LinearAlgebra::range(Offset[i], Offset[i+1])];
         LinearAlgebra::SingularValues(m(i,j), Proxy);
         if (n == SingularValueNormalization::QDim)
         {
            Result[LinearAlgebra::range(Offset[i], Offset[i+1])] *= degree(m.Basis1()[i]);
         }
         else if (n == SingularValueNormalization::SqrtQDim)
         {
            Result[LinearAlgebra::range(Offset[i], Offset[i+1])] *= std::sqrt(degree(m.Basis1()[i]));
         }
      }
   }
   std::sort(data(Result), data(Result)+Dim, std::greater<>());
   return Result;
}

LinearAlgebra::Vector<double>
SingularValues(IrredTensor<LinearAlgebra::Matrix<std::complex<double> >,
               VectorBasis, VectorBasis> const& m, SingularValueNormalization n)
{
   // If the basis is already regular, don't bother with the extra work
   if (is_regular_basis(m.Basis1()) && is_regular_basis(m.Basis2()))
   {
      return SingularValuesRegular(m, n);
   }
   // else
   return SingularValuesRegular(RegularizeBasis12(Regularizer(m.Basis1()), m, Regularizer(m.Basis2())), n);
}

void
SingularValueDecomposition(IrredTensor<std::complex<double>, BasisList, BasisList> const& m,
                           IrredTensor<std::complex<double>, BasisList, BasisList>& U,
                           IrredTensor<std::complex<double>, BasisList, BasisList>& D,
                           IrredTensor<std::complex<double>, BasisList, BasisList>& Vh)
{
   typedef IrredTensor<LinearAlgebra::Matrix<std::complex<double> >,
                                       VectorBasis, VectorBasis> MatrixOperator;

   typedef IrredTensor<LinearAlgebra::Matrix<std::complex<double> >, VectorBasis, BasisList> MixedOperator;

   MixedOperator U1 = Regularize(m.Basis1());
   MixedOperator U2 = Regularize(m.Basis2());

   MatrixOperator UMatrix, DMatrix, VhMatrix;
   SingularValueDecompositionRegular(triple_prod(U1, m, herm(U2)), UMatrix, DMatrix, VhMatrix);

   MixedOperator Splitter = SplitBasis(DMatrix.Basis1());

   U = map_1x1_operator(triple_prod(herm(U1), UMatrix, Splitter));
   D = map_1x1_operator(triple_prod(herm(Splitter), DMatrix, Splitter));
   Vh = map_1x1_operator(triple_prod(herm(Splitter), VhMatrix, U2));
   return;
}

void
SingularValueDecompositionFullRegular(IrredTensor<LinearAlgebra::Matrix<std::complex<double>>,
                                      VectorBasis, VectorBasis> const& m,
                                      IrredTensor<LinearAlgebra::Matrix<std::complex<double>>,
                                      VectorBasis, VectorBasis>& U,
                                      IrredTensor<LinearAlgebra::DiagonalMatrix<double>,
                                      VectorBasis, VectorBasis, DiagonalStructure>& D,
   IrredTensor<LinearAlgebra::Matrix<std::complex<double> >,
               VectorBasis, VectorBasis>& Vh)
{
   typedef IrredTensor<LinearAlgebra::Matrix<std::complex<double> >,
      VectorBasis, VectorBasis> IrredT;
   typedef IrredTensor<LinearAlgebra::DiagonalMatrix<double>,
      VectorBasis, VectorBasis, DiagonalStructure> DiagonalT;
   DEBUG_CHECK(is_scalar(m.TransformsAs()));
   DEBUG_CHECK(is_regular_basis(m.Basis1()))(m.Basis1());
   DEBUG_CHECK(is_regular_basis(m.Basis2()))(m.Basis2());
   // make the basis for the D matrix
   // For states that exist in both bases, BasisMap tells us where the state from Basis1
   // occurs in the DBasis
   std::vector<int> BasisMap(m.Basis1().size(), 0);
   VectorBasis DBasis(m.GetSymmetryList());

   // Find the superset of the basis 1 and basis 2.  We need to handle separately the
   // case where a quantum number exists in only one basis
   for (unsigned i = 0; i < m.Basis1().size(); ++i)
   {
      for (unsigned j = 0; j < m.Basis2().size(); ++j)
      {
         if (m.Basis1()[i] != m.Basis2()[j])
            continue;

         BasisMap[i] = DBasis.size();
         DBasis.push_back(m.Basis1()[i], std::max(m.Basis1().dim(i), m.Basis2().dim(j)));
      }
   }

   int const Mark = DBasis.size(); // all states in DBasis from here only exist in one basis
   // Find states that exist only in Basis1
   for (unsigned i = 0; i < m.Basis1().size(); ++i)
   {
      unsigned j = 0;
      while (j < m.Basis2().size() && m.Basis1()[i] != m.Basis2()[j])
         ++j;
      if (j == m.Basis2().size())
      {
         // state only exists in basis 1
         DBasis.push_back(m.Basis1()[i], m.Basis1().dim(i));
      }
   }
   // Find states that only exist in Basis2
   for (unsigned j = 0; j < m.Basis2().size(); ++j)
   {
      unsigned i = 0;
      while (i < m.Basis1().size() && m.Basis1()[i] != m.Basis2()[j])
         ++i;
      if (i == m.Basis1().size())
      {
         // state only exists in basis 2
         DBasis.push_back(m.Basis2()[j], m.Basis2().dim(j));
      }
   }

   U = IrredT(m.Basis1(), DBasis);
   D = DiagonalT(DBasis, DBasis);
   Vh = IrredT(DBasis, m.Basis2());

   for (unsigned i = 0; i < m.Basis1().size(); ++i)
   {
      for (unsigned j = 0; j < m.Basis2().size(); ++j)
      {
         if (m.Basis1()[i] != m.Basis2()[j])
            continue;

         if (!iterate_at(m.data(), i, j))
         {
            PANIC("SVD - not implemented SVD of a component that doesn't exist - please fix!");
         }
         set_element(U.data(), i,BasisMap[i], LinearAlgebra::Matrix<std::complex<double> >());
         set_element(Vh.data(), BasisMap[i], j, LinearAlgebra::Matrix<std::complex<double> >());
         LinearAlgebra::DiagonalMatrix<double> Dvec;
         LinearAlgebra::SingularValueDecompositionFull(m(i,j),
                                                       U(i,BasisMap[i]),
                                                       Dvec,
                                                       Vh(BasisMap[i], j));
         set_element(D, BasisMap[i], BasisMap[i], Dvec);
      }
   }

   // Now for the states that only exist in Basis1, set the matrix elements
   int n = Mark;
   for (unsigned i = 0; i < m.Basis1().size(); ++i)
   {
      unsigned j = 0;
      while (j < m.Basis2().size() && m.Basis1()[i] != m.Basis2()[j])
         ++j;
      if (j == m.Basis2().size())
      {
         // state only exists in basis 1
         U(i,n) = LinearAlgebra::DiagonalMatrix<double>(m.Basis1().dim(i), m.Basis1().dim(i), 1.0);
         D(n,n) = LinearAlgebra::DiagonalMatrix<double>(m.Basis1().dim(i), m.Basis1().dim(i), 0.0);
         ++n;
      }
   }
   // Now for states that only exist in Basis2
   for (unsigned j = 0; j < m.Basis2().size(); ++j)
   {
      unsigned i = 0;
      while (i < m.Basis1().size() && m.Basis1()[i] != m.Basis2()[j])
         ++i;
      if (i == m.Basis1().size())
      {
         // state only exists in basis 2
         Vh(n,j) = LinearAlgebra::DiagonalMatrix<double>(m.Basis2().dim(j), m.Basis2().dim(j), 1.0);
         D(n,n) = LinearAlgebra::DiagonalMatrix<double>(m.Basis2().dim(j), m.Basis2().dim(j), 0.0);
         ++n;
      }
   }
   U.debug_check_structure();
   D.debug_check_structure();
   Vh.debug_check_structure();
}

void
SingularValueDecompositionKeepBasis1Regular(IrredTensor<LinearAlgebra::Matrix<std::complex<double>>,
                                      VectorBasis, VectorBasis> const& m,
                                      IrredTensor<LinearAlgebra::Matrix<std::complex<double>>,
                                      VectorBasis, VectorBasis>& U,
                                      IrredTensor<LinearAlgebra::DiagonalMatrix<double>,
                                      VectorBasis, VectorBasis, DiagonalStructure>& D,
   IrredTensor<LinearAlgebra::Matrix<std::complex<double> >,
               VectorBasis, VectorBasis>& Vh)
{
   typedef IrredTensor<LinearAlgebra::Matrix<std::complex<double> >,
      VectorBasis, VectorBasis> IrredT;
   typedef IrredTensor<LinearAlgebra::DiagonalMatrix<double>,
      VectorBasis, VectorBasis, DiagonalStructure> DiagonalT;
   DEBUG_CHECK(is_scalar(m.TransformsAs()));
   DEBUG_CHECK(is_regular_basis(m.Basis1()))(m.Basis1());
   DEBUG_CHECK(is_regular_basis(m.Basis2()))(m.Basis2());
   // make the basis for the D matrix
   // For states that exist in both bases, BasisMap tells us where the state from Basis1
   // occurs in the DBasis
   std::vector<int> BasisMap(m.Basis1().size(), 0);
   VectorBasis DBasis(m.GetSymmetryList());

   // Find the superset of the basis 1 and basis 2.  We need to handle separately the
   // case where a quantum number exists in only one basis
   for (unsigned i = 0; i < m.Basis1().size(); ++i)
   {
      for (unsigned j = 0; j < m.Basis2().size(); ++j)
      {
         if (m.Basis1()[i] != m.Basis2()[j])
            continue;

         BasisMap[i] = DBasis.size();
         DBasis.push_back(m.Basis1()[i], m.Basis1().dim(i));
      }
   }

   int const Mark = DBasis.size(); // all states in DBasis from here only exist in one basis
   // Find states that exist only in Basis1
   for (unsigned i = 0; i < m.Basis1().size(); ++i)
   {
      unsigned j = 0;
      while (j < m.Basis2().size() && m.Basis1()[i] != m.Basis2()[j])
         ++j;
      if (j == m.Basis2().size())
      {
         // state only exists in basis 1
         DBasis.push_back(m.Basis1()[i], m.Basis1().dim(i));
      }
   }

   U = IrredT(m.Basis1(), DBasis);
   D = DiagonalT(DBasis, DBasis);
   Vh = IrredT(DBasis, m.Basis2());

   for (unsigned i = 0; i < m.Basis1().size(); ++i)
   {
      for (unsigned j = 0; j < m.Basis2().size(); ++j)
      {
         if (m.Basis1()[i] != m.Basis2()[j])
            continue;

         if (!iterate_at(m.data(), i, j))
            continue;
         set_element(U.data(), i,BasisMap[i], LinearAlgebra::Matrix<std::complex<double> >());
         set_element(Vh.data(), BasisMap[i], j, LinearAlgebra::Matrix<std::complex<double> >());
         LinearAlgebra::DiagonalMatrix<double> Dvec;
         LinearAlgebra::SingularValueDecompositionFullLeft(m(i,j),
                                                           U(i,BasisMap[i]),
                                                           Dvec,
                                                           Vh(BasisMap[i], j));
         set_element(D, BasisMap[i], BasisMap[i], Dvec);
      }
   }

   // Now for the quantum numbers that only exist in Basis1, set the matrix elements
   int n = Mark;
   for (unsigned i = 0; i < m.Basis1().size(); ++i)
   {
      unsigned j = 0;
      while (j < m.Basis2().size() && m.Basis1()[i] != m.Basis2()[j])
         ++j;
      if (j == m.Basis2().size())
      {
         // state only exists in basis 1
         U(i,n) = LinearAlgebra::DiagonalMatrix<double>(m.Basis1().dim(i), m.Basis1().dim(i), 1.0);
         D(n,n) = LinearAlgebra::DiagonalMatrix<double>(m.Basis1().dim(i), m.Basis1().dim(i), 0.0);
         ++n;
      }
   }

   U.debug_check_structure();
   D.debug_check_structure();
   Vh.debug_check_structure();
}

void
SingularValueDecompositionKeepBasis2Regular(IrredTensor<LinearAlgebra::Matrix<std::complex<double>>,
                                      VectorBasis, VectorBasis> const& m,
                                      IrredTensor<LinearAlgebra::Matrix<std::complex<double>>,
                                      VectorBasis, VectorBasis>& U,
                                      IrredTensor<LinearAlgebra::DiagonalMatrix<double>,
                                      VectorBasis, VectorBasis, DiagonalStructure>& D,
   IrredTensor<LinearAlgebra::Matrix<std::complex<double> >,
               VectorBasis, VectorBasis>& Vh)
{
   typedef IrredTensor<LinearAlgebra::Matrix<std::complex<double> >,
      VectorBasis, VectorBasis> IrredT;
   typedef IrredTensor<LinearAlgebra::DiagonalMatrix<double>,
      VectorBasis, VectorBasis, DiagonalStructure> DiagonalT;
   DEBUG_CHECK(is_scalar(m.TransformsAs()));
   DEBUG_CHECK(is_regular_basis(m.Basis1()))(m.Basis1());
   DEBUG_CHECK(is_regular_basis(m.Basis2()))(m.Basis2());
   // make the basis for the D matrix
   // For states that exist in both bases, BasisMap tells us where the state from Basis1
   // occurs in the DBasis
   std::vector<int> BasisMap(m.Basis1().size(), 0);
   VectorBasis DBasis(m.GetSymmetryList());

   // Find the superset of the basis 1 and basis 2.  We need to handle separately the
   // case where a quantum number exists in only one basis
   for (unsigned i = 0; i < m.Basis1().size(); ++i)
   {
      for (unsigned j = 0; j < m.Basis2().size(); ++j)
      {
         if (m.Basis1()[i] != m.Basis2()[j])
            continue;

         BasisMap[i] = DBasis.size();
         DBasis.push_back(m.Basis1()[i], m.Basis2().dim(j));
      }
   }

   int const Mark = DBasis.size(); // all states in DBasis from here only exist in one basis
   // Find states that only exist in Basis2
   for (unsigned j = 0; j < m.Basis2().size(); ++j)
   {
      unsigned i = 0;
      while (i < m.Basis1().size() && m.Basis1()[i] != m.Basis2()[j])
         ++i;
      if (i == m.Basis1().size())
      {
         // state only exists in basis 2
         DBasis.push_back(m.Basis2()[j], m.Basis2().dim(j));
      }
   }

   U = IrredT(m.Basis1(), DBasis);
   D = DiagonalT(DBasis, DBasis);
   Vh = IrredT(DBasis, m.Basis2());

   for (unsigned i = 0; i < m.Basis1().size(); ++i)
   {
      for (unsigned j = 0; j < m.Basis2().size(); ++j)
      {
         if (m.Basis1()[i] != m.Basis2()[j])
            continue;

         if (!iterate_at(m.data(), i, j))
            continue;
         set_element(U.data(), i,BasisMap[i], LinearAlgebra::Matrix<std::complex<double> >());
         set_element(Vh.data(), BasisMap[i], j, LinearAlgebra::Matrix<std::complex<double> >());
         LinearAlgebra::DiagonalMatrix<double> Dvec;
         LinearAlgebra::SingularValueDecompositionFullRight(m(i,j),
                                                            U(i,BasisMap[i]),
                                                            Dvec,
                                                            Vh(BasisMap[i], j));
         set_element(D, BasisMap[i], BasisMap[i], Dvec);
      }
   }

   // Now for states that only exist in Basis2
   int n = Mark;
   for (unsigned j = 0; j < m.Basis2().size(); ++j)
   {
      unsigned i = 0;
      while (i < m.Basis1().size() && m.Basis1()[i] != m.Basis2()[j])
         ++i;
      if (i == m.Basis1().size())
      {
         // state only exists in basis 2
         Vh(n,j) = LinearAlgebra::DiagonalMatrix<double>(m.Basis2().dim(j), m.Basis2().dim(j), 1.0);
         D(n,n) = LinearAlgebra::DiagonalMatrix<double>(m.Basis2().dim(j), m.Basis2().dim(j), 0.0);
         ++n;
      }
   }
   U.debug_check_structure();
   D.debug_check_structure();
   Vh.debug_check_structure();
}

void
SingularValueDecompositionFull(IrredTensor<LinearAlgebra::Matrix<std::complex<double> >,
                                       VectorBasis, VectorBasis> const& m,
                           IrredTensor<LinearAlgebra::Matrix<std::complex<double> >,
                                       VectorBasis, VectorBasis>& U,
                           IrredTensor<LinearAlgebra::DiagonalMatrix<double>,
                           VectorBasis, VectorBasis, DiagonalStructure>& D,
                           IrredTensor<LinearAlgebra::Matrix<std::complex<double> >,
                           VectorBasis, VectorBasis>& Vh)
{
   typedef IrredTensor<LinearAlgebra::Matrix<std::complex<double> >,
                                       VectorBasis, VectorBasis> MatrixOperator;

   // If the basis is already regular, don't bother with the extra work
   if (is_regular_basis(m.Basis1()) && is_regular_basis(m.Basis2()))
   {
      SingularValueDecompositionFullRegular(m, U, D, Vh);
      return;
   }
   // else

   Regularizer R1(m.Basis1());
   Regularizer R2(m.Basis2());

   SingularValueDecompositionFullRegular(RegularizeBasis12(R1, m, R2), U, D, Vh);
   U = UnregularizeBasis1(R1, U);
   Vh = UnregularizeBasis2(Vh, R2);
}

void
SingularValueDecompositionKeepBasis1(IrredTensor<LinearAlgebra::Matrix<std::complex<double> >,
                                       VectorBasis, VectorBasis> const& m,
                           IrredTensor<LinearAlgebra::Matrix<std::complex<double> >,
                                       VectorBasis, VectorBasis>& U,
                           IrredTensor<LinearAlgebra::DiagonalMatrix<double>,
                           VectorBasis, VectorBasis, DiagonalStructure>& D,
                           IrredTensor<LinearAlgebra::Matrix<std::complex<double> >,
                           VectorBasis, VectorBasis>& Vh)
{
   typedef IrredTensor<LinearAlgebra::Matrix<std::complex<double> >,
                                       VectorBasis, VectorBasis> MatrixOperator;

   // If the basis is already regular, don't bother with the extra work
   if (is_regular_basis(m.Basis1()) && is_regular_basis(m.Basis2()))
   {
      SingularValueDecompositionKeepBasis1Regular(m, U, D, Vh);
      return;
   }
   // else

   Regularizer R1(m.Basis1());
   Regularizer R2(m.Basis2());

   SingularValueDecompositionKeepBasis1Regular(RegularizeBasis12(R1, m, R2), U, D, Vh);
   U = UnregularizeBasis1(R1, U);
   Vh = UnregularizeBasis2(Vh, R2);
}

void
SingularValueDecompositionKeepBasis2(IrredTensor<LinearAlgebra::Matrix<std::complex<double> >,
                                       VectorBasis, VectorBasis> const& m,
                           IrredTensor<LinearAlgebra::Matrix<std::complex<double> >,
                                       VectorBasis, VectorBasis>& U,
                           IrredTensor<LinearAlgebra::DiagonalMatrix<double>,
                           VectorBasis, VectorBasis, DiagonalStructure>& D,
                           IrredTensor<LinearAlgebra::Matrix<std::complex<double> >,
                           VectorBasis, VectorBasis>& Vh)
{
   typedef IrredTensor<LinearAlgebra::Matrix<std::complex<double> >,
                                       VectorBasis, VectorBasis> MatrixOperator;

   // If the basis is already regular, don't bother with the extra work
   if (is_regular_basis(m.Basis1()) && is_regular_basis(m.Basis2()))
   {
      SingularValueDecompositionKeepBasis2Regular(m, U, D, Vh);
      return;
   }
   // else

   Regularizer R1(m.Basis1());
   Regularizer R2(m.Basis2());

   SingularValueDecompositionKeepBasis1Regular(RegularizeBasis12(R1, m, R2), U, D, Vh);
   U = UnregularizeBasis1(R1, U);
   Vh = UnregularizeBasis2(Vh, R2);
}

IrredTensor<LinearAlgebra::Matrix<std::complex<double> >, VectorBasis, VectorBasis>
InvertDiagonal(IrredTensor<LinearAlgebra::Matrix<std::complex<double> >,
               VectorBasis, VectorBasis> const& Op, double Cutoff)
{
   IrredTensor<LinearAlgebra::Matrix<std::complex<double>>, VectorBasis, VectorBasis>
      Result(Op.Basis2(), Op.Basis1());

   for (unsigned i = 0; i < Op.Basis1().size(); ++i)
   {
      //TRACE(i);
      if (iterate_at(Op.data(), i, i))
      {
         Result(i,i) = LinearAlgebra::Matrix<double>(Op.Basis2().dim(i), Op.Basis1().dim(i), 0.0);
         for (int j = 0; j < std::min(Op.Basis1().dim(i), Op.Basis2().dim(i)); ++j)
         {
            std::complex<double> x = Op(i,i)(j,j);
            if (LinearAlgebra::norm_frob(x) < Cutoff)
               x = 0;
            else
               x = 1.0 / x;
            Result(i,i)(j,j) = x;
         }
      }
      //TRACE(Result(i,i));
   }

   return Result;
}

//
// QR Factorization
//

std::pair<IrredTensor<LinearAlgebra::Matrix<std::complex<double>>, VectorBasis, VectorBasis>,
         IrredTensor<LinearAlgebra::Matrix<std::complex<double>>, VectorBasis, VectorBasis>>
QR_FactorizeFullRegular(IrredTensor<LinearAlgebra::Matrix<std::complex<double>>, VectorBasis, VectorBasis> m)
{
   CHECK(is_scalar(m.TransformsAs()));
   DEBUG_CHECK(is_regular_basis(m.Basis1()));
   DEBUG_CHECK(is_regular_basis(m.Basis2()));

   IrredTensor<LinearAlgebra::Matrix<std::complex<double>>, VectorBasis, VectorBasis> Q(m.Basis1(), m.Basis1());
   IrredTensor<LinearAlgebra::Matrix<std::complex<double>>, VectorBasis, VectorBasis> R(m.Basis1(), m.Basis2());

   for (int i = 0; i < m.Basis1().size(); ++i)
   {
      int j = m.Basis2().find_first(m.Basis1()[i]);
      // If the quantum number doesn't exist in Basis2(), then the corresponding matrix is n by zero
      if (j < 0)
         continue;

      //CHECK(m.Basis1().dim(i) >= m.Basis2().dim(j))("QR decomposition is not defined for m*n matrix with n > m!");
      auto I = iterate_at(m.data(), i,j);
      if (!I)
      {
         // the component is zero.  We could set the Q matrix to the identity, but probably better to use a random unitary
<<<<<<< HEAD
         Q(i,j) = LinearAlgebra::random_unitary<std::complex<double>>(m.Basis1().dim(i), m.Basis1().dim(j));
         R(j,j) = LinearAlgebra::Matrix<std::complex<double>>(m.Basis1().dim(i), m.Basis2().dim(j), 0.0);
=======
         Q(i,i) = LinearAlgebra::random_unitary<std::complex<double>>(m.Basis1().dim(i), m.Basis1().dim(i));
         R(i,j) = LinearAlgebra::Matrix<std::complex<double>>(m.Basis1().dim(i), m.Basis2().dim(j), 0.0);
>>>>>>> 607ea2b2
      }
      else
      {
         R(i,j) = std::move(*I);
         Q(i,i) = QR_FactorizeFull(R(i,j));
      }
   }
<<<<<<< HEAD
   return std::make_pair(Q,R);
=======
   return std::make_pair(std::move(Q), std::move(R));
>>>>>>> 607ea2b2
}

std::pair<IrredTensor<LinearAlgebra::Matrix<std::complex<double>>, VectorBasis, VectorBasis>,
         IrredTensor<LinearAlgebra::Matrix<std::complex<double>>, VectorBasis, VectorBasis>>
QR_FactorizeFull(IrredTensor<LinearAlgebra::Matrix<std::complex<double>>, VectorBasis, VectorBasis> m)
{
   if (is_regular_basis(m.Basis1()) && is_regular_basis(m.Basis2()))
   {
      return QR_FactorizeFullRegular(std::move(m));
   }
   // else

   Regularizer R1(m.Basis1());
   Regularizer R2(m.Basis2());

   auto QR = QR_FactorizeFullRegular(RegularizeBasis12(R1, std::move(m), R2));
   QR.first = UnregularizeBasis1(R1, QR.first);
   QR.second = UnregularizeBasis2(QR.second, R2);
   return QR;
}

std::pair<IrredTensor<LinearAlgebra::Matrix<std::complex<double>>, VectorBasis, VectorBasis>,
         IrredTensor<LinearAlgebra::Matrix<std::complex<double>>, VectorBasis, VectorBasis>>
QR_FactorizeRegular(IrredTensor<LinearAlgebra::Matrix<std::complex<double>>, VectorBasis, VectorBasis> m)
{
   CHECK(is_scalar(m.TransformsAs()));
   DEBUG_CHECK(is_regular_basis(m.Basis1()));
   DEBUG_CHECK(is_regular_basis(m.Basis2()));

<<<<<<< HEAD
   IrredTensor<LinearAlgebra::Matrix<std::complex<double>>, VectorBasis, VectorBasis> Q(m.Basis1(), m.Basis2());
   IrredTensor<LinearAlgebra::Matrix<std::complex<double>>, VectorBasis, VectorBasis> R(m.Basis2(), m.Basis2());
=======
   // Make a basis for L.Basis2() and Q.Basis1().
   std::vector<int> B1Index, B2Index;
   VectorBasis B3;
   std::tie(B3, B1Index, B2Index) = MakeMinimalBasis(m.Basis1(), m.Basis2());
   IrredTensor<LinearAlgebra::Matrix<std::complex<double>>, VectorBasis, VectorBasis> Q(m.Basis1(), B3);
   IrredTensor<LinearAlgebra::Matrix<std::complex<double>>, VectorBasis, VectorBasis> R(B3, m.Basis2());
>>>>>>> 607ea2b2

   for (int i = 0; i < m.Basis1().size(); ++i)
   {
      int j = m.Basis2().find_first(m.Basis1()[i]);
      // If the quantum number doesn't exist in Basis2(), then the corresponding matrix is n by zero
      if (j < 0)
         continue;

<<<<<<< HEAD
      //CHECK(m.Basis1().dim(i) >= m.Basis2().dim(j))("QR decomposition is not defined for m*n matrix with n > m!");
=======
      int k = B1Index[i];
      DEBUG_CHECK_EQUAL(k, B2Index[j]);

>>>>>>> 607ea2b2
      auto I = iterate_at(m.data(), i,j);
      if (!I)
      {
         // the component is zero.  We set the corresponding Q matrix to a random unitary
<<<<<<< HEAD
         Q(i,j) = LinearAlgebra::random_unitary<std::complex<double>>(m.Basis1().dim(i), m.Basis2().dim(j));
         R(j,j) = LinearAlgebra::Matrix<std::complex<double>>(m.Basis2().dim(j), m.Basis2().dim(j), 0.0);
      }
      else
      {
         std::tie(Q(i,j), R(j,j)) = QR_Factorize(std::move(*I));
      }
   }
   return std::make_pair(Q,R);
=======
         Q(i,k) = LinearAlgebra::random_unitary<std::complex<double>>(m.Basis1().dim(i), B3.dim(k));
         R(k,j) = LinearAlgebra::Matrix<std::complex<double>>(B3.dim(k), m.Basis2().dim(j), 0.0);
      }
      else
      {
         std::tie(Q(i,k), R(k,j)) = QR_FactorizeThin(std::move(*I));
      }
   }
   return std::make_pair(std::move(Q), std::move(R));
>>>>>>> 607ea2b2
}

std::pair<IrredTensor<LinearAlgebra::Matrix<std::complex<double>>, VectorBasis, VectorBasis>,
         IrredTensor<LinearAlgebra::Matrix<std::complex<double>>, VectorBasis, VectorBasis>>
QR_Factorize(IrredTensor<LinearAlgebra::Matrix<std::complex<double>>, VectorBasis, VectorBasis> m)
{
   if (is_regular_basis(m.Basis1()) && is_regular_basis(m.Basis2()))
   {
      return QR_FactorizeRegular(std::move(m));
   }
   // else

   Regularizer R1(m.Basis1());
   Regularizer R2(m.Basis2());

   auto QR = QR_FactorizeRegular(RegularizeBasis12(R1, std::move(m), R2));
   QR.first = UnregularizeBasis1(R1, QR.first);
   QR.second = UnregularizeBasis2(QR.second, R2);
   return QR;
}

<<<<<<< HEAD
=======
//
// LQ Factorization
//

std::pair<IrredTensor<LinearAlgebra::Matrix<std::complex<double>>, VectorBasis, VectorBasis>,
         IrredTensor<LinearAlgebra::Matrix<std::complex<double>>, VectorBasis, VectorBasis>>
LQ_FactorizeFullRegular(IrredTensor<LinearAlgebra::Matrix<std::complex<double>>, VectorBasis, VectorBasis> m)
{
   CHECK(is_scalar(m.TransformsAs()));
   DEBUG_CHECK(is_regular_basis(m.Basis1()));
   DEBUG_CHECK(is_regular_basis(m.Basis2()));

   IrredTensor<LinearAlgebra::Matrix<std::complex<double>>, VectorBasis, VectorBasis> L(m.Basis1(), m.Basis2());
   IrredTensor<LinearAlgebra::Matrix<std::complex<double>>, VectorBasis, VectorBasis> Q(m.Basis2(), m.Basis2());

   for (int i = 0; i < m.Basis1().size(); ++i)
   {
      int j = m.Basis2().find_first(m.Basis1()[i]);
      // If the quantum number doesn't exist in Basis2(), then the corresponding matrix is n by zero
      if (j < 0)
         continue;

      //CHECK(m.Basis1().dim(i) >= m.Basis2().dim(j))("QR decomposition is not defined for m*n matrix with n > m!");
      auto I = iterate_at(m.data(), i,j);
      if (!I)
      {
         // the component is zero.  We could set the Q matrix to the identity, but probably better to use a random unitary
         L(i,j) = LinearAlgebra::Matrix<std::complex<double>>(m.Basis1().dim(i), m.Basis2().dim(j), 0.0);
         Q(j,j) = LinearAlgebra::random_unitary<std::complex<double>>(m.Basis2().dim(i), m.Basis1().dim(j));
      }
      else
      {
         L(i,j) = std::move(*I);
         Q(j,j) = LQ_FactorizeFull(L(i,j));
      }
   }
   return std::make_pair(std::move(L), std::move(Q));
}

std::pair<IrredTensor<LinearAlgebra::Matrix<std::complex<double>>, VectorBasis, VectorBasis>,
         IrredTensor<LinearAlgebra::Matrix<std::complex<double>>, VectorBasis, VectorBasis>>
LQ_FactorizeFull(IrredTensor<LinearAlgebra::Matrix<std::complex<double>>, VectorBasis, VectorBasis> m)
{
   if (is_regular_basis(m.Basis1()) && is_regular_basis(m.Basis2()))
   {
      return LQ_FactorizeFullRegular(std::move(m));
   }
   // else

   Regularizer R1(m.Basis1());
   Regularizer R2(m.Basis2());

   auto LQ = LQ_FactorizeFullRegular(RegularizeBasis12(R1, std::move(m), R2));
   LQ.first = UnregularizeBasis1(R1, LQ.first);
   LQ.second = UnregularizeBasis2(LQ.second, R2);
   return LQ;
}

std::pair<IrredTensor<LinearAlgebra::Matrix<std::complex<double>>, VectorBasis, VectorBasis>,
         IrredTensor<LinearAlgebra::Matrix<std::complex<double>>, VectorBasis, VectorBasis>>
LQ_FactorizeRegular(IrredTensor<LinearAlgebra::Matrix<std::complex<double>>, VectorBasis, VectorBasis> m)
{
   CHECK(is_scalar(m.TransformsAs()));
   DEBUG_CHECK(is_regular_basis(m.Basis1()));
   DEBUG_CHECK(is_regular_basis(m.Basis2()));

   // Make a basis for L.Basis2() and Q.Basis1().
   std::vector<int> B1Index, B2Index;
   VectorBasis B3;
   std::tie(B3, B1Index, B2Index) = MakeMinimalBasis(m.Basis1(), m.Basis2());
   IrredTensor<LinearAlgebra::Matrix<std::complex<double>>, VectorBasis, VectorBasis> L(m.Basis1(), B3);
   IrredTensor<LinearAlgebra::Matrix<std::complex<double>>, VectorBasis, VectorBasis> Q(B3, m.Basis2());

   for (int i = 0; i < m.Basis1().size(); ++i)
   {
      int j = m.Basis2().find_first(m.Basis1()[i]);
      // If the quantum number doesn't exist in Basis2(), then the corresponding matrix is n by zero
      if (j < 0)
         continue;

      int k = B1Index[i];
      DEBUG_CHECK_EQUAL(k, B2Index[j]);

      auto I = iterate_at(m.data(), i,j);
      if (!I)
      {
         // the component is zero.  We set the corresponding Q matrix to a random unitary
         L(i,k) = LinearAlgebra::Matrix<std::complex<double>>(m.Basis1().dim(i), B3.dim(k), 0.0);
         Q(k,j) = LinearAlgebra::random_unitary<std::complex<double>>(B3.dim(k), m.Basis2().dim(j));
      }
      else
      {
         std::tie(L(i,k), Q(k,j)) = LQ_FactorizeThin(std::move(*I));
      }
   }
   return std::make_pair(std::move(L), std::move(Q));
}

std::pair<IrredTensor<LinearAlgebra::Matrix<std::complex<double>>, VectorBasis, VectorBasis>,
         IrredTensor<LinearAlgebra::Matrix<std::complex<double>>, VectorBasis, VectorBasis>>
LQ_Factorize(IrredTensor<LinearAlgebra::Matrix<std::complex<double>>, VectorBasis, VectorBasis> m)
{
   if (is_regular_basis(m.Basis1()) && is_regular_basis(m.Basis2()))
   {
      return LQ_FactorizeRegular(std::move(m));
   }
   // else

   Regularizer R1(m.Basis1());
   Regularizer R2(m.Basis2());

   auto LQ = LQ_FactorizeRegular(RegularizeBasis12(R1, std::move(m), R2));
   LQ.first = UnregularizeBasis1(R1, LQ.first);
   LQ.second = UnregularizeBasis2(LQ.second, R2);
   return LQ;
}

>>>>>>> 607ea2b2
IrredTensor<LinearAlgebra::Matrix<std::complex<double> >, VectorBasis, VectorBasis>
InvertDiagonal(IrredTensor<LinearAlgebra::Matrix<std::complex<double> >,
               VectorBasis, VectorBasis> const& Op)
{
   return InvertDiagonal(Op, std::sqrt(std::numeric_limits<double>::epsilon()));
}

// IrredTensor<LinearAlgebra::Matrix<std::complex<double> >, VectorBasis, VectorBasis>
// SqrtDiagonal(IrredTensor<LinearAlgebra::Matrix<std::complex<double> >,
//                VectorBasis, VectorBasis> const& Op, double Tol)
// {
//    IrredTensor<LinearAlgebra::Matrix<std::complex<double> >, VectorBasis, VectorBasis>
//       Result(Op.Basis2(), Op.Basis1());
//
//    for (unsigned i = 0; i < Op.Basis1().size(); ++i)
//    {
//       if (iterate_at(Op.data(), i, i))
//       {
//          Result(i,i) = LinearAlgebra::Matrix<double>(Op.Basis2().dim(i), Op.Basis1().dim(i), 0.0);
//          for (int j = 0; j < std::min(Op.Basis1().dim(i), Op.Basis2().dim(i)); ++j)
//          {
//             std::complex<double> x = Op(i,i)(j,j);
//             CHECK(LinearAlgebra::norm_frob(x.imag()) <= Tol);
//             if (x.real() <= 0)
//             {
//                CHECK(norm_frob(x.real()) <= Tol)(x.real())(Tol)(Op);
//                Result(i,i)(j,j) = 0.0;
//             }
//             else
//                Result(i,i)(j,j) = std::sqrt(x.real());
//          }
//       }
//       //TRACE(Result(i,i));
//    }
//
//    return Result;
// }

IrredTensor<LinearAlgebra::DiagonalMatrix<std::complex<double> >, VectorBasis, VectorBasis, Tensor::DiagonalStructure>
SqrtDiagonal(IrredTensor<LinearAlgebra::DiagonalMatrix<std::complex<double> >,
               VectorBasis, VectorBasis, Tensor::DiagonalStructure> const& Op, double Tol)
{
   IrredTensor<LinearAlgebra::DiagonalMatrix<std::complex<double>>, VectorBasis, VectorBasis, Tensor::DiagonalStructure>
      Result(Op.Basis1(), Op.Basis2());

   for (unsigned i = 0; i < Op.Basis1().size(); ++i)
   {
      Result(i,i) = LinearAlgebra::DiagonalMatrix<double>(Op.Basis1().dim(i), Op.Basis2().dim(i), 0.0);
      for (int j = 0; j < std::min(Op.Basis1().dim(i), Op.Basis2().dim(i)); ++j)
      {
         std::complex<double> x = Op(i,i)(j,j);
         CHECK(LinearAlgebra::norm_frob(x.imag()) <= Tol);
         if (x.real() <= 0)
         {
            CHECK(norm_frob(x.real()) <= Tol)(x.real())(Tol)(Op);
            Result(i,i)(j,j) = 0.0;
         }
         else
            Result(i,i)(j,j) = std::sqrt(x.real());
      }
      //TRACE(Result(i,i));
   }

   return Result;
}

IrredTensor<LinearAlgebra::DiagonalMatrix<double>, VectorBasis, VectorBasis, Tensor::DiagonalStructure>
SqrtDiagonal(IrredTensor<LinearAlgebra::DiagonalMatrix<double>,
               VectorBasis, VectorBasis, Tensor::DiagonalStructure> const& Op, double Tol)
{
   IrredTensor<LinearAlgebra::DiagonalMatrix<double>, VectorBasis, VectorBasis, Tensor::DiagonalStructure>
      Result(Op.Basis1(), Op.Basis2());

   for (unsigned i = 0; i < Op.Basis1().size(); ++i)
   {
      Result(i,i) = LinearAlgebra::DiagonalMatrix<double>(Op.Basis1().dim(i), Op.Basis2().dim(i), 0.0);
      for (int j = 0; j < std::min(Op.Basis1().dim(i), Op.Basis2().dim(i)); ++j)
      {
         double x = Op(i,i)(j,j);
         if (x <= 0)
         {
            CHECK(std::abs(x) <= Tol)(x)(Tol)(Op);
            Result(i,i)(j,j) = 0.0;
         }
         else
            Result(i,i)(j,j) = std::sqrt(x);
      }
      //TRACE(Result(i,i));
   }

   return Result;
}

// CholeskyFactorizeUpper

IrredTensor<LinearAlgebra::Matrix<std::complex<double> >, VectorBasis, VectorBasis>
CholeskyFactorizeUpperRegular(IrredTensor<LinearAlgebra::Matrix<std::complex<double> >,
                              VectorBasis, VectorBasis> const& m)
{
   DEBUG_PRECONDITION_EQUAL(m.Basis1(), m.Basis2());

   typedef IrredTensor<LinearAlgebra::Matrix<std::complex<double> >,
      VectorBasis, VectorBasis> TensorType;

   TensorType Result = m;

   for (iterator<TensorType>::type I = iterate(Result); I; ++I)
   {
      for (inner_iterator<TensorType>::type J = iterate(I); J; ++J)
      {
         LinearAlgebra::Matrix<std::complex<double> > x = *J;
         CholeskyFactorizeUpper(x);
         // zero out the lower triangular part
         for (unsigned i = 1; i < size1(x); ++i)
         {
            for (unsigned j = 0; j < i; ++j)
            {
               x(i,j) = 0.0;
            }
         }
         *J = x;
      }
   }
   return Result;
}

IrredTensor<LinearAlgebra::Matrix<std::complex<double> >, VectorBasis, VectorBasis>
CholeskyFactorizeUpper(IrredTensor<LinearAlgebra::Matrix<std::complex<double> >,
                       VectorBasis, VectorBasis> const& m)
{
   DEBUG_PRECONDITION_EQUAL(m.Basis1(), m.Basis2());

   if (is_regular_basis(m.Basis1()))
      return CholeskyFactorizeUpperRegular(m);
   // else
   Regularizer R(m.Basis1());
   return UnregularizeBasis12(R, CholeskyFactorizeUpperRegular(RegularizeBasis12(R, m, R)), R);
}

// CholeskyFactorizeLower

IrredTensor<LinearAlgebra::Matrix<std::complex<double> >, VectorBasis, VectorBasis>
CholeskyFactorizeLowerRegular(IrredTensor<LinearAlgebra::Matrix<std::complex<double> >,
                              VectorBasis, VectorBasis> const& m)
{
   DEBUG_PRECONDITION_EQUAL(m.Basis1(), m.Basis2());

   typedef IrredTensor<LinearAlgebra::Matrix<std::complex<double> >,
      VectorBasis, VectorBasis> TensorType;

   TensorType Result = m;

   for (iterator<TensorType>::type I = iterate(Result); I; ++I)
   {
      for (inner_iterator<TensorType>::type J = iterate(I); J; ++J)
      {
         LinearAlgebra::Matrix<std::complex<double> > x = *J;
         CholeskyFactorizeLower(x);
         // zero out the upper triangular part
         unsigned const s2 = size2(x);
         for (unsigned i = 0; i < size1(x); ++i)
         {
            for (unsigned j = i+1; j < s2; ++j)
            {
               x(i,j) = 0.0;
            }
         }
         *J = x;
      }
   }
   return Result;
}

IrredTensor<LinearAlgebra::Matrix<std::complex<double> >, VectorBasis, VectorBasis>
CholeskyFactorizeLower(IrredTensor<LinearAlgebra::Matrix<std::complex<double> >,
                       VectorBasis, VectorBasis> const& m)
{
   DEBUG_PRECONDITION_EQUAL(m.Basis1(), m.Basis2());

   if (is_regular_basis(m.Basis1()))
      return CholeskyFactorizeLowerRegular(m);
   // else
   Regularizer R(m.Basis1());
   return UnregularizeBasis12(R, CholeskyFactorizeLowerRegular(RegularizeBasis12(R, m, R)), R);
}

IrredTensor<LinearAlgebra::Matrix<std::complex<double> >, VectorBasis, VectorBasis>
SingularFactorizeRegular(IrredTensor<LinearAlgebra::Matrix<std::complex<double> >,
                         VectorBasis, VectorBasis> const& m)
{
   DEBUG_PRECONDITION_EQUAL(m.Basis1(), m.Basis2());

   typedef IrredTensor<LinearAlgebra::Matrix<std::complex<double> >,
      VectorBasis, VectorBasis> TensorType;

   TensorType Result = m;

   for (iterator<TensorType>::type I = iterate(Result); I; ++I)
   {
      for (inner_iterator<TensorType>::type J = iterate(I); J; ++J)
      {
         *J = SingularFactorize(*J);
      }
   }
   return Result;
}

IrredTensor<LinearAlgebra::Matrix<std::complex<double> >, VectorBasis, VectorBasis>
SingularFactorize(IrredTensor<LinearAlgebra::Matrix<std::complex<double> >,
                  VectorBasis, VectorBasis> const& m)
{
   DEBUG_PRECONDITION_EQUAL(m.Basis1(), m.Basis2());

   if (is_regular_basis(m.Basis1()))
      return SingularFactorizeRegular(m);
   // else
   Regularizer R(m.Basis1());
   return UnregularizeBasis12(R, SingularFactorize(RegularizeBasis12(R, m, R)), R);
}

} // namespace Tensor<|MERGE_RESOLUTION|>--- conflicted
+++ resolved
@@ -346,7 +346,6 @@
       {
          if (m.Basis1()[i] != m.Basis2()[j])
             continue;
-<<<<<<< HEAD
 
          // if the matrix is zero then so are the singular values, so skip it.
          if (!iterate_at(m.data(), i, j))
@@ -359,20 +358,6 @@
 
    LinearAlgebra::Vector<double> Result(Dim);
 
-=======
-
-         // if the matrix is zero then so are the singular values, so skip it.
-         if (!iterate_at(m.data(), i, j))
-            continue;
-
-         Dim += std::min(m.Basis1().dim(i), m.Basis2().dim(j));
-      }
-   }
-   Offset.back() = Dim;
-
-   LinearAlgebra::Vector<double> Result(Dim);
-
->>>>>>> 607ea2b2
    // Second pass, calculate the singular values
    for (unsigned i = 0; i < m.Basis1().size(); ++i)
    {
@@ -897,13 +882,8 @@
       if (!I)
       {
          // the component is zero.  We could set the Q matrix to the identity, but probably better to use a random unitary
-<<<<<<< HEAD
-         Q(i,j) = LinearAlgebra::random_unitary<std::complex<double>>(m.Basis1().dim(i), m.Basis1().dim(j));
-         R(j,j) = LinearAlgebra::Matrix<std::complex<double>>(m.Basis1().dim(i), m.Basis2().dim(j), 0.0);
-=======
          Q(i,i) = LinearAlgebra::random_unitary<std::complex<double>>(m.Basis1().dim(i), m.Basis1().dim(i));
          R(i,j) = LinearAlgebra::Matrix<std::complex<double>>(m.Basis1().dim(i), m.Basis2().dim(j), 0.0);
->>>>>>> 607ea2b2
       }
       else
       {
@@ -911,11 +891,7 @@
          Q(i,i) = QR_FactorizeFull(R(i,j));
       }
    }
-<<<<<<< HEAD
-   return std::make_pair(Q,R);
-=======
    return std::make_pair(std::move(Q), std::move(R));
->>>>>>> 607ea2b2
 }
 
 std::pair<IrredTensor<LinearAlgebra::Matrix<std::complex<double>>, VectorBasis, VectorBasis>,
@@ -945,17 +921,12 @@
    DEBUG_CHECK(is_regular_basis(m.Basis1()));
    DEBUG_CHECK(is_regular_basis(m.Basis2()));
 
-<<<<<<< HEAD
-   IrredTensor<LinearAlgebra::Matrix<std::complex<double>>, VectorBasis, VectorBasis> Q(m.Basis1(), m.Basis2());
-   IrredTensor<LinearAlgebra::Matrix<std::complex<double>>, VectorBasis, VectorBasis> R(m.Basis2(), m.Basis2());
-=======
    // Make a basis for L.Basis2() and Q.Basis1().
    std::vector<int> B1Index, B2Index;
    VectorBasis B3;
    std::tie(B3, B1Index, B2Index) = MakeMinimalBasis(m.Basis1(), m.Basis2());
    IrredTensor<LinearAlgebra::Matrix<std::complex<double>>, VectorBasis, VectorBasis> Q(m.Basis1(), B3);
    IrredTensor<LinearAlgebra::Matrix<std::complex<double>>, VectorBasis, VectorBasis> R(B3, m.Basis2());
->>>>>>> 607ea2b2
 
    for (int i = 0; i < m.Basis1().size(); ++i)
    {
@@ -964,28 +935,13 @@
       if (j < 0)
          continue;
 
-<<<<<<< HEAD
-      //CHECK(m.Basis1().dim(i) >= m.Basis2().dim(j))("QR decomposition is not defined for m*n matrix with n > m!");
-=======
       int k = B1Index[i];
       DEBUG_CHECK_EQUAL(k, B2Index[j]);
 
->>>>>>> 607ea2b2
       auto I = iterate_at(m.data(), i,j);
       if (!I)
       {
          // the component is zero.  We set the corresponding Q matrix to a random unitary
-<<<<<<< HEAD
-         Q(i,j) = LinearAlgebra::random_unitary<std::complex<double>>(m.Basis1().dim(i), m.Basis2().dim(j));
-         R(j,j) = LinearAlgebra::Matrix<std::complex<double>>(m.Basis2().dim(j), m.Basis2().dim(j), 0.0);
-      }
-      else
-      {
-         std::tie(Q(i,j), R(j,j)) = QR_Factorize(std::move(*I));
-      }
-   }
-   return std::make_pair(Q,R);
-=======
          Q(i,k) = LinearAlgebra::random_unitary<std::complex<double>>(m.Basis1().dim(i), B3.dim(k));
          R(k,j) = LinearAlgebra::Matrix<std::complex<double>>(B3.dim(k), m.Basis2().dim(j), 0.0);
       }
@@ -995,7 +951,6 @@
       }
    }
    return std::make_pair(std::move(Q), std::move(R));
->>>>>>> 607ea2b2
 }
 
 std::pair<IrredTensor<LinearAlgebra::Matrix<std::complex<double>>, VectorBasis, VectorBasis>,
@@ -1017,8 +972,6 @@
    return QR;
 }
 
-<<<<<<< HEAD
-=======
 //
 // LQ Factorization
 //
@@ -1136,7 +1089,6 @@
    return LQ;
 }
 
->>>>>>> 607ea2b2
 IrredTensor<LinearAlgebra::Matrix<std::complex<double> >, VectorBasis, VectorBasis>
 InvertDiagonal(IrredTensor<LinearAlgebra::Matrix<std::complex<double> >,
                VectorBasis, VectorBasis> const& Op)
