--- conflicted
+++ resolved
@@ -525,27 +525,6 @@
 // structurally non-zero matrix elements. This is only an upper bound for the true rank,
 // which would require some SVD or rank-revealing QR.
 
-<<<<<<< HEAD
-inline
-std::map<QuantumNumbers::QuantumNumber, int>
-RankPerSector(VectorBasis const& B1, VectorBasis const& B2)
-{
-   std::map<QuantumNumbers::QuantumNumber, int> Basis1Size, Basis2Size;
-   for (int i = 0; i < B1.size(); ++i)
-      Basis1Size[B1[i]] += B1.dim(i);
-      for (int j = 0; j < B2.size(); ++j)
-      Basis2Size[B2[j]] += B2.dim(j);
-   std::map<QuantumNumbers::QuantumNumber, int> Result;
-   for (auto const& q : Basis1Size)
-   {
-      if (q.second > 0 && Basis2Size[q.first] > 0)
-         Result[q.first] = std::min(q.second, Basis2Size[q.first]);
-   }
-   return Result;
-}
-
-=======
->>>>>>> 607ea2b2
 template <typename T, typename Structure>
 std::map<QuantumNumbers::QuantumNumber, int>
 RankPerSector(IrredTensor<T, VectorBasis, VectorBasis, Structure> const& s)
