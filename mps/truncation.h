// -*- C++ -*-
//----------------------------------------------------------------------------
// Matrix Product Toolkit http://mptoolkit.qusim.net/
//
// mps/truncation.h
//
// Copyright (C) 2004-2024 Ian McCulloch <ian@qusim.net>
//
// This program is free software: you can redistribute it and/or modify
// it under the terms of the GNU General Public License as published by
// the Free Software Foundation, either version 3 of the License, or
// (at your option) any later version.
//
// Research publications making use of this software should include
// appropriate citations and acknowledgements as described in
// the file CITATIONS in the main source directory.
//----------------------------------------------------------------------------
// ENDHEADER

// This header exists to provide some declarations of common classes to avoid
// recursive includes, since state_component.h uses functionality from
// density.h, but cannot include.

#if !defined(MPTOOLKIT_MPS_TRUNCATION_H)
#define MPTOOLKIT_MPS_TRUNCATION_H

#include <limits>
#include <iostream>
#include <quantumnumbers/quantumnumber.h>

// Structure to hold information on a particular density matrix eigenstate,
// or the square of a singular value
struct EigenInfo
{
   double Eigenvalue;
   int Subspace, Index;     // subspace/index into the basis
   QuantumNumbers::QuantumNumber Q;

   double Degree() const
   {
      return degree(Q);
   }

   double Weight() const
   {
      return degree(Q)*Eigenvalue;
   }

   double Entropy(double TotalWeight) const
   {
      if (TotalWeight < std::numeric_limits<double>::epsilon())
         return 0;
      double x = Eigenvalue/TotalWeight;
      return x > 0 ? -x * this->Degree() * log(x) : 0;
   }
   EigenInfo(double Eigen_, int QuantumNumber_, int LinearIndex_, QuantumNumbers::QuantumNumber Q_)
      : Eigenvalue(Eigen_), Subspace(QuantumNumber_), Index(LinearIndex_), Q(Q_) {}

   bool operator==(EigenInfo const& Other) const
   {
      return Subspace == Other.Subspace && Index == Other.Index;
   }

   bool operator!=(EigenInfo const& Other) const
   {
      return Subspace != Other.Subspace || Index != Other.Index;
   }

   bool operator<(EigenInfo const& Other) const
   {
      return Subspace < Other.Subspace || (Subspace == Other.Subspace && Index < Other.Index);
   }

   // Functor to return true if the EigenInfo has a given quantum number
   struct QuantumNumberEqualTo
   {
      typedef bool result_type;

      QuantumNumberEqualTo(QuantumNumbers::QuantumNumber const& q_)
         :q(q_) {}

      bool operator()(EigenInfo const& e) const
      {
         return e.Q == q;
      }

      QuantumNumbers::QuantumNumber q;
   };

};

//
// There are two ways we can sort the eigenvalues, by total weight or
// by eigenvalue (ignoring degeneracy).  Sorting by total weight
// is slightly better for finite systems, but possibly doesnt
// work well in iDMRG where it favours higher spin representations
// that increase the degeneracy of the groundstate unnecessarily.
// Default value is false.
//
// For finite DMRG, we can set EigenSortByWeight=true

extern bool EigenSortByWeight;

inline
bool EigenCompareWeight(EigenInfo const& x, EigenInfo const& y)
{
   return y.Eigenvalue*degree(y.Q) < x.Eigenvalue*degree(x.Q);
}

inline
bool EigenCompare(EigenInfo const& x, EigenInfo const& y)
{
   if (EigenSortByWeight)
      return y.Eigenvalue*degree(y.Q) < x.Eigenvalue*degree(x.Q);
   else
      return y.Eigenvalue < x.Eigenvalue;
}

// the information we use to determine which states to keep is getting bigger, make it a structure
// this is the information that we set to determine the truncation of the basis
struct StatesInfo
{
   static int const DefaultMaxStates = 1000000;  // we need a large default for the max states to keep

   int MinStates;
   int MaxStates;
   double TruncationCutoff;
   double EigenvalueCutoff;
   bool TruncateRelative;
   // if TruncateRelative is true, cutoff values are relative to total weight and range 0..1
   // otherwise the cutoff values are in absolute units

   StatesInfo()
      : MinStates(1),
        MaxStates(DefaultMaxStates),
        TruncationCutoff(0),
        EigenvalueCutoff(0),
        TruncateRelative(false){}

   explicit StatesInfo(int MaxStates_)
      : MinStates(1), MaxStates(MaxStates_), TruncationCutoff(0), EigenvalueCutoff(0), TruncateRelative(false)
   {}

   // helper function that returns true if the configuration of the StatesInfo is such that
   // we want to keep eigenvalues that are exactly zero
   bool KeepZeroEigenvalues() const { return TruncationCutoff < 0 && EigenvalueCutoff < 0; }
};

inline
std::ostream& operator<<(std::ostream& out, StatesInfo const& s)
{
   return out << "MinStates: " << s.MinStates
              << " MaxStates: " << s.MaxStates
              << " TruncationCutoff: " << s.TruncationCutoff
              << " EigenvalueCutoff: " << s.EigenvalueCutoff;
}

inline
PStream::opstream& operator<<(PStream::opstream& out, StatesInfo const& s)
{
   out << s.MinStates << s.MaxStates << s.TruncationCutoff << s.EigenvalueCutoff;
   return out;
}

inline
PStream::ipstream& operator>>(PStream::ipstream& in, StatesInfo& s)
{
   in >> s.MinStates >> s.MaxStates >> s.TruncationCutoff >> s.EigenvalueCutoff;
   return in;
}

// TruncationInfo is used to return statistics on the truncation that is performed
struct TruncationInfo
{
   double TotalWeight_;
   double KeptWeight_;
   int TotalStates_;
   int KeptStates_;
   int ExtraStates_;
   double TotalEntropy_;
   double KeptEntropy_;
   double SmallestKeptEigenvalue_;
   double LargestDiscardedEigenvalue_;

   TruncationInfo();

   // return the total weight of all states considered
   double TotalWeight() const { return TotalWeight_; }

   // return the weight of the states that were kept
   double KeptWeight() const { return KeptWeight_; }

   // return the total number of states that were considered
   int TotalStates() const { return TotalStates_; }

   // return the number of states that were kept
   int KeptStates() const { return KeptStates_; }

   // return the number of extra that were kept
   int ExtraStates() const { return ExtraStates_; }

   // return the total entropy (natural units) of all of the states
   double TotalEntropy() const { return TotalEntropy_; }

   // return the entropy (natural units) of the kept states
   double KeptEntropy() const { return KeptEntropy_; }

   // return the normalized truncation error
   double TruncationError() const { return TotalWeight_ < std::numeric_limits<double>::epsilon() ? 0.0 :
      1.0 - KeptWeight_ / TotalWeight_; }

   // return the smallest eigenvalue of the kept states
   double SmallestKeptEigenvalue() const { return SmallestKeptEigenvalue_; }

   // return the largest eigenvalue of the discarded states
   double LargestDiscardedEigenvalue() const { return LargestDiscardedEigenvalue_; }
};

inline
TruncationInfo::TruncationInfo()
   : TotalWeight_(0), KeptWeight_(0), TotalStates_(0), KeptStates_(0), ExtraStates_(0), TotalEntropy_(0), KeptEntropy_(0), SmallestKeptEigenvalue_(0), LargestDiscardedEigenvalue_(0)
{
}

// functor to get the cumulative sum of eigenvalues
template <class FwdIter>
double DensitySigma(FwdIter first, FwdIter last)
{
   double Acc = 0;
   while (first != last)
   {
      Acc += first->Eigenvalue * degree(first->Q);
      ++first;
   }
   return Acc;
}

// functor to get the entropy of a set of eigenvalues
template <typename FwdIter>
double DensityEntropyBase2(FwdIter first, FwdIter last, double EigenSum)
{
   if (EigenSum < std::numeric_limits<double>::epsilon())
      return 0;
   double E = 0;
   while (first != last)
   {
      double x = first->Eigenvalue/EigenSum;
      if (x > 0)
         E -= x * log2(x) * degree(first->Q);
      else if (x < -1E-10)
      {
         WARNING("Entropy: eigenvalue is negative and big!")(x)(first->Eigenvalue)(EigenSum);
      }
      ++first;
   }
   return E;
}

template <typename FwdIter>
double DensityEntropyBaseE(FwdIter first, FwdIter last, double EigenSum)
{
   if (EigenSum < std::numeric_limits<double>::epsilon())
      return 0;
   double E = 0;
   while (first != last)
   {
      double x = first->Eigenvalue/EigenSum;
      if (x > 0)
         E -= x * log(x) * degree(first->Q);
      else if (x < -1E-10)
      {
         WARNING("Entropy: eigenvalue is negative and big!")(x)(first->Eigenvalue)(EigenSum);
      }
      ++first;
   }
   return E;
}

template <typename FwdIter>
double DensityEntropy(FwdIter first, FwdIter last, double EigenSum, bool Base2 = false)
{
   return Base2 ?
      DensityEntropyBase2(first, last, EigenSum)
      :
      DensityEntropyBaseE(first, last, EigenSum);
}

// functor to get the normalized truncation error of a set of eigenvalues
template <typename FwdIter>
double DensityTruncation(FwdIter first, FwdIter last, double EigenSum)
{
   double E = 0;
   while (first != last)
   {
      double x = first->Eigenvalue * degree(first->Q);
      if (x > 0)
         E += x;

      ++first;
   }
   return 1.0 - E/EigenSum;
}

// Truncate to the given truncation error, normalized to norm 1
template <typename FwdIter>
FwdIter
TruncateFixTruncationErrorRelative(FwdIter first, FwdIter last,
                                   StatesInfo const& States, TruncationInfo& Info)
{
   Info.TotalWeight_ = DensitySigma(first, last);
   Info.TotalStates_ = std::distance(first, last);
   Info.TotalEntropy_ = DensityEntropy(first, last, Info.TotalWeight_);
   Info.KeptStates_ = 0;
   Info.ExtraStates_ = 0;
   Info.KeptWeight_ = 0;
   Info.KeptEntropy_ = 0;
   Info.SmallestKeptEigenvalue_ = 0;
   double const RequiredSigma = Info.TotalWeight_ * (1.0 - States.TruncationCutoff);
   double const RequiredWeight = Info.TotalWeight_ * States.EigenvalueCutoff;
   while (first != last && (Info.KeptStates_ < States.MinStates ||
                            (first->Weight() > RequiredWeight &&
                             Info.KeptWeight_ < RequiredSigma &&
                             Info.KeptStates_ < States.MaxStates)))
   {
      ++Info.KeptStates_;
      Info.KeptWeight_ += first->Weight();
      Info.KeptEntropy_ += first->Entropy(Info.TotalWeight_);
      Info.SmallestKeptEigenvalue_ = first->Weight();
      ++first;
   }
   if (first == last)
      Info.LargestDiscardedEigenvalue_ = 0;
   else
      Info.LargestDiscardedEigenvalue_ = first->Weight();
   return first;
}

// Truncate to the given truncation error, absolute normalization
template <typename FwdIter>
FwdIter
TruncateFixTruncationErrorAbsolute(FwdIter first, FwdIter last,
                                   StatesInfo const& States, TruncationInfo& Info)
{
   Info.TotalWeight_ = DensitySigma(first, last);
   Info.TotalStates_ = std::distance(first, last);
   Info.TotalEntropy_ = DensityEntropy(first, last, Info.TotalWeight_);
   Info.KeptStates_ = 0;
   Info.ExtraStates_ = 0;
   Info.KeptWeight_ = 0;
   Info.KeptEntropy_ = 0;
   Info.SmallestKeptEigenvalue_ = 0;
   double const RequiredSigma = Info.TotalWeight_ - States.TruncationCutoff;
   double const RequiredWeight = States.EigenvalueCutoff;
   while (first != last && (Info.KeptStates_ < States.MinStates ||
                            (first->Weight() > RequiredWeight &&
                             Info.KeptWeight_ < RequiredSigma &&
                             Info.KeptStates_ < States.MaxStates)))
   {
      ++Info.KeptStates_;
      Info.KeptWeight_ += first->Weight();
      Info.KeptEntropy_ += first->Entropy(Info.TotalWeight_);
      Info.SmallestKeptEigenvalue_ = first->Weight();
      ++first;
   }
   if (first == last)
      Info.LargestDiscardedEigenvalue_ = 0;
   else
      Info.LargestDiscardedEigenvalue_ = first->Weight();
   return first;
}

template <typename FwdIter>
FwdIter
TruncateFixTruncationError(FwdIter first, FwdIter last,
                           StatesInfo const& States, TruncationInfo& Info)
{
   return States.TruncateRelative
      ? TruncateFixTruncationErrorRelative(first, last, States, Info)
      : TruncateFixTruncationErrorAbsolute(first, last, States, Info);
}

// Intended for finding optimal states to keep in an expanded environment.
// We keep, if possible, at least StatesPerSector states in each distinct quantum number
// sector.  Normally we want this to be small, typically 1 state should suffice.
// We do this even if the weight of the state is zero.
// Secondly, we attempt to keep at least NumStates number of states, ideally states that have
// non-zero weight, which means that we might end up keeping more than NumStates states if
// some of the states that we added in StatesPerSector had zero weight.
// We keep at least NumStates states, even if some have zero weight; the implementation
// of the SVD ensures that these are unbiased random states.
template <typename FwdIter>
std::list<EigenInfo>
TruncateExtraStates(FwdIter first, FwdIter last, int NumStates, int StatesPerSector, bool StatesPerSectorAllowZeroWeight)
{
   // We need to copy the EigenInfo, because we need to do two passes over it, and
   // possibly remove some elements on the first pass.
   std::list<EigenInfo> States(first, last);

   std::list<EigenInfo> Result;
   std::map<QuantumNumbers::QuantumNumber, int> KeptStatesPerSector;

<<<<<<< HEAD
   // first pass: keep at least StatesPerSector states in each quantum number sector.
   // If the kept state has non-zero weight, then it subtracts from the total number of states
   // that we keep, otherwise it is a 'bonus' extra state.
   auto f = States.cbegin();


   // second pass: keep the next NumStatesWithWeight in order from heighest weight,
   // as long as they have non-zero weight.
   while (NumStates > 0 && f != States.cend()) // && f->Eigenvalue > 0.0)
=======
   // first pass: keep the next NumStatesWithWeight in order from heighest weight,
   // as long as they have non-zero weight.
   auto f = States.cbegin();
   while (NumStates > 0 && f != States.cend() && (StatesPerSectorAllowZeroWeight || f->Eigenvalue > 0.0))
>>>>>>> 607ea2b2
   {
      Result.push_back(*f);
      ++f;
      --NumStates;
   }

<<<<<<< HEAD
=======
   // second pass: keep at least StatesPerSector states in each quantum number sector.
>>>>>>> 607ea2b2
   f = States.cbegin();
   while (f != States.cend())
   {
      if (KeptStatesPerSector[f->Q] < StatesPerSector && (StatesPerSectorAllowZeroWeight || f->Eigenvalue > 0.0))
      {
         Result.push_back(*f);
         if (f->Eigenvalue > 0.0)
            --NumStates;
         ++KeptStatesPerSector[f->Q];
         f = States.erase(f);
      }
      ++f;
   }

   return Result;
}

#endif<|MERGE_RESOLUTION|>--- conflicted
+++ resolved
@@ -399,32 +399,17 @@
    std::list<EigenInfo> Result;
    std::map<QuantumNumbers::QuantumNumber, int> KeptStatesPerSector;
 
-<<<<<<< HEAD
-   // first pass: keep at least StatesPerSector states in each quantum number sector.
-   // If the kept state has non-zero weight, then it subtracts from the total number of states
-   // that we keep, otherwise it is a 'bonus' extra state.
-   auto f = States.cbegin();
-
-
-   // second pass: keep the next NumStatesWithWeight in order from heighest weight,
-   // as long as they have non-zero weight.
-   while (NumStates > 0 && f != States.cend()) // && f->Eigenvalue > 0.0)
-=======
    // first pass: keep the next NumStatesWithWeight in order from heighest weight,
    // as long as they have non-zero weight.
    auto f = States.cbegin();
    while (NumStates > 0 && f != States.cend() && (StatesPerSectorAllowZeroWeight || f->Eigenvalue > 0.0))
->>>>>>> 607ea2b2
    {
       Result.push_back(*f);
       ++f;
       --NumStates;
    }
 
-<<<<<<< HEAD
-=======
    // second pass: keep at least StatesPerSector states in each quantum number sector.
->>>>>>> 607ea2b2
    f = States.cbegin();
    while (f != States.cend())
    {
