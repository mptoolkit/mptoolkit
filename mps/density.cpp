// -*- C++ -*-
//----------------------------------------------------------------------------
// Matrix Product Toolkit http://mptoolkit.qusim.net/
//
// mps/density.cpp
//
// Copyright (C) 2004-2024 Ian McCulloch <ian@qusim.net>
//
// This program is free software: you can redistribute it and/or modify
// it under the terms of the GNU General Public License as published by
// the Free Software Foundation, either version 3 of the License, or
// (at your option) any later version.
//
// Research publications making use of this software should include
// appropriate citations and acknowledgements as described in
// the file CITATIONS in the main source directory.
//----------------------------------------------------------------------------
// ENDHEADER

#include "density.h"
#include "common/proccontrol.h"
#include "linearalgebra/eigen.h"
#include "common/randutil.h"

//typedef LinearAlgebra::Vector<std::pair<int, LinearAlgebra::Range> > BasisMappingType;

// Sort eigenvalues by weight instead of by raw eigenvalue.  This is probably good in
bool EigenSortByWeight = false;

LinearBasis<VectorBasis>::LinearBasis(VectorBasis const& B)
   : VectorBasis(B.GetSymmetryList()), Orig(B), Mapping(B.size())
{
   // Calculate the total dimension of each quantum number in B, and
   // fill in the Range component of the Mapping.
   std::map<QuantumNumber, int> QNDimension;
   for (std::size_t i = 0; i < B.size(); ++i)
   {
      int Dim = B.dim(i);
      QuantumNumber q = B[i];

      int& MappedDim(QNDimension[q]);
      Mapping[i].second = LinearAlgebra::Range(MappedDim, MappedDim + Dim);
      MappedDim += Dim;
   }

   // Now we know the dimensions of the quantum numbers, we can add the subspaces the basis
   std::map<QuantumNumber, int> QNSubspace;
   for (std::map<QuantumNumber, int>::const_iterator I = QNDimension.begin();
        I != QNDimension.end(); ++I)
   {
      QNSubspace[I->first] = this->size();
      this->push_back(I->first, I->second);
   }

   // finally, fill in the subspace component of Mapping
   for (std::size_t i = 0; i < B.size(); ++i)
   {
      Mapping[i].first = QNSubspace[B[i]];
   }
}

LinearBasis<BasisList>::LinearBasis(BasisList const& B)
   : VectorBasis(B.GetSymmetryList()), Orig(B), Mapping(B.size())
{
   // Calculate the total dimension of each quantum number in B, and
   // fill in the Range component of the Mapping.
   std::map<QuantumNumber, int> QNDimension;
   for (std::size_t i = 0; i < B.size(); ++i)
   {
      Mapping[i].second = QNDimension[B[i]]++;

   }

   // Now we know the dimensions of the quantum numbers, we can add the subspaces the basis
   std::map<QuantumNumber, int> QNSubspace;
   for (std::map<QuantumNumber, int>::const_iterator I = QNDimension.begin();
        I != QNDimension.end(); ++I)
   {
      QNSubspace[I->first] = this->size();
      this->push_back(I->first, I->second);
   }

   // finally, fill in the subspace component of Mapping
   for (std::size_t i = 0; i < B.size(); ++i)
   {
      Mapping[i].first = QNSubspace[B[i]];
   }
}

int
LinearBasis<BasisList>::ReverseLookup(int s, int index) const
{
   for (std::size_t i = 0; i < Mapping.size(); ++i)
   {
      if (Mapping[i].first == s && Mapping[i].second == index) return i;
   }
   return -1;
}

std::ostream&
DensityMatrixBase::DensityMatrixReport(std::ostream& outstream, int MaxEigenvalues, bool Base2, bool ShowDegen, bool Quiet)
{
   std::ostringstream out;
   out.precision(12);
   out << std::scientific;
   if (MaxEigenvalues < 0) MaxEigenvalues = EigenInfoList.size();
   if (!Quiet)
   {
      out << "#Eigenvalue sum = " << this->EigenSum() << '\n';
      out << "#von Neumann Entropy " << (Base2 ? "(base 2)" : "(base e)") << " = " << this->Entropy() << '\n';
      if (MaxEigenvalues > 0)
	 out << "#Number    #Eigenvalue         #Degen    #Weight               #Energy             #QuantumNumber\n";
   }
   int n = 0;
   int TotalDegree = 0;
   double EShift = 0;
   double EScale = 1.0;
#if 0
   if (EigenInfoList.size() >= 2)
   {
      EShift = -log(EigenInfoList[0].Eigenvalue / this->EigenSum());
      double E2 = -log(EigenInfoList[1].Eigenvalue / this->EigenSum());
      EScale = E2 - EShift;
   }
#endif
   for (const_iterator Iter = this->begin(); Iter != this->end() && n < MaxEigenvalues; ++Iter)
   {
      double EVal = Iter->Eigenvalue / this->EigenSum();
      double Energy = EVal > 0 ? ((-log(EVal) - EShift) / EScale) : 0.0;

      int OuterDegen = ShowDegen ? Iter->Degree() : 1;
      int DisplayDegen = ShowDegen ? 1 : Iter->Degree();

      for (int i = 0; i < OuterDegen; ++i)
      {
         double Weight = EVal * Iter->Degree() / OuterDegen;
         TotalDegree += Iter->Degree();
         ++n;
         out << std::right << std::setw(7) << n << "  "
             << std::right << std::setw(20) << Iter->Eigenvalue
             << "  " << std::setw(6) << DisplayDegen
             << "  " << std::setw(20) << Weight
             << "  " << std::setw(20) << Energy
             << "  " << std::left
             << this->Lookup(Iter->Subspace) << '\n';
      }
   }
   if (!Quiet)
   {
      out << '#' << n << " out of " << (ShowDegen ? TotalDegree : EigenInfoList.size()) << " eigenvalues shown.  ";
      out << "Total degree = " << TotalDegree << '\n';
   }
   outstream << out.str();
   return outstream;
}

double
DensityMatrixBase::Entropy(bool Base2) const
{
   double x = 0;
   for (const_iterator Iter = begin(); Iter != end(); ++Iter)
   {
      double EVal = Iter->Eigenvalue / this->EigenSum();
      if (EVal > 0)
         x -= EVal * (Base2 ? log2(EVal) : log(EVal)) * Iter->Degree();
   }
   return x;
}

double
DensityMatrixBase::EvaluateCasimir(int n) const
{
   double x = 0;
   double ESum = this->EigenSum();
   for (const_iterator Iter = begin(); Iter != end(); ++Iter)
   {
      x += (Iter->Eigenvalue / ESum) * Iter->Degree() * casimir(this->Lookup(Iter->Subspace), n);
   }
   return x;
}

double
DensityMatrixBase::EvaluateCasimirMoment(int n) const
{
   double x = 0;
   double ESum = this->EigenSum();
   double c = this->EvaluateCasimir(n);
   for (const_iterator Iter = begin(); Iter != end(); ++Iter)
   {
      double xx = casimir(this->Lookup(Iter->Subspace), n);
      x += (Iter->Eigenvalue / ESum) * Iter->Degree() * (xx-c) * (xx-c);
   }
   return x;
}

void DensityMatrixBase::DiagonalizeDMHelper(bool Sort)
{
   //   double Point1 = ProcControl::GetCPUTime();  // Point1 is between construction & diagonalization

   ESum = 0;  // running sum of the eigenvalues
   // diagonalize the DM
   LinearAlgebra::Vector<double> Eigenvalues(MaxLinearDimension);
   for (std::size_t q1 = 0; q1 < RawDMList.size(); ++q1)
   {
      int CurrentDegree = degree(this->Lookup(q1));
      //      std::cout << "Raw DM is\n" << RawDMList[q1] << std::endl;
      //      TRACE(RawDMList[q1])(RawDMList[q1].size1())(RawDMList[q1].size2());
      Eigenvalues = DiagonalizeHermitian(RawDMList[q1]);

      // add the eigenvalues and eigenvector pointers to EigenInfoList
      for (std::size_t i = 0; i < RawDMList[q1].size1(); ++i)
      {
         EigenInfoList.push_back(EigenInfo(Eigenvalues[i], q1, i, this->Lookup(q1)));
         ESum += Eigenvalues[i] * CurrentDegree;
      }
   }

   // sort the eigenvalues
   if (Sort)
      std::sort(EigenInfoList.begin(), EigenInfoList.end(), EigenCompare);
}


//
// DensityMatrix<MatrixOperator>
//

DensityMatrix<MatrixOperator>::DensityMatrix(MatrixOperator const& Op)
   : B(Op.Basis1())
{
   DEBUG_PRECONDITION_EQUAL(Op.Basis1(), Op.Basis2());
   // initialize the RawDMList.  At the same time, get the maximum linear size of the subspaces
   RawDMList.resize(B.size());
   MaxLinearDimension = 0;
   for (std::size_t q = 0; q < B.size(); ++q)
   {
      int Dim = B.dim(q);
      //      std::cout << "dimension of " << q1 << " is " << Dim << std::endl;
      RawDMList[q] = RawDMType(Dim, Dim);
      LinearAlgebra::fill(RawDMList[q], std::complex<double>(0));
      MaxLinearDimension = std::max<int>(MaxLinearDimension, Dim);
   }

   // Fill the raw density matrices
   for (LinearAlgebra::const_iterator<MatrixOperator>::type I = iterate(Op); I; ++I)
   {
      for (LinearAlgebra::const_inner_iterator<MatrixOperator>::type J = iterate(I); J; ++J)
      {
         int tp;
         LinearAlgebra::Range rtp;
         std::tie(tp, rtp) = B.Lookup(J.index1());
         int t;
         LinearAlgebra::Range rt;
         std::tie(t, rt) = B.Lookup(J.index2());
         CHECK_EQUAL(tp,t)("The density matrix must be block-diagonal")(B[tp])(B[t])(Op)(B);
         RawDMList[tp](rtp, rt) = *J;
      }
   }
   // diagonalize them
   this->DiagonalizeDMHelper();
}

DensityMatrix<MatrixOperator>::DensityMatrix(MatrixOperator const& Op, MatrixOperator const& WavefunctionDM)
   : B(Op.Basis1())
{
   DEBUG_PRECONDITION_EQUAL(Op.Basis1(), Op.Basis2());
   DEBUG_PRECONDITION_EQUAL(Op.Basis1(), WavefunctionDM.Basis1());
   DEBUG_PRECONDITION_EQUAL(Op.Basis1(), WavefunctionDM.Basis2());

   // We have a second RawDMType, for the WavefunctionDM
   std::vector<RawDMType> PsiDMList(B.size());

   // initialize the RawDMList.  At the same time, get the maximum linear size of the subspaces
   RawDMList.resize(B.size());
   MaxLinearDimension = 0;
   for (std::size_t q = 0; q < B.size(); ++q)
   {
      int Dim = B.dim(q);
      //      std::cout << "dimension of " << q1 << " is " << Dim << std::endl;
      RawDMList[q] = RawDMType(Dim, Dim);
      LinearAlgebra::fill(RawDMList[q], std::complex<double>(0));
      PsiDMList[q] = RawDMType(Dim, Dim);
      LinearAlgebra::fill(PsiDMList[q], std::complex<double>(0));
      MaxLinearDimension = std::max<int>(MaxLinearDimension, Dim);
   }

   // Fill the raw density matrices
   for (LinearAlgebra::const_iterator<MatrixOperator>::type I = iterate(Op); I; ++I)
   {
      for (LinearAlgebra::const_inner_iterator<MatrixOperator>::type J = iterate(I); J; ++J)
      {
         int tp;
         LinearAlgebra::Range rtp;
         std::tie(tp, rtp) = B.Lookup(J.index1());
         int t;
         LinearAlgebra::Range rt;
         std::tie(t, rt) = B.Lookup(J.index2());
         CHECK_EQUAL(tp,t)("The density matrix must be block-diagonal")(B[tp])(B[t])(Op)(B);
         RawDMList[tp](rtp, rt) = *J;
      }
   }

   // Fill the wavefunction DM
   for (LinearAlgebra::const_iterator<MatrixOperator>::type I = iterate(WavefunctionDM); I; ++I)
   {
      for (LinearAlgebra::const_inner_iterator<MatrixOperator>::type J = iterate(I); J; ++J)
      {
         int tp;
         LinearAlgebra::Range rtp;
         std::tie(tp, rtp) = B.Lookup(J.index1());
         int t;
         LinearAlgebra::Range rt;
         std::tie(t, rt) = B.Lookup(J.index2());
         CHECK_EQUAL(tp,t)("The density matrix must be block-diagonal")(B[tp])(B[t])(WavefunctionDM)(B);
         PsiDMList[tp](rtp, rt) = *J;
      }
   }

   // diagonalize the density matrix
   this->DiagonalizeDMHelper(false);

   // Get the eigenvalues with respect to WavefunctionDM
   std::size_t i = 0;
   for (std::size_t j = 0; j < PsiDMList.size(); ++j)
   {
      RawDMType M = RawDMList[j] * PsiDMList[j] * herm(RawDMList[j]);
      for (std::size_t k = 0; k < M.size1(); ++k)
      {
         EigenInfoList[i].Eigenvalue = LinearAlgebra::real(M(k,k));
         //         TRACE(EigenInfoList[i].Eigenvalue);
         ++i;
      }
   }
   CHECK_EQUAL(i, EigenInfoList.size());
   std::sort(EigenInfoList.begin(), EigenInfoList.end(), EigenCompare);
}

//
// DensityMatrix<SimpleOperator>
//

DensityMatrix<SimpleOperator>::DensityMatrix(SimpleOperator const& Op)
   : B(Op.Basis1())
{
   DEBUG_PRECONDITION_EQUAL(Op.Basis1(), Op.Basis2());
   // initialize the RawDMList.  At the same time, get the maximum linear size of the subspaces
   RawDMList.resize(B.size());
   MaxLinearDimension = 0;
   for (std::size_t q = 0; q < B.size(); ++q)
   {
      int Dim = B.dim(q);
      //      std::cout << "dimension of " << q << " is " << Dim << std::endl;
      RawDMList[q] = LinearAlgebra::Matrix<double>(Dim, Dim, 0);
      MaxLinearDimension = std::max<int>(MaxLinearDimension, Dim);
   }
   // Fill the raw density matrices
   for (LinearAlgebra::const_iterator<SimpleOperator>::type I = iterate(Op); I; ++I)
   {
      for (LinearAlgebra::const_inner_iterator<SimpleOperator>::type J = iterate(I); J; ++J)
      {
         int tp, rtp;
         std::tie(tp, rtp) = B.Lookup(J.index1());
         int t, rt;
         std::tie(t, rt) = B.Lookup(J.index2());
         CHECK_EQUAL(tp,t)("The density matrix must be block-diagonal");
         RawDMList[tp](rtp, rt) = *J;
      }
   }
   // diagonalize them
   this->DiagonalizeDMHelper();
}

void UpdateKeepList(KeepListType& KeepList,
                    std::set<QuantumNumbers::QuantumNumber> const& SiteQN,
                    VectorBasis const& FullBasis,
                    std::list<EigenInfo>& KeepStates,
                    std::list<EigenInfo>& DiscardStates,
                    TruncationInfo& Info)
{
   typedef std::set<QuantumNumbers::QuantumNumber> SiteQNType;
   typedef std::list<EigenInfo> StatesListType;

   // Make a set of all quantum numbers that are already kept
   typedef std::set<QuantumNumbers::QuantumNumber> qnType;
   qnType KeptQN;
   for (StatesListType::const_iterator I = KeepStates.begin(); I != KeepStates.end(); ++I)
      KeptQN.insert(FullBasis[I->Subspace]);

   // Iterate through the KeepList and get the transformed states, make sure they
   // exist in KeepStates
   for (KeepListType::const_iterator I = KeepList.begin(); I != KeepList.end(); ++I)
   {
      qnType qn;  // the set of updated quantum numbers corresponding to keep state I
      for (SiteQNType::const_iterator Q = SiteQN.begin(); Q != SiteQN.end(); ++Q)
         transform_targets(*I, *Q, std::inserter(qn, qn.end()));
      // make sure that at least one of qn exists in KeptQN
      SiteQNType Intersect;
      std::set_intersection(KeptQN.begin(), KeptQN.end(), qn.begin(), qn.end(),
                            std::inserter(Intersect, Intersect.end()));
      if (Intersect.empty())
      {
         // No kept state, go through the discard list and resurrect a state
         StatesListType::iterator Piv = DiscardStates.begin();
         while (Piv != DiscardStates.end() && qn.count(FullBasis[Piv->Subspace]) == 0)
            ++Piv;
         if (Piv == DiscardStates.end())
         {
            WARNING("Unexpected: cannot force quantum number into basis")(*I);
         }
         else
         {
            DEBUG_WARNING("Forcing keep state")(*I)(FullBasis[Piv->Subspace])(Piv->Weight());
            ++Info.KeptStates_;
            Info.KeptWeight_ += Piv->Weight();
            Info.KeptEntropy_ += Piv->Entropy(Info.TotalWeight_);
            KeptQN.insert(FullBasis[Piv->Subspace]);
            KeepStates.push_back(*Piv);
            DiscardStates.erase(Piv);
         }
      }
   }

   // Now construct the new KeepList.
   KeepList.clear();
   for (StatesListType::const_iterator I = KeepStates.begin(); I != KeepStates.end(); ++I)
   {
      KeepList.insert(FullBasis[I->Subspace]);
   }
   //std::copy(KeepList.begin(),KeepList.end(),std::ostream_iterator<QuantumNumber>(std::cout, " "));
   //std::cout << '\n';
}

//
// Singular value decomposition
//

SingularDecompositionBase::SingularDecompositionBase()
{
}

SingularDecompositionBase::~SingularDecompositionBase()
{
}

std::ostream& SingularDecompositionBase::DensityMatrixReport(std::ostream& outstream)
{
   bool Quiet = false;
   int MaxEigenvalues = -1;
   bool Base2 = false;
   bool ShowDegen = false;
   std::ostringstream out;
   out.precision(12);
   out << std::scientific;
   if (MaxEigenvalues < 0) MaxEigenvalues = EigenInfoList.size();
   if (!Quiet)
   {
      out << "#Eigenvalue sum = " << this->EigenSum() << '\n';
      if (MaxEigenvalues > 0)
	 out << "#Number    #Eigenvalue         #Degen    #Weight               #Energy             #QuantumNumber\n";
   }
   int n = 0;
   int TotalDegree = 0;
   double EShift = 0;
   double EScale = 1.0;
#if 0
   if (EigenInfoList.size() >= 2)
   {
      EShift = -log(EigenInfoList[0].Eigenvalue / this->EigenSum());
      double E2 = -log(EigenInfoList[1].Eigenvalue / this->EigenSum());
      EScale = E2 - EShift;
   }
#endif
   for (const_iterator Iter = this->begin(); Iter != this->end() && n < MaxEigenvalues; ++Iter)
   {
      double EVal = Iter->Eigenvalue / this->EigenSum();
      double Energy = EVal > 0 ? ((-log(EVal) - EShift) / EScale) : 0.0;

      int OuterDegen = ShowDegen ? Iter->Degree() : 1;
      int DisplayDegen = ShowDegen ? 1 : Iter->Degree();

      for (int i = 0; i < OuterDegen; ++i)
      {
         double Weight = EVal * Iter->Degree() / OuterDegen;
         TotalDegree += Iter->Degree();
         ++n;
         out << std::right << std::setw(7) << n << "  "
             << std::right << std::setw(20) << Iter->Eigenvalue
             << "  " << std::setw(6) << DisplayDegen
             << "  " << std::setw(20) << Weight
             << "  " << std::setw(20) << Energy
             << "  " << std::left
             << this->Lookup(Iter->Subspace) << '\n';
      }
   }
   if (!Quiet)
   {
      out << '#' << n << " out of " << (ShowDegen ? TotalDegree : EigenInfoList.size()) << " eigenvalues shown.  ";
      out << "Total degree = " << TotalDegree << '\n';
   }
   outstream << out.str();
   return outstream;

}

<<<<<<< HEAD
void SingularDecompositionBase::Diagonalize(std::vector<RawDMType> const& M, WhichVectors Which)
=======
void SingularDecompositionBase::Diagonalize(std::vector<RawDMType> const& M, WhichVectors Which, WhichVectors WhichCalculate)
>>>>>>> 607ea2b2
{
   //TRACE(M.size());
   ESum = 0;  // Running sum of squares of the singular values
   for (std::size_t i = 0; i < M.size(); ++i)
   {
      //TRACE(i)(M[i].size1())(M[i].size2());
      LinearAlgebra::Matrix<std::complex<double>> U, Vh;
      LinearAlgebra::Vector<double> D;
      if (Which == Both)
      {
<<<<<<< HEAD
         SingularValueDecomposition(M[i], U, D, Vh);
         LeftVectors.push_back(U);
         RightVectors.push_back(Vh);
         SingularValues.push_back(D);
      }
      if (Which == Left)
      {
         SingularValueDecompositionLeftFull(M[i], U, D);
         LeftVectors.push_back(U);
         SingularValues.push_back(D);
=======
         if (WhichCalculate == Left)
         {
            SingularValueDecompositionLeft(M[i], U, D);
            LeftVectors.push_back(U);
            SingularValues.push_back(D);
         }
         else if (WhichCalculate == Right)
         {
            SingularValueDecompositionRight(M[i], D, Vh);
            SingularValues.push_back(D);
            RightVectors.push_back(Vh);
         }
         else
         {
            SingularValueDecomposition(M[i], U, D, Vh);
            LeftVectors.push_back(U);
            RightVectors.push_back(Vh);
            SingularValues.push_back(D);
         }
      }
      if (Which == Left)
      {
         if (WhichCalculate == Left)
         {
            SingularValueDecompositionLeftFull(M[i], U, D);
            LeftVectors.push_back(U);
            SingularValues.push_back(D);
         }
         else
         {
            LinearAlgebra::DiagonalMatrix<double> DD;
            SingularValueDecompositionFullLeft(M[i], U, DD, Vh);
            D = DD.diagonal();
            LeftVectors.push_back(U);
            RightVectors.push_back(Vh);
            SingularValues.push_back(D);
         }
>>>>>>> 607ea2b2
         //TRACE(D)(U)(M[i]);
      }
      else if (Which == Right)
      {
<<<<<<< HEAD
         SingularValueDecompositionRightFull(M[i], D, Vh);
         RightVectors.push_back(Vh);
         SingularValues.push_back(D);
=======
         if (WhichCalculate == Right)
         {
            SingularValueDecompositionRightFull(M[i], D, Vh);
            RightVectors.push_back(Vh);
            SingularValues.push_back(D);
         }
         else
         {
            LinearAlgebra::DiagonalMatrix<double> DD;
            SingularValueDecompositionFullRight(M[i], U, DD, Vh);
            D = DD.diagonal();
            LeftVectors.push_back(U);
            RightVectors.push_back(Vh);
            SingularValues.push_back(D);
         }
>>>>>>> 607ea2b2
      }

      int CurrentDegree = degree(this->Lookup(i));
      for (unsigned j = 0; j < size(D); ++j)
      {
         double Weight = D[j]*D[j];
         EigenInfoList.push_back(EigenInfo(Weight, i, j, this->Lookup(i)));
         ESum += Weight * CurrentDegree;
      }
   }

   // randomize the order of singular values, so that we are guaranteed that
   // the sort leaves degenerate singular values in a random order.  They might
   // not be random on entry to this function.
   randutil::random_stream stream;
   stream.seed();
   std::shuffle(EigenInfoList.begin(), EigenInfoList.end(), stream.u_rand);

   std::sort(EigenInfoList.begin(), EigenInfoList.end(), EigenCompare);
}
<<<<<<< HEAD
=======

>>>>>>> 607ea2b2
SingularDecomposition<MatrixOperator, MatrixOperator>::SingularDecomposition(MatrixOperator const& M)
   : SingularDecomposition(M, Both)
{
}

SingularDecomposition<MatrixOperator, MatrixOperator>::SingularDecomposition(MatrixOperator const& M, WhichVectors Which)
<<<<<<< HEAD
=======
   : SingularDecomposition(M, Which, Which)
{
}

SingularDecomposition<MatrixOperator, MatrixOperator>::SingularDecomposition(MatrixOperator const& M, WhichVectors Which, WhichVectors WhichCalculate)
>>>>>>> 607ea2b2
   : B1(M.Basis1()), B2(M.Basis2()), IndexOfi(B1.size(), -1)
{
   // Assemble the raw matrices

   // Iterate through Basis1 and Basis2 and assemble the list of used quantum numbers, in order,
   // and how they map onto the components in Basis1 and Basis2.
   // We can make use of the fact that each quantum number only appears at most once in
   // the LinearBasis.
   // If we have requested only the left or right singular vectors, then we ensure that we get all of them,
   // even if there is no matching state in the right basis.  This results in elements in the linear basis
   // that are effectively m*0 or 0*n matrices.  This is signalled by the Basis.find_first(q) == -1.
   // If we request both left and right singular vectors, then we ignore these zero singular values.
   if (Which == Left)
   {
      for (unsigned i = 0; i < B1.size(); ++i)
      {
         QuantumNumber q = B1[i];
         int j = B2.find_first(q);

         IndexOfi[i] = UsedQuantumNumbers.size();
         UsedQuantumNumbers.push_back(q);
         q_iLinear.push_back(i);
         q_jLinear.push_back(j);
      }
   }
   else if (Which == Right)
   {
      for (unsigned j = 0; j < B2.size(); ++j)
      {
         QuantumNumber q = B2[j];
         int i = B1.find_first(q);
         if (i >= 0)
            IndexOfi[i] = UsedQuantumNumbers.size();
         UsedQuantumNumbers.push_back(q);
         q_iLinear.push_back(i);
         q_jLinear.push_back(j);
      }
   }
   else if (Which == Both)
   {
      for (unsigned i = 0; i < B1.size(); ++i)
      {
         QuantumNumber q = B1[i];
         int j = B2.find_first(q);
         if (j == -1)
            continue;

         IndexOfi[i] = UsedQuantumNumbers.size();
         UsedQuantumNumbers.push_back(q);
         q_iLinear.push_back(i);
         q_jLinear.push_back(j);
      }

   }

   // Now assemble the list of raw matrices, initialized to zero
   std::vector<RawDMType> Matrices(q_iLinear.size());
   for (unsigned n = 0; n < q_iLinear.size(); ++n)
   {
      // Here we generate 0-dimensional matrices in the case where some quantum number doesn't exist in the basis.
      // The Diagonalize() function sets the singular vectors in such a case to random unitaries.
      Matrices[n] = RawDMType(q_iLinear[n] >= 0 ? B1.dim(q_iLinear[n]) : 0, q_jLinear[n] >= 0 ? B2.dim(q_jLinear[n]) : 0, 0.0);
   }

   // fill the raw matrices with the components in M
   for (MatrixOperator::const_iterator I = iterate(M); I; ++I)
   {
      for (MatrixOperator::const_inner_iterator J = iterate(I); J; ++J)
      {
         // determine where this (i,j) component fits within the matrices
         std::pair<int, LinearAlgebra::Range> iIndex = B1.Lookup(J.index1());
         std::pair<int, LinearAlgebra::Range> jIndex = B2.Lookup(J.index2());
         // map the index into the used subspaces
         int Subspace = IndexOfi[iIndex.first];
         CHECK(Subspace != -1);
         CHECK_EQUAL(q_jLinear[Subspace], jIndex.first);
         Matrices[Subspace](iIndex.second, jIndex.second) = *J;
      }
   }

   // // If we are calculating the left or right vectors only, add zero vectors for basis states that have
   // // zero singular value becasuse there is no corresponding right/left state
   // if (Which == Left)
   // {
   //    // Find states that exist only in Basis1
   //    for (unsigned i = 0; i < B1.size(); ++i)
   //    {
   //       if (B2.find_first(B1[i]) == -1)
   //       {
   //          int n = UsedQuantumNumbers.size();
   //          q_iLinear.push_back(i);
   //          q_jLinear.push_back(-1);
   //          UsedQuantumNumbers.push_back(B1[i]);
   //          // No corresponding state in B2, add zero singular values
   //          for (int j = 0; j < B1.dim(i); ++j)
   //          {
   //             EigenInfoList.push_back(EigenInfo(0.0, n, j, B1[i]));
   //          }
   //       }
   //    }
   // }
   // else if (Which == Right)
   // {
   //    // Find states that exist only in Basis1
   //    for (unsigned i = 0; i < B2.size(); ++i)
   //    {
   //       if (B1.find_first(B2[i]) == -1)
   //       {
   //          int n = UsedQuantumNumbers.size();
   //          q_iLinear.push_back(-1);
   //          q_jLinear.push_back(i);
   //          UsedQuantumNumbers.push_back(B2[i]);
   //          // No corresponding state in B2, add zero singular values
   //          for (int j = 0; j < B2.dim(i); ++j)
   //          {
   //             EigenInfoList.push_back(EigenInfo(0.0, n, j, B2[i]));
   //          }
   //       }
   //    }
   // }

   // do the SVD
<<<<<<< HEAD
   this->Diagonalize(Matrices, Which);
=======
   this->Diagonalize(Matrices, Which, WhichCalculate);
>>>>>>> 607ea2b2
}

QuantumNumber
SingularDecomposition<MatrixOperator, MatrixOperator>::Lookup(int Subspace) const
{
   return UsedQuantumNumbers[Subspace];
}

MatrixOperator
SingularDecomposition<MatrixOperator, MatrixOperator>::
DoConstructLeftVectors(std::tuple<VectorBasis, std::vector<std::set<int>>, std::vector<int>> const Mapping)
{
   VectorBasis const& NewBasis = std::get<0>(Mapping);
   std::vector<std::set<int>> const& LinearMapping = std::get<1>(Mapping);
   std::vector<int> const& NewSubspace = std::get<2>(Mapping);
   int NumQ = UsedQuantumNumbers.size();

   // Now we construct the actual matrices
   MatrixOperator A(B1.MappedBasis(), NewBasis);
   for (int q = 0; q < NumQ; ++q)
   {
      int ss = NewSubspace[q];
      if (ss == -1) // is this subspace used?
         continue;

      QuantumNumber Q = UsedQuantumNumbers[q];

      // The set of indices of states we need to keep
      std::vector<int> lm(LinearMapping[q].begin(), LinearMapping[q].end());

      // Now assemble this quantum number component for A
      int i = B1.MappedBasis().find_first(Q);
      while (i != -1)
      {
         DEBUG_CHECK(q < LeftVectors.size())("The left vector doesn't exist - did you construct the left vectors?");
         A(i,ss) = LeftVectors[q](B1.Lookup(i).second, lm);
         i = B1.MappedBasis().find_next(Q, i);
      }
   }
   A.debug_check_structure();
   return A;
}

MatrixOperator
SingularDecomposition<MatrixOperator, MatrixOperator>::
DoConstructRightVectors(std::tuple<VectorBasis, std::vector<std::set<int>>, std::vector<int>> const Mapping)
{
   VectorBasis const& NewBasis = std::get<0>(Mapping);
   std::vector<std::set<int>> const& LinearMapping = std::get<1>(Mapping);
   std::vector<int> const& NewSubspace = std::get<2>(Mapping);
   int NumQ = UsedQuantumNumbers.size();

   // Now we construct the actual matrices
   MatrixOperator B(NewBasis, B2.MappedBasis());
   for (int q = 0; q < NumQ; ++q)
   {
      int ss = NewSubspace[q];
      if (ss == -1) // is this subspace used?
         continue;

      QuantumNumber Q = UsedQuantumNumbers[q];

      // The set of indices of states we need to keep
      std::vector<int> lm(LinearMapping[q].begin(), LinearMapping[q].end());

      // Now assemble this quantum number component for B
      int j = B2.MappedBasis().find_first(Q);
      while (j != -1)
      {
         DEBUG_CHECK(q < RightVectors.size())("The right vector doesn't exist - did you construct the right vectors?");
         B(ss,j) = RightVectors[q](lm, B2.Lookup(j).second);
         j = B2.MappedBasis().find_next(Q, j);
      }
   }
   B.debug_check_structure();
   return B;
}

RealDiagonalOperator
SingularDecomposition<MatrixOperator, MatrixOperator>::
DoConstructSingularValues(std::tuple<VectorBasis, std::vector<std::set<int>>, std::vector<int>> const Mapping)
{
   VectorBasis const& NewBasis = std::get<0>(Mapping);
   std::vector<std::set<int>> const& LinearMapping = std::get<1>(Mapping);
   std::vector<int> const& NewSubspace = std::get<2>(Mapping);
   int NumQ = UsedQuantumNumbers.size();

   // Finally the center matrix
   RealDiagonalOperator C(NewBasis, NewBasis);
   for (int i = 0; i < NumQ; ++i)
   {
      if (!LinearMapping[i].empty())
      {
         int b = NewSubspace[i];
         C(b,b) = LinearAlgebra::DiagonalMatrix<double>(SingularValues[i][std::vector<int>(LinearMapping[i].begin(), LinearMapping[i].end())]);
      }
   }

   return C;
}


QuantumNumber
SingularDecomposition<StateComponent, StateComponent>::Lookup(int Subspace) const
{
   return UsedQuantumNumbers[Subspace];
}

SingularDecomposition<StateComponent, StateComponent>::
SingularDecomposition(StateComponent const& A, ProductBasis<BasisList, BasisList> const& Factors_)
   : SingularDecompositionBase(), B1(A.Basis1()), B2(A.Basis2()), Factors(Factors_)
{
   using QuantumNumbers::QuantumNumberList;

   CHECK_EQUAL(A.LocalBasis(), Factors.Basis());

   // denote the operator by <j' || A[k] || j>
   // where A[k] decomposes as S[k_1] T[k_2]
   // The matrix is block diagonal with respect to (j' - k_1) and (j + k_2).
   // So the quantum number for the singular values runs over these numbers.

   // map each distinct quantum number onto successive integers
   int NumQuantum = 0;
   std::map<QuantumNumber, int> QuantumNumberLinearMapping;// maps to the index in UsedQuantumNumbers

   // linear dimensions of the subspaces for quantum number pair (j' - k_1) = (j + k_2) = r
   std::vector<std::pair<int, int> > LinearDimensions;

   // for Basis1, construct the combined basis
   for (unsigned k1 = 0; k1 < Factors.Left().size(); ++k1)
   {
      QuantumNumber k1q_bar = adjoint(Factors.Left()[k1]);

      for (unsigned i = 0; i < A.Basis1().size(); ++i)
      {
         QuantumNumberList ql = transform_targets(A.Basis1()[i], k1q_bar);
         for (QuantumNumberList::const_iterator qi = ql.begin(); qi != ql.end(); ++qi)
         {
            int LinearIndex;
            std::map<QuantumNumber, int>::iterator I = QuantumNumberLinearMapping.find(*qi);
            if (I == QuantumNumberLinearMapping.end())
            {
               // not found, add it
               LinearIndex = UsedQuantumNumbers.size();
               QuantumNumberLinearMapping[*qi] = LinearIndex;
               UsedQuantumNumbers.push_back(*qi);
               LinearDimensions.push_back(std::pair<int, int>(0,0));
            }
            else
               LinearIndex = I->second;

            int dim = A.Basis1().dim(i);
            int current = LinearDimensions[LinearIndex].first;
            LeftSubspaceInfo.push_back(ProductSubspaceInfo(k1, i, LinearIndex,
                                                           LinearAlgebra::Range(current, current+dim)));
            LinearDimensions[LinearIndex].first += dim;
         }
      }
   }

   // same for Basis2

   for (unsigned k2 = 0; k2 < Factors.Right().size(); ++k2)
   {
      QuantumNumber k2q = Factors.Right()[k2];

      for (unsigned i = 0; i < A.Basis2().size(); ++i)
      {
         QuantumNumberList ql = transform_targets(A.Basis2()[i], k2q);

         for (QuantumNumberList::const_iterator qi = ql.begin(); qi != ql.end(); ++qi)
         {
            int LinearIndex;
            std::map<QuantumNumber, int>::iterator I = QuantumNumberLinearMapping.find(*qi);
            if (I == QuantumNumberLinearMapping.end())
            {
               // not found, add it.  This is a degenerate case in this context,
               // since the quantum number doesn't exist in the left basis so
               // this component is a zero-dimensional matrix
               LinearIndex = UsedQuantumNumbers.size();
               QuantumNumberLinearMapping[*qi] = LinearIndex;
               UsedQuantumNumbers.push_back(*qi);
               LinearDimensions.push_back(std::pair<int, int>(0,0));
            }
            else
               LinearIndex = I->second;

            int dim = A.Basis2().dim(i);
            int current = LinearDimensions[LinearIndex].second;
            RightSubspaceInfo.push_back(ProductSubspaceInfo(k2, i, LinearIndex,
                                                           LinearAlgebra::Range(current, current+dim)));
            LinearDimensions[LinearIndex].second += dim;
         }
      }
   }

   NumQuantum = UsedQuantumNumbers.size();

   // Now we can construct the actual matrices, initialized to zero
   std::vector<RawDMType> Matrices(NumQuantum);
   for (int i = 0; i < NumQuantum; ++i)
      Matrices[i] = RawDMType(LinearDimensions[i].first, LinearDimensions[i].second, 0.0);

   // and fill them
   for (unsigned lin_1 = 0; lin_1 < LeftSubspaceInfo.size(); ++lin_1)
   {
      for (unsigned lin_2 = 0; lin_2 < RightSubspaceInfo.size(); ++lin_2)
      {
         // we only care about blocks that are on the diagonal
         if (LeftSubspaceInfo[lin_1].LinearIndex != RightSubspaceInfo[lin_2].LinearIndex)
            continue;

         // and make sure that block also has some non-zero element
         if (LeftSubspaceInfo[lin_1].LinearRange.size() == 0 || RightSubspaceInfo[lin_2].LinearRange.size() == 0)
            continue;

         // sum over k
         ProductBasis<BasisList, BasisList>::const_iterator klEnd
            = Factors.end(LeftSubspaceInfo[lin_1].k,
                          RightSubspaceInfo[lin_2].k);
         ProductBasis<BasisList, BasisList>::const_iterator klIter
            = Factors.begin(LeftSubspaceInfo[lin_1].k,
                            RightSubspaceInfo[lin_2].k);
         for ( ; klIter != klEnd; ++klIter)
         {
            const_inner_iterator<MatrixOperator>::type J = iterate_at(A[*klIter].data(),
                                                                      LeftSubspaceInfo[lin_1].s,
                                                                      RightSubspaceInfo[lin_2].s);
            if (J)
            {
               double Coeff
                  = inverse_product_coefficient(Factors.Left()[LeftSubspaceInfo[lin_1].k],
                                                Factors.Right()[RightSubspaceInfo[lin_2].k],
                                                Factors.Basis()[*klIter],
                                                A.Basis1()[LeftSubspaceInfo[lin_1].s],
                                                A.Basis2()[RightSubspaceInfo[lin_2].s],
                                                UsedQuantumNumbers[LeftSubspaceInfo[lin_1].LinearIndex]);

               // The normalization factor is to satisfy the left-normalization constraint
               // with the quantum-number dependent prefactor.  See section 7.1 of the nonabelianmp,
               // equation eq:LeftAMatrixNorm.  Given an ordinary unitary matrix, if we insert it
               // into an A-matrix, the normalization changes due to the conventions of the reduced
               // matrix elements.  To counteract this, we need to scale the unitary matrix by
               // a factor as it is inserted into the A-matrix, and apply the inverse of the
               // scale factor at this point here.
               double NormFactor = std::sqrt(double(degree(A.Basis1()[LeftSubspaceInfo[lin_1].s]))
                                       / degree(UsedQuantumNumbers[LeftSubspaceInfo[lin_1].LinearIndex]));

               Matrices[LeftSubspaceInfo[lin_1].LinearIndex](LeftSubspaceInfo[lin_1].LinearRange,
                                                             RightSubspaceInfo[lin_2].LinearRange)
                  += NormFactor * Coeff * (*J);
            }
         }
      }
   }

   // do the SVD
   this->Diagonalize(Matrices);
}

void
SingularDecomposition<StateComponent, StateComponent>::
ConstructOrthoMatrices(std::vector<std::set<int> > const& LinearMapping,
                  StateComponent& A, RealDiagonalOperator& C, StateComponent& B)
{
   int NumQ = UsedQuantumNumbers.size();
   VectorBasis NewBasis(B1.GetSymmetryList());

   // Now we construct the truncated basis
   std::vector<int> NewSubspace(NumQ, -1); // maps the q to the new label
   for (int q = 0; q < NumQ; ++q)
   {
      if (LinearMapping[q].size() > 0)
      {
         NewSubspace[q] = NewBasis.size();
         NewBasis.push_back(this->Lookup(q), LinearMapping[q].size());
      }
   }
   // Now we construct the actual matrices, firstly for the left
   A = StateComponent(Factors.Left(), B1, NewBasis);
   for (unsigned i = 0; i < LeftSubspaceInfo.size(); ++i)
   {
      int ss = LeftSubspaceInfo[i].LinearIndex;
      if (!LinearMapping[ss].empty())
      {
         std::vector<int> lm(LinearMapping[ss].begin(), LinearMapping[ss].end());

         // Apply the normalization factor to ensure A satisfies the left-orthonormalization constraint.
         // This is the reciprocal of the factor we applied previously.
         double NormFactor = std::sqrt(double(degree(A.Basis2()[NewSubspace[ss]]))
                                       / degree(A.Basis1()[LeftSubspaceInfo[i].s]));

         A[LeftSubspaceInfo[i].k](LeftSubspaceInfo[i].s, NewSubspace[ss])
            = NormFactor * LeftVectors[ss](LeftSubspaceInfo[i].LinearRange, lm);
      }
   }

   // now the right
   B = StateComponent(Factors.Right(), NewBasis, B2);
   for (unsigned i = 0; i < RightSubspaceInfo.size(); ++i)
   {
      int ss = RightSubspaceInfo[i].LinearIndex;
      std::vector<int> lm(LinearMapping[ss].begin(), LinearMapping[ss].end());
      if (!lm.empty())
      {
         B[RightSubspaceInfo[i].k](NewSubspace[ss], RightSubspaceInfo[i].s)
            = RightVectors[ss](lm, RightSubspaceInfo[i].LinearRange);
      }
   }

   // Finally the center matrix
   C = RealDiagonalOperator(NewBasis, NewBasis);
   for (int i = 0; i < NumQ; ++i)
   {
      if (!LinearMapping[i].empty())
      {
         int b = NewSubspace[i];
         C(b,b) = LinearAlgebra::DiagonalMatrix<double>(SingularValues[i][std::vector<int>(LinearMapping[i].begin(), LinearMapping[i].end())]);
      }
   }
}<|MERGE_RESOLUTION|>--- conflicted
+++ resolved
@@ -502,11 +502,7 @@
 
 }
 
-<<<<<<< HEAD
-void SingularDecompositionBase::Diagonalize(std::vector<RawDMType> const& M, WhichVectors Which)
-=======
 void SingularDecompositionBase::Diagonalize(std::vector<RawDMType> const& M, WhichVectors Which, WhichVectors WhichCalculate)
->>>>>>> 607ea2b2
 {
    //TRACE(M.size());
    ESum = 0;  // Running sum of squares of the singular values
@@ -517,18 +513,6 @@
       LinearAlgebra::Vector<double> D;
       if (Which == Both)
       {
-<<<<<<< HEAD
-         SingularValueDecomposition(M[i], U, D, Vh);
-         LeftVectors.push_back(U);
-         RightVectors.push_back(Vh);
-         SingularValues.push_back(D);
-      }
-      if (Which == Left)
-      {
-         SingularValueDecompositionLeftFull(M[i], U, D);
-         LeftVectors.push_back(U);
-         SingularValues.push_back(D);
-=======
          if (WhichCalculate == Left)
          {
             SingularValueDecompositionLeft(M[i], U, D);
@@ -566,16 +550,10 @@
             RightVectors.push_back(Vh);
             SingularValues.push_back(D);
          }
->>>>>>> 607ea2b2
          //TRACE(D)(U)(M[i]);
       }
       else if (Which == Right)
       {
-<<<<<<< HEAD
-         SingularValueDecompositionRightFull(M[i], D, Vh);
-         RightVectors.push_back(Vh);
-         SingularValues.push_back(D);
-=======
          if (WhichCalculate == Right)
          {
             SingularValueDecompositionRightFull(M[i], D, Vh);
@@ -591,7 +569,6 @@
             RightVectors.push_back(Vh);
             SingularValues.push_back(D);
          }
->>>>>>> 607ea2b2
       }
 
       int CurrentDegree = degree(this->Lookup(i));
@@ -612,24 +589,18 @@
 
    std::sort(EigenInfoList.begin(), EigenInfoList.end(), EigenCompare);
 }
-<<<<<<< HEAD
-=======
-
->>>>>>> 607ea2b2
+
 SingularDecomposition<MatrixOperator, MatrixOperator>::SingularDecomposition(MatrixOperator const& M)
    : SingularDecomposition(M, Both)
 {
 }
 
 SingularDecomposition<MatrixOperator, MatrixOperator>::SingularDecomposition(MatrixOperator const& M, WhichVectors Which)
-<<<<<<< HEAD
-=======
    : SingularDecomposition(M, Which, Which)
 {
 }
 
 SingularDecomposition<MatrixOperator, MatrixOperator>::SingularDecomposition(MatrixOperator const& M, WhichVectors Which, WhichVectors WhichCalculate)
->>>>>>> 607ea2b2
    : B1(M.Basis1()), B2(M.Basis2()), IndexOfi(B1.size(), -1)
 {
    // Assemble the raw matrices
@@ -752,11 +723,7 @@
    // }
 
    // do the SVD
-<<<<<<< HEAD
-   this->Diagonalize(Matrices, Which);
-=======
    this->Diagonalize(Matrices, Which, WhichCalculate);
->>>>>>> 607ea2b2
 }
 
 QuantumNumber
