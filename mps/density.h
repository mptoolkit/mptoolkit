// -*- C++ -*-
//----------------------------------------------------------------------------
// Matrix Product Toolkit http://mptoolkit.qusim.net/
//
// mps/density.h
//
// Copyright (C) 2004-2024 Ian McCulloch <ian@qusim.net>
//
// This program is free software: you can redistribute it and/or modify
// it under the terms of the GNU General Public License as published by
// the Free Software Foundation, either version 3 of the License, or
// (at your option) any later version.
//
// Research publications making use of this software should include
// appropriate citations and acknowledgements as described in
// the file CITATIONS in the main source directory.
//----------------------------------------------------------------------------
// ENDHEADER

#if !defined(DENSITY_H_FDSHYFUIH38348UER8J8U3)
#define DENSITY_H_FDSHYFUIH38348UER8J8U3

#include "mps/state_component.h"
#include "truncation.h"
#include "linearalgebra/diagonalmatrix.h"
#include <tuple>
#include <set>
#include <list>

// sometimes we need a number of states that stands for 'infinite'
int const DefaultMaxStates = 50000;

typedef std::set<QuantumNumbers::QuantumNumber> KeepListType;

// For the quantum numbers in KeepList, make sure that at least one state
// in KeepList \otimes SiteQN is represented in the KeepStates.
// States are shifted from DiscardedStates to KeepStates in order to satisfy
// this condition.
// FullBasis is the actual basis (kept + discarded states), which is used to
// get the quantum number from the subspace index of the kept and discarded states.
// The updated KeepList is then set to the quantum numbers in the final basis.
//
// The idea behind the KeepList is that quantum number sectors are reachable.
// For example, suppose we are doing a left-to-right sweep and updating
// some site A^s.  The KeepList will be the set of quantum number sectors
// in A.Basis1() that we want to keep (i.e. they are part of the kept part
// of the wavefunction.  This excludes states that might be in the basis
// for other reasons, eg subspace expansion).  Now when we truncate Basis2()
// of A^s, we want to ensure that Basis2() * s covers every quantum number
// sector in KeepList.  This guarantees that on the subsequent right-to-left
// sweep, all of the kept sectors have a possibility to be included in the
// wavefunction.
void UpdateKeepList(KeepListType& KeepList,
                    std::set<QuantumNumbers::QuantumNumber> const& SiteQN,
                    VectorBasis const& FullBasis,
                    std::list<EigenInfo>& KeepStates,
                    std::list<EigenInfo>& DiscardStates,
                    TruncationInfo& Info);

// Function to get the dimension of each quantum number subspace in the
// eigenvalue list

typedef std::map<QuantumNumbers::QuantumNumber, int> EigenDimensionsType;

template <typename FwdIter>
EigenDimensionsType
EigenDimensions(VectorBasis const& B, FwdIter first, FwdIter last)
{
   std::map<QuantumNumbers::QuantumNumber, int> Result;
   while (first != last)
   {
      ++Result[B[first->Subspace]];
      ++first;
   }
   return Result;
}

// Adjusts the dimension of each quantum number to be 1+floor((Original-1)*Fraction+0.5)
inline
void UpdateEigenDimensions(EigenDimensionsType& EDim,
                           double Fraction)
{
   for (EigenDimensionsType::iterator I = EDim.begin(); I != EDim.end(); ++I)
      I->second = 1 + std::max(0, int(floor((I->second-1)*Fraction + 0.5)));
}

// Determine the states to keep from the list of dimensions
template <typename FwdIter>
TruncationInfo
TruncateFixEigenDimensions(EigenDimensionsType const& EDim, FwdIter first, FwdIter last);

template <typename FwdIter>
std::list<EigenInfo>
TruncateFixEigenDimensions(EigenDimensionsType const& EDim_, VectorBasis const& B,
                           int MinStates,
                           FwdIter first, FwdIter last,
                           TruncationInfo& Info)
{
   std::list<EigenInfo> Result;
   EigenDimensionsType EDim = EDim_;  // make a copy, so we can modify it locally
   Info.TotalWeight_ = DensitySigma(first, last);
   Info.TotalStates_ = std::distance(first, last);
   Info.TotalEntropy_ = DensityEntropy(first, last, Info.TotalWeight_);
   Info.KeptStates_ = 0;
   Info.KeptWeight_ = 0;
   Info.KeptEntropy_ = 0;
   while (first != last)
   {
      if (--EDim[B[first->Subspace]] >= 0 || MinStates > 0)
      {
         Result.push_back(*first);
         ++Info.KeptStates_;
         Info.KeptWeight_ += first->Weight();
         Info.KeptEntropy_ += first->Entropy(Info.TotalWeight_);
         --MinStates;
      }
      ++first;
   }
   return Result;
}

//
// LinearBasis
//
// The LinearBasis class is used to map a discontiguous basis
// into a contiguous one, where each quantum number occurs only once.
// This is similar in principle to the regularize() operation on
// irred tensors - indeed, regularize() could (and possibly should)
// be implemented via a LinearBasis.
// For each index i into the original basis, Lookup(i) returns a pair,
// being the new subspace number (that uniquely identifies a symmetry sector),
// and the location within the subspace where state i belongs.  For a VectorBasis,
// this is a LinearAlgebra::Range.  For a BasisList, this is a simple integer.
//

template <typename BasisT>
class LinearBasis;

template <>
class LinearBasis<VectorBasis> : public VectorBasis
{
   public:
      typedef VectorBasis MappedBasisType;
      typedef std::pair<int, LinearAlgebra::Range> MapType;

      explicit LinearBasis(MappedBasisType const& B);

      MappedBasisType const& MappedBasis() const { return Orig; }

      MapType Lookup(int Original) const { return Mapping[Original]; }

   private:
      MappedBasisType Orig;
      LinearAlgebra::Vector<std::pair<int, LinearAlgebra::Range> > Mapping;
};

template <>
class LinearBasis<BasisList> : public VectorBasis
{
   public:
      typedef BasisList MappedBasisType;
      typedef std::pair<int, int> MapType;

      explicit LinearBasis(MappedBasisType const& B);

      MappedBasisType const& MappedBasis() const { return Orig; }

      MapType Lookup(int Original) const { return Mapping[Original]; }

      int ReverseLookup(int s, int index) const;

   private:
      MappedBasisType Orig;
      LinearAlgebra::Vector<std::pair<int, int> > Mapping;
};

class DensityMatrixBase
{
   public:
      typedef std::vector<EigenInfo> EigenInfoListType;
      typedef EigenInfoListType::const_iterator const_iterator;

      // iterators for the beginning and end of the sorted list of eigenvalues.
      const_iterator begin() const { return EigenInfoList.begin(); }
      const_iterator end() const { return EigenInfoList.end(); }

      int size() const { return EigenInfoList.size(); }

      // shows a report of the density matrix eigenvalues, showing at most MaxEigenvalues of
      // the eigenvalue, cumulative truncation error,
      // TODO: fix the code rot
      // Base2 means show entropy as base 2 rather than natural log
      // ShowDegen shows multiplets as repeated eigenvalues
      std::ostream& DensityMatrixReport(std::ostream& out, int MaxEigenvalues = -1, bool Base2 = false,
					bool ShowDegen = false, bool Quiet = false);

      // returns the sum of the eigenvalues
      double EigenSum() const { return ESum; }

      double Entropy(bool Base2 = false) const;

      double EvaluateCasimir(int n) const;

      double EvaluateCasimirMoment(int n) const;

   protected:
      DensityMatrixBase() {}

      // this function diagonalizes the RawDMList, and initializes the EigenInfoList.
      // It is assumed
      // on entry that Basis is valid, and RawDMList is the undiagonalized density matrix.
      void DiagonalizeDMHelper(bool Sort = true);

      virtual ~DensityMatrixBase() {}

   public:
      virtual QuantumNumber Lookup(int Subspace) const = 0;

   protected:
      // RawDM is (new, old)
      typedef LinearAlgebra::Matrix<std::complex<double> > RawDMType;

      std::vector<RawDMType> RawDMList;
      std::vector<EigenInfo> EigenInfoList;
      int MaxLinearDimension;
      double ESum;
};

template <typename OperatorT>
class DensityMatrix;

template <>
class DensityMatrix<MatrixOperator> : public DensityMatrixBase
{
   public:
      typedef MatrixOperator OperatorType;
      typedef OperatorType::basis1_type BasisType;

      // constructs the density matrix eigenstates from Op.  Op must be symmetric (Hermitian)
      DensityMatrix(OperatorType const& Op);

      // constructs the density matrix eigenstates from Op, but uses WavefunctionDM
      // to get the actual eigenvalues.  This is for cases where the density matrix
      // inludes a mixing factor.
      DensityMatrix(OperatorType const& Op, OperatorType const& WavefunctionDM);

      LinearBasis<BasisType> const& Basis() const { return B; }

      // constructs a truncation operator that projects onto the given eigenstates.
      // The resulting operator has Basis1()' = truncated basis, Basis2()' = original basis
      template <typename FwdIter>
      OperatorType ConstructTruncator(FwdIter First, FwdIter Last) const;

   private:

   public:
      QuantumNumber Lookup(int Subspace) const { return B[Subspace]; }

   private:
      LinearBasis<BasisType> B;
};

template <>
class DensityMatrix<SimpleOperator> : public DensityMatrixBase
{
   public:
      typedef SimpleOperator OperatorType;
      typedef OperatorType::basis1_type BasisType;

      // constructs the density matrix eigenstates from Op.  Op must be symmetric (Hermitian)
      DensityMatrix(OperatorType const& Op);

      LinearBasis<BasisType> const& Basis() const { return B; }

      // constructs a truncation operator that projects onto the given eigenstates
      template <typename FwdIter>
      OperatorType ConstructTruncator(FwdIter First, FwdIter Last) const;

      template <typename FwdIter>
      OperatorType ConstructUnnormalizedTruncator(FwdIter First, FwdIter Last) const;

   private:
      QuantumNumber Lookup(int Subspace) const { return B[Subspace]; }

      LinearBasis<BasisType> B;
};

//
// Singular value decomposition
//
// These templates have two parameters, being the types of the U and V^\dagger matrices
// that we want to construct.  The eigenvalues in the EigenInfo list are squared so that
// they properly represent weights.  This means we can do a drop-in replacement of
// the density matrix, where appropriate.
//

template <typename Mat1, typename Mat2>
class SingularDecomposition;

class SingularDecompositionBase
{
   public:
      typedef std::vector<EigenInfo> EigenInfoListType;
      typedef EigenInfoListType::const_iterator const_iterator;

      // iterators for the beginning and end of the sorted list of eigenvalues.
      const_iterator begin() const { return EigenInfoList.begin(); }
      const_iterator end() const { return EigenInfoList.end(); }

      double EigenSum() const { return ESum; }

      enum WhichVectors { Left, Right, Both };

      std::ostream& DensityMatrixReport(std::ostream& out);

   protected:
      typedef LinearAlgebra::Matrix<std::complex<double> > RawDMType;

      SingularDecompositionBase();

<<<<<<< HEAD
      void Diagonalize(std::vector<RawDMType> const& M, WhichVectors Which = Both);
=======
      void Diagonalize(std::vector<RawDMType> const& M, WhichVectors Which = Both, WhichVectors WhichCalculate = Both);

>>>>>>> 607ea2b2

   public:
      virtual QuantumNumber Lookup(int Subspace) const = 0;

   protected:
      virtual ~SingularDecompositionBase();

      std::vector<RawDMType> LeftVectors, RightVectors;
      std::vector<EigenInfo> EigenInfoList;
      std::vector<LinearAlgebra::Vector<double>> SingularValues;  // to avoid taking sqrt of density eigenvalues
      int MaxLinearDimension;
      double ESum;
};

struct ProductSubspaceInfo
{
   int k;  // the local basis index
   int s;  // index into the matrix basis

   int LinearIndex;                  // index into the combined linear basis
   LinearAlgebra::Range LinearRange; // corresponding range of the linear basis

   ProductSubspaceInfo() {}
   ProductSubspaceInfo(int k_, int s_, int LinearIndex_, LinearAlgebra::Range LinearRange_)
      : k(k_), s(s_), LinearIndex(LinearIndex_), LinearRange(LinearRange_) {}
};

template <>
class SingularDecomposition<MatrixOperator, MatrixOperator> : public SingularDecompositionBase
{
   public:
      typedef MatrixOperator left_type;
      typedef MatrixOperator right_type;
      typedef RealDiagonalOperator diagonal_type;

      explicit SingularDecomposition(MatrixOperator const& M);

<<<<<<< HEAD
      // Optionally, choose which singular vectors to calculate
      SingularDecomposition(MatrixOperator const& M, WhichVectors Which);
=======
      // Optionally, if we want to construct the full basis for the left or right, we can do that
      SingularDecomposition(MatrixOperator const& M, WhichVectors Which);

      // Optionally, also choose which singular vectors to calculate
      SingularDecomposition(MatrixOperator const& M, WhichVectors Which, WhichVectors WhichCalculate);
>>>>>>> 607ea2b2

      template <typename FwdIter>
      void ConstructMatrices(FwdIter first, FwdIter last, MatrixOperator& A, RealDiagonalOperator& C, MatrixOperator& B);

      // Construct only the left singular vectors
      template <typename FwdIter>
      MatrixOperator
      ConstructLeftVectors(FwdIter first, FwdIter last);

      // Construct only the right singular vectors
      template <typename FwdIter>
      MatrixOperator
      ConstructRightVectors(FwdIter first, FwdIter last);

      // Construct the diagonal matrix of singular values
      template <typename FwdIter>
      RealDiagonalOperator
      ConstructSingularValues(FwdIter first, FwdIter last);


      LinearBasis<VectorBasis> Basis1() const { return B1; }
      LinearBasis<VectorBasis> Basis2() const { return B2; }

   private:
      template <typename FwdIter>
      std::tuple<VectorBasis, std::vector<std::set<int>>, std::vector<int>>
      ConstructMapping(FwdIter first, FwdIter last);

      MatrixOperator
      DoConstructLeftVectors(std::tuple<VectorBasis, std::vector<std::set<int>>, std::vector<int>> const Mapping);

      MatrixOperator
      DoConstructRightVectors(std::tuple<VectorBasis, std::vector<std::set<int>>, std::vector<int>> const Mapping);

      RealDiagonalOperator
      DoConstructSingularValues(std::tuple<VectorBasis, std::vector<std::set<int>>, std::vector<int>> const Mapping);

      QuantumNumber Lookup(int Subspace) const;

      LinearBasis<VectorBasis> B1, B2;
      std::vector<int> q_iLinear, q_jLinear;
      std::vector<int> IndexOfi;
      std::vector<QuantumNumber> UsedQuantumNumbers;  // in order

      void ConstructOrthoMatrices(std::vector<std::set<int> > const& LinearMapping,
                                  MatrixOperator& A, RealDiagonalOperator& C, MatrixOperator& B);
};

typedef SingularDecomposition<MatrixOperator, MatrixOperator> CMatSVD;  // avoid typing...

template <>
class SingularDecomposition<StateComponent, StateComponent> : public SingularDecompositionBase
{
   public:
      typedef StateComponent left_type;
      typedef StateComponent right_type;
      typedef RealDiagonalOperator diagonal_type;

      SingularDecomposition(StateComponent const& A, ProductBasis<BasisList, BasisList> const& Factors);

      template <typename FwdIter>
      void ConstructMatrices(FwdIter first, FwdIter last,
                             StateComponent& A,
                             RealDiagonalOperator& C,
                             StateComponent& B);

   private:
      QuantumNumber Lookup(int Subspace) const;

      void ConstructOrthoMatrices(std::vector<std::set<int> > const& LinearMapping,
                                  StateComponent& A, RealDiagonalOperator& C, StateComponent& B);

      VectorBasis B1, B2;
      ProductBasis<BasisList, BasisList> Factors;
      std::vector<ProductSubspaceInfo> LeftSubspaceInfo, RightSubspaceInfo;
      std::vector<QuantumNumber> UsedQuantumNumbers;  // in order

   //      LinearBasis<VectorBasis> Basis1, Basis2;
};

typedef SingularDecomposition<StateComponent, StateComponent> AMatSVD;  // avoid typing...

#include "density.cc"

#endif<|MERGE_RESOLUTION|>--- conflicted
+++ resolved
@@ -318,12 +318,8 @@
 
       SingularDecompositionBase();
 
-<<<<<<< HEAD
-      void Diagonalize(std::vector<RawDMType> const& M, WhichVectors Which = Both);
-=======
       void Diagonalize(std::vector<RawDMType> const& M, WhichVectors Which = Both, WhichVectors WhichCalculate = Both);
 
->>>>>>> 607ea2b2
 
    public:
       virtual QuantumNumber Lookup(int Subspace) const = 0;
@@ -361,16 +357,11 @@
 
       explicit SingularDecomposition(MatrixOperator const& M);
 
-<<<<<<< HEAD
-      // Optionally, choose which singular vectors to calculate
-      SingularDecomposition(MatrixOperator const& M, WhichVectors Which);
-=======
       // Optionally, if we want to construct the full basis for the left or right, we can do that
       SingularDecomposition(MatrixOperator const& M, WhichVectors Which);
 
       // Optionally, also choose which singular vectors to calculate
       SingularDecomposition(MatrixOperator const& M, WhichVectors Which, WhichVectors WhichCalculate);
->>>>>>> 607ea2b2
 
       template <typename FwdIter>
       void ConstructMatrices(FwdIter first, FwdIter last, MatrixOperator& A, RealDiagonalOperator& C, MatrixOperator& B);
