--- conflicted
+++ resolved
@@ -873,20 +873,11 @@
    return std::make_pair(D, Vh);
 }
 
-<<<<<<< HEAD
-std::pair<MatrixOperator, RealDiagonalOperator>
-TruncateBasis1(StateComponent& A, StatesInfo const& States)
-=======
 MatrixOperator
 OrthogonalizeBasis1_LQ(StateComponent& A)
->>>>>>> 607ea2b2
-{
-   MatrixOperator M = ReshapeBasis2(A);
-   CMatSVD SVD(M);
+{
    MatrixOperator U, Vh;
    RealDiagonalOperator D;
-<<<<<<< HEAD
-=======
    MatrixOperator M = ReshapeBasis2(A);
    auto LQ = LQ_Factorize(M);
    A = ReshapeFromBasis2(LQ.second, A.LocalBasis(), A.Basis2());
@@ -911,7 +902,6 @@
    CMatSVD SVD(M);
    MatrixOperator U, Vh;
    RealDiagonalOperator D;
->>>>>>> 607ea2b2
    TruncationInfo Info;
    SVD.ConstructMatrices(SVD.begin(), TruncateFixTruncationError(SVD.begin(), SVD.end(), States, Info), U, D, Vh);
    A = ReshapeFromBasis2(Vh, A.LocalBasis(), A.Basis2());
