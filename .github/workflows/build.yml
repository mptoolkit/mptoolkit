name: C/C++ CI

on:
  push:
<<<<<<< HEAD
    branches: [ "main", "tdvp", "ibc-tdvp" ]
  pull_request:
    branches: [ "main", "tdvp", "ibc-tdvp" ]
=======
    branches: [ "main" ]
  pull_request:
    branches: [ "main" ]
>>>>>>> 5b858ef6

jobs:
  build:

    runs-on: ubuntu-latest

    steps:
    - uses: actions/checkout@v3
    - name: Install dependencies
      run: |
       sudo apt-get -y update
       sudo apt-get -y install libboost-all-dev libarpack2-dev
    - name: configure
      run: CXXFLAGS=-O0 ./configure --with-openmp
    - name: make
      run: make
    - name: make models
      run: make models<|MERGE_RESOLUTION|>--- conflicted
+++ resolved
@@ -2,15 +2,9 @@
 
 on:
   push:
-<<<<<<< HEAD
-    branches: [ "main", "tdvp", "ibc-tdvp" ]
+    branches: [ "main", "ibc-tdvp" ]
   pull_request:
-    branches: [ "main", "tdvp", "ibc-tdvp" ]
-=======
-    branches: [ "main" ]
-  pull_request:
-    branches: [ "main" ]
->>>>>>> 5b858ef6
+    branches: [ "main", "ibc-tdvp" ]
 
 jobs:
   build:
